/*
 * librdkafka - Apache Kafka C library
 *
 * Copyright (c) 2012-2022, Magnus Edenhill
 *               2023 Confluent Inc.
 * All rights reserved.
 *
 * Redistribution and use in source and binary forms, with or without
 * modification, are permitted provided that the following conditions are met:
 *
 * 1. Redistributions of source code must retain the above copyright notice,
 *    this list of conditions and the following disclaimer.
 * 2. Redistributions in binary form must reproduce the above copyright notice,
 *    this list of conditions and the following disclaimer in the documentation
 *    and/or other materials provided with the distribution.
 *
 * THIS SOFTWARE IS PROVIDED BY THE COPYRIGHT HOLDERS AND CONTRIBUTORS "AS IS"
 * AND ANY EXPRESS OR IMPLIED WARRANTIES, INCLUDING, BUT NOT LIMITED TO, THE
 * IMPLIED WARRANTIES OF MERCHANTABILITY AND FITNESS FOR A PARTICULAR PURPOSE
 * ARE DISCLAIMED. IN NO EVENT SHALL THE COPYRIGHT OWNER OR CONTRIBUTORS BE
 * LIABLE FOR ANY DIRECT, INDIRECT, INCIDENTAL, SPECIAL, EXEMPLARY, OR
 * CONSEQUENTIAL DAMAGES (INCLUDING, BUT NOT LIMITED TO, PROCUREMENT OF
 * SUBSTITUTE GOODS OR SERVICES; LOSS OF USE, DATA, OR PROFITS; OR BUSINESS
 * INTERRUPTION) HOWEVER CAUSED AND ON ANY THEORY OF LIABILITY, WHETHER IN
 * CONTRACT, STRICT LIABILITY, OR TORT (INCLUDING NEGLIGENCE OR OTHERWISE)
 * ARISING IN ANY WAY OUT OF THE USE OF THIS SOFTWARE, EVEN IF ADVISED OF THE
 * POSSIBILITY OF SUCH DAMAGE.
 */

#include "rdkafka_int.h"
#include "rdkafka_broker.h"
#include "rdkafka_request.h"
#include "rdkafka_topic.h"
#include "rdkafka_partition.h"
#include "rdkafka_assignor.h"
#include "rdkafka_offset.h"
#include "rdkafka_metadata.h"
#include "rdkafka_cgrp.h"
#include "rdkafka_interceptor.h"
#include "rdmap.h"

#include "rdunittest.h"

#include <ctype.h>
#include <stdarg.h>

static void rd_kafka_cgrp_offset_commit_tmr_cb(rd_kafka_timers_t *rkts,
                                               void *arg);
static rd_kafka_error_t *
rd_kafka_cgrp_assign(rd_kafka_cgrp_t *rkcg,
                     rd_kafka_topic_partition_list_t *assignment);
static rd_kafka_error_t *rd_kafka_cgrp_unassign(rd_kafka_cgrp_t *rkcg);
static rd_kafka_error_t *
rd_kafka_cgrp_incremental_assign(rd_kafka_cgrp_t *rkcg,
                                 rd_kafka_topic_partition_list_t *partitions);
static rd_kafka_error_t *
rd_kafka_cgrp_incremental_unassign(rd_kafka_cgrp_t *rkcg,
                                   rd_kafka_topic_partition_list_t *partitions);

static rd_kafka_op_res_t rd_kafka_cgrp_op_serve(rd_kafka_t *rk,
                                                rd_kafka_q_t *rkq,
                                                rd_kafka_op_t *rko,
                                                rd_kafka_q_cb_type_t cb_type,
                                                void *opaque);

static void rd_kafka_cgrp_group_leader_reset(rd_kafka_cgrp_t *rkcg,
                                             const char *reason);

static RD_INLINE int rd_kafka_cgrp_try_terminate(rd_kafka_cgrp_t *rkcg);

static void rd_kafka_cgrp_revoke_all_rejoin(rd_kafka_cgrp_t *rkcg,
                                            rd_bool_t assignment_lost,
                                            rd_bool_t initiating,
                                            const char *reason);
static void rd_kafka_cgrp_revoke_all_rejoin_maybe(rd_kafka_cgrp_t *rkcg,
                                                  rd_bool_t assignment_lost,
                                                  rd_bool_t initiating,
                                                  const char *reason);

static void rd_kafka_cgrp_group_is_rebalancing(rd_kafka_cgrp_t *rkcg);

static void
rd_kafka_cgrp_max_poll_interval_check_tmr_cb(rd_kafka_timers_t *rkts,
                                             void *arg);
static rd_kafka_resp_err_t
rd_kafka_cgrp_subscribe(rd_kafka_cgrp_t *rkcg,
                        rd_kafka_topic_partition_list_t *rktparlist);

static void rd_kafka_cgrp_group_assignment_set(
    rd_kafka_cgrp_t *rkcg,
    const rd_kafka_topic_partition_list_t *partitions);
static void rd_kafka_cgrp_group_assignment_modify(
    rd_kafka_cgrp_t *rkcg,
    rd_bool_t add,
    const rd_kafka_topic_partition_list_t *partitions);

static void
rd_kafka_cgrp_handle_assignment(rd_kafka_cgrp_t *rkcg,
                                rd_kafka_topic_partition_list_t *assignment);

static void rd_kafka_cgrp_consumer_assignment_done(rd_kafka_cgrp_t *rkcg);

/**
 * @returns true if the current assignment is lost.
 */
rd_bool_t rd_kafka_cgrp_assignment_is_lost(rd_kafka_cgrp_t *rkcg) {
        return rd_atomic32_get(&rkcg->rkcg_assignment_lost) != 0;
}


/**
 * @brief Call when the current assignment has been lost, with a
 *        human-readable reason.
 */
static void rd_kafka_cgrp_assignment_set_lost(rd_kafka_cgrp_t *rkcg,
                                              char *fmt,
                                              ...) RD_FORMAT(printf, 2, 3);
static void
rd_kafka_cgrp_assignment_set_lost(rd_kafka_cgrp_t *rkcg, char *fmt, ...) {
        va_list ap;
        char reason[256];

        if (!rkcg->rkcg_group_assignment)
                return;

        va_start(ap, fmt);
        rd_vsnprintf(reason, sizeof(reason), fmt, ap);
        va_end(ap);

        rd_kafka_dbg(rkcg->rkcg_rk, CONSUMER | RD_KAFKA_DBG_CGRP, "LOST",
                     "Group \"%s\": "
                     "current assignment of %d partition(s) lost: %s",
                     rkcg->rkcg_group_id->str, rkcg->rkcg_group_assignment->cnt,
                     reason);

        rd_atomic32_set(&rkcg->rkcg_assignment_lost, rd_true);
}


/**
 * @brief Call when the current assignment is no longer considered lost, with a
 *        human-readable reason.
 */
static void
rd_kafka_cgrp_assignment_clear_lost(rd_kafka_cgrp_t *rkcg, char *fmt, ...) {
        va_list ap;
        char reason[256];

        if (!rd_atomic32_get(&rkcg->rkcg_assignment_lost))
                return;

        va_start(ap, fmt);
        rd_vsnprintf(reason, sizeof(reason), fmt, ap);
        va_end(ap);

        rd_kafka_dbg(rkcg->rkcg_rk, CONSUMER | RD_KAFKA_DBG_CGRP, "LOST",
                     "Group \"%s\": "
                     "current assignment no longer considered lost: %s",
                     rkcg->rkcg_group_id->str, reason);

        rd_atomic32_set(&rkcg->rkcg_assignment_lost, rd_false);
}


/**
 * @brief The rebalance protocol currently in use. This will be
 *        RD_KAFKA_REBALANCE_PROTOCOL_NONE if the consumer has not
 *        (yet) joined a group, else it will match the rebalance
 *        protocol of the configured assignor(s).
 *
 * @locality main thread
 */
rd_kafka_rebalance_protocol_t
rd_kafka_cgrp_rebalance_protocol(rd_kafka_cgrp_t *rkcg) {
        if (rkcg->rkcg_group_protocol == RD_KAFKA_GROUP_PROTOCOL_CONSUMER) {
                if (!(rkcg->rkcg_consumer_flags &
                      RD_KAFKA_CGRP_CONSUMER_F_SUBSCRIBED_ONCE))
                        return RD_KAFKA_REBALANCE_PROTOCOL_NONE;

                return rkcg->rkcg_rk->rk_conf.partition_assignors_cooperative
                           ? RD_KAFKA_REBALANCE_PROTOCOL_COOPERATIVE
                           : RD_KAFKA_REBALANCE_PROTOCOL_EAGER;
        }

        if (!rkcg->rkcg_assignor)
                return RD_KAFKA_REBALANCE_PROTOCOL_NONE;
        return rkcg->rkcg_assignor->rkas_protocol;
}



/**
 * @returns true if the cgrp is awaiting a protocol response. This prohibits
 *          the join-state machine to proceed before the current state
 *          is done.
 */
static rd_bool_t rd_kafka_cgrp_awaiting_response(rd_kafka_cgrp_t *rkcg) {
        return rkcg->rkcg_wait_resp != -1;
}


/**
 * @brief Set flag indicating we are waiting for a coordinator response
 *        for the given request.
 *
 * This is used for specific requests to postpone rejoining the group if
 * there are outstanding JoinGroup or SyncGroup requests.
 *
 * @locality main thread
 */
static void rd_kafka_cgrp_set_wait_resp(rd_kafka_cgrp_t *rkcg, int16_t ApiKey) {
        rd_assert(rkcg->rkcg_wait_resp == -1);
        rkcg->rkcg_wait_resp = ApiKey;
}

/**
 * @brief Clear the flag that says we're waiting for a coordinator response
 *        for the given \p request.
 *
 * @param request Original request, possibly NULL (for errors).
 *
 * @locality main thread
 */
static void rd_kafka_cgrp_clear_wait_resp(rd_kafka_cgrp_t *rkcg,
                                          int16_t ApiKey) {
        rd_assert(rkcg->rkcg_wait_resp == ApiKey);
        rkcg->rkcg_wait_resp = -1;
}



/**
 * @struct Auxillary glue type used for COOPERATIVE rebalance set operations.
 */
typedef struct PartitionMemberInfo_s {
        const rd_kafka_group_member_t *member;
        rd_bool_t members_match;
} PartitionMemberInfo_t;

static PartitionMemberInfo_t *
PartitionMemberInfo_new(const rd_kafka_group_member_t *member,
                        rd_bool_t members_match) {
        PartitionMemberInfo_t *pmi;

        pmi                = rd_calloc(1, sizeof(*pmi));
        pmi->member        = member;
        pmi->members_match = members_match;

        return pmi;
}

static void PartitionMemberInfo_free(void *p) {
        PartitionMemberInfo_t *pmi = p;
        rd_free(pmi);
}

typedef RD_MAP_TYPE(const rd_kafka_topic_partition_t *,
                    PartitionMemberInfo_t *) map_toppar_member_info_t;


/**
 * @returns true if consumer has joined the group and thus requires a leave.
 */
#define RD_KAFKA_CGRP_HAS_JOINED(rkcg)                                         \
        (rkcg->rkcg_member_id != NULL &&                                       \
         RD_KAFKAP_STR_LEN((rkcg)->rkcg_member_id) > 0)


/**
 * @returns true if cgrp is waiting for a rebalance_cb to be handled by
 *          the application.
 */
#define RD_KAFKA_CGRP_WAIT_ASSIGN_CALL(rkcg)                                   \
        ((rkcg)->rkcg_join_state ==                                            \
             RD_KAFKA_CGRP_JOIN_STATE_WAIT_ASSIGN_CALL ||                      \
         (rkcg)->rkcg_join_state ==                                            \
             RD_KAFKA_CGRP_JOIN_STATE_WAIT_UNASSIGN_CALL)

/**
 * @returns true if a rebalance is in progress.
 *
 * 1. In WAIT_JOIN or WAIT_METADATA state with a member-id set,
 *    this happens on rejoin.
 * 2. In WAIT_SYNC waiting for the group to rebalance on the broker.
 * 3. in *_WAIT_UNASSIGN_TO_COMPLETE waiting for unassigned partitions to
 *    stop fetching, et.al.
 * 4. In _WAIT_*ASSIGN_CALL waiting for the application to handle the
 *    assignment changes in its rebalance callback and then call *assign().
 * 5. An incremental rebalancing is in progress.
 * 6. A rebalance-induced rejoin is in progress.
 */
#define RD_KAFKA_CGRP_REBALANCING(rkcg)                                        \
        ((RD_KAFKA_CGRP_HAS_JOINED(rkcg) &&                                    \
          ((rkcg)->rkcg_join_state == RD_KAFKA_CGRP_JOIN_STATE_WAIT_JOIN ||    \
           (rkcg)->rkcg_join_state ==                                          \
               RD_KAFKA_CGRP_JOIN_STATE_WAIT_METADATA)) ||                     \
         (rkcg)->rkcg_join_state == RD_KAFKA_CGRP_JOIN_STATE_WAIT_SYNC ||      \
         (rkcg)->rkcg_join_state ==                                            \
             RD_KAFKA_CGRP_JOIN_STATE_WAIT_UNASSIGN_TO_COMPLETE ||             \
         (rkcg)->rkcg_join_state ==                                            \
             RD_KAFKA_CGRP_JOIN_STATE_WAIT_INCR_UNASSIGN_TO_COMPLETE ||        \
         (rkcg)->rkcg_join_state ==                                            \
             RD_KAFKA_CGRP_JOIN_STATE_WAIT_ASSIGN_CALL ||                      \
         (rkcg)->rkcg_join_state ==                                            \
             RD_KAFKA_CGRP_JOIN_STATE_WAIT_UNASSIGN_CALL ||                    \
         (rkcg)->rkcg_rebalance_incr_assignment != NULL ||                     \
         (rkcg)->rkcg_rebalance_rejoin)



const char *rd_kafka_cgrp_state_names[] = {
    "init",       "term",        "query-coord",
    "wait-coord", "wait-broker", "wait-broker-transport",
    "up"};

const char *rd_kafka_cgrp_join_state_names[] = {
    "init",
    "wait-join",
    "wait-metadata",
    "wait-sync",
    "wait-assign-call",
    "wait-unassign-call",
    "wait-unassign-to-complete",
    "wait-incr-unassign-to-complete",
    "steady",
};


/**
 * @brief Change the cgrp state.
 *
 * @returns 1 if the state was changed, else 0.
 */
static int rd_kafka_cgrp_set_state(rd_kafka_cgrp_t *rkcg, int state) {
        if ((int)rkcg->rkcg_state == state)
                return 0;

        rd_kafka_dbg(rkcg->rkcg_rk, CGRP, "CGRPSTATE",
                     "Group \"%.*s\" changed state %s -> %s "
                     "(join-state %s)",
                     RD_KAFKAP_STR_PR(rkcg->rkcg_group_id),
                     rd_kafka_cgrp_state_names[rkcg->rkcg_state],
                     rd_kafka_cgrp_state_names[state],
                     rd_kafka_cgrp_join_state_names[rkcg->rkcg_join_state]);
        rkcg->rkcg_state          = state;
        rkcg->rkcg_ts_statechange = rd_clock();

        rd_kafka_brokers_broadcast_state_change(rkcg->rkcg_rk);

        return 1;
}


void rd_kafka_cgrp_set_join_state(rd_kafka_cgrp_t *rkcg, int join_state) {
        if ((int)rkcg->rkcg_join_state == join_state)
                return;

        rd_kafka_dbg(rkcg->rkcg_rk, CGRP, "CGRPJOINSTATE",
                     "Group \"%.*s\" changed join state %s -> %s "
                     "(state %s)",
                     RD_KAFKAP_STR_PR(rkcg->rkcg_group_id),
                     rd_kafka_cgrp_join_state_names[rkcg->rkcg_join_state],
                     rd_kafka_cgrp_join_state_names[join_state],
                     rd_kafka_cgrp_state_names[rkcg->rkcg_state]);
        rkcg->rkcg_join_state = join_state;
}


void rd_kafka_cgrp_destroy_final(rd_kafka_cgrp_t *rkcg) {
        rd_kafka_assert(rkcg->rkcg_rk, !rkcg->rkcg_subscription);
        rd_kafka_assert(rkcg->rkcg_rk, !rkcg->rkcg_group_leader.members);
        rd_kafka_cgrp_set_member_id(rkcg, NULL);
        rd_kafka_topic_partition_list_destroy(rkcg->rkcg_current_assignment);
        RD_IF_FREE(rkcg->rkcg_target_assignment,
                   rd_kafka_topic_partition_list_destroy);
        RD_IF_FREE(rkcg->rkcg_next_target_assignment,
                   rd_kafka_topic_partition_list_destroy);
        if (rkcg->rkcg_group_instance_id)
                rd_kafkap_str_destroy(rkcg->rkcg_group_instance_id);
        if (rkcg->rkcg_group_remote_assignor)
                rd_kafkap_str_destroy(rkcg->rkcg_group_remote_assignor);
        if (rkcg->rkcg_client_rack)
                rd_kafkap_str_destroy(rkcg->rkcg_client_rack);
        rd_kafka_q_destroy_owner(rkcg->rkcg_q);
        rd_kafka_q_destroy_owner(rkcg->rkcg_ops);
        rd_kafka_q_destroy_owner(rkcg->rkcg_wait_coord_q);
        rd_kafka_assert(rkcg->rkcg_rk, TAILQ_EMPTY(&rkcg->rkcg_topics));
        rd_kafka_assert(rkcg->rkcg_rk, rd_list_empty(&rkcg->rkcg_toppars));
        rd_list_destroy(&rkcg->rkcg_toppars);
        rd_list_destroy(rkcg->rkcg_subscribed_topics);
        rd_kafka_topic_partition_list_destroy(rkcg->rkcg_errored_topics);
        if (rkcg->rkcg_assignor && rkcg->rkcg_assignor->rkas_destroy_state_cb &&
            rkcg->rkcg_assignor_state)
                rkcg->rkcg_assignor->rkas_destroy_state_cb(
                    rkcg->rkcg_assignor_state);
        rd_free(rkcg);
}



/**
 * @brief Update the absolute session timeout following a successfull
 *        response from the coordinator.
 *        This timeout is used to enforce the session timeout in the
 *        consumer itself.
 *
 * @param reset if true the timeout is updated even if the session has expired.
 */
static RD_INLINE void
rd_kafka_cgrp_update_session_timeout(rd_kafka_cgrp_t *rkcg, rd_bool_t reset) {
        if (reset || rkcg->rkcg_ts_session_timeout != 0)
                rkcg->rkcg_ts_session_timeout =
                    rd_clock() +
                    (rkcg->rkcg_rk->rk_conf.group_session_timeout_ms * 1000);
}



rd_kafka_cgrp_t *rd_kafka_cgrp_new(rd_kafka_t *rk,
                                   rd_kafka_group_protocol_t group_protocol,
                                   const rd_kafkap_str_t *group_id,
                                   const rd_kafkap_str_t *client_id) {
        rd_kafka_cgrp_t *rkcg;

        rkcg = rd_calloc(1, sizeof(*rkcg));

        rkcg->rkcg_rk             = rk;
        rkcg->rkcg_group_protocol = group_protocol;
        rkcg->rkcg_group_id       = group_id;
        rkcg->rkcg_client_id      = client_id;
        rkcg->rkcg_coord_id       = -1;
        rkcg->rkcg_generation_id  = -1;
        rkcg->rkcg_wait_resp      = -1;
        rkcg->rkcg_member_epoch   = 0;

        rkcg->rkcg_ops                      = rd_kafka_q_new(rk);
        rkcg->rkcg_ops->rkq_serve           = rd_kafka_cgrp_op_serve;
        rkcg->rkcg_ops->rkq_opaque          = rkcg;
        rkcg->rkcg_wait_coord_q             = rd_kafka_q_new(rk);
        rkcg->rkcg_wait_coord_q->rkq_serve  = rkcg->rkcg_ops->rkq_serve;
        rkcg->rkcg_wait_coord_q->rkq_opaque = rkcg->rkcg_ops->rkq_opaque;
        rkcg->rkcg_q                        = rd_kafka_consume_q_new(rk);
        rkcg->rkcg_group_instance_id =
            rd_kafkap_str_new(rk->rk_conf.group_instance_id, -1);
        rkcg->rkcg_group_remote_assignor =
            rd_kafkap_str_new(rk->rk_conf.group_remote_assignor, -1);
        if (!RD_KAFKAP_STR_LEN(rkcg->rkcg_rk->rk_conf.client_rack))
                rkcg->rkcg_client_rack = rd_kafkap_str_new(NULL, -1);
        else
                rkcg->rkcg_client_rack =
                    rd_kafkap_str_copy(rkcg->rkcg_rk->rk_conf.client_rack);
        rkcg->rkcg_next_subscription = NULL;
        TAILQ_INIT(&rkcg->rkcg_topics);
        rd_list_init(&rkcg->rkcg_toppars, 32, NULL);
        rd_kafka_cgrp_set_member_id(rkcg, "");
        rkcg->rkcg_subscribed_topics =
            rd_list_new(0, (void *)rd_kafka_topic_info_destroy);
        rd_interval_init(&rkcg->rkcg_coord_query_intvl);
        rd_interval_init(&rkcg->rkcg_heartbeat_intvl);
        rd_interval_init(&rkcg->rkcg_join_intvl);
        rd_interval_init(&rkcg->rkcg_timeout_scan_intvl);
        rd_atomic32_init(&rkcg->rkcg_assignment_lost, rd_false);
        rd_atomic32_init(&rkcg->rkcg_terminated, rd_false);
<<<<<<< HEAD
        rkcg->rkcg_current_target_assignments = NULL;
        rkcg->rkcg_next_target_assignments    = NULL;
        rkcg->rkcg_group_assignment = NULL;
=======
        rkcg->rkcg_current_assignment = rd_kafka_topic_partition_list_new(0);
        rkcg->rkcg_target_assignment  = NULL;
        rkcg->rkcg_next_target_assignment = NULL;
>>>>>>> 8b307c01

        rkcg->rkcg_errored_topics = rd_kafka_topic_partition_list_new(0);

        /* Create a logical group coordinator broker to provide
         * a dedicated connection for group coordination.
         * This is needed since JoinGroup may block for up to
         * max.poll.interval.ms, effectively blocking and timing out
         * any other protocol requests (such as Metadata).
         * The address for this broker will be updated when
         * the group coordinator is assigned. */
        rkcg->rkcg_coord = rd_kafka_broker_add_logical(rk, "GroupCoordinator");

        if (rk->rk_conf.enable_auto_commit &&
            rk->rk_conf.auto_commit_interval_ms > 0)
                rd_kafka_timer_start(
                    &rk->rk_timers, &rkcg->rkcg_offset_commit_tmr,
                    rk->rk_conf.auto_commit_interval_ms * 1000ll,
                    rd_kafka_cgrp_offset_commit_tmr_cb, rkcg);

        return rkcg;
}


/**
 * @brief Set the group coordinator broker.
 */
static void rd_kafka_cgrp_coord_set_broker(rd_kafka_cgrp_t *rkcg,
                                           rd_kafka_broker_t *rkb) {

        rd_assert(rkcg->rkcg_curr_coord == NULL);

        rd_assert(RD_KAFKA_CGRP_BROKER_IS_COORD(rkcg, rkb));

        rkcg->rkcg_curr_coord = rkb;
        rd_kafka_broker_keep(rkb);

        rd_kafka_dbg(rkcg->rkcg_rk, CGRP, "COORDSET",
                     "Group \"%.*s\" coordinator set to broker %s",
                     RD_KAFKAP_STR_PR(rkcg->rkcg_group_id),
                     rd_kafka_broker_name(rkb));

        /* Reset query interval to trigger an immediate
         * coord query if required */
        if (!rd_interval_disabled(&rkcg->rkcg_coord_query_intvl))
                rd_interval_reset(&rkcg->rkcg_coord_query_intvl);

        rd_kafka_cgrp_set_state(rkcg,
                                RD_KAFKA_CGRP_STATE_WAIT_BROKER_TRANSPORT);

        rd_kafka_broker_persistent_connection_add(
            rkcg->rkcg_coord, &rkcg->rkcg_coord->rkb_persistconn.coord);

        /* Set the logical coordinator's nodename to the
         * proper broker's nodename, this will trigger a (re)connect
         * to the new address. */
        rd_kafka_broker_set_nodename(rkcg->rkcg_coord, rkb);
}


/**
 * @brief Reset/clear the group coordinator broker.
 */
static void rd_kafka_cgrp_coord_clear_broker(rd_kafka_cgrp_t *rkcg) {
        rd_kafka_broker_t *rkb = rkcg->rkcg_curr_coord;

        rd_assert(rkcg->rkcg_curr_coord);
        rd_kafka_dbg(rkcg->rkcg_rk, CGRP, "COORDCLEAR",
                     "Group \"%.*s\" broker %s is no longer coordinator",
                     RD_KAFKAP_STR_PR(rkcg->rkcg_group_id),
                     rd_kafka_broker_name(rkb));

        rd_assert(rkcg->rkcg_coord);

        rd_kafka_broker_persistent_connection_del(
            rkcg->rkcg_coord, &rkcg->rkcg_coord->rkb_persistconn.coord);

        /* Clear the ephemeral broker's nodename.
         * This will also trigger a disconnect. */
        rd_kafka_broker_set_nodename(rkcg->rkcg_coord, NULL);

        rkcg->rkcg_curr_coord = NULL;
        rd_kafka_broker_destroy(rkb); /* from set_coord_broker() */
}


/**
 * @brief Update/set the group coordinator.
 *
 * Will do nothing if there's been no change.
 *
 * @returns 1 if the coordinator, or state, was updated, else 0.
 */
static int rd_kafka_cgrp_coord_update(rd_kafka_cgrp_t *rkcg, int32_t coord_id) {

        /* Don't do anything while terminating */
        if (rkcg->rkcg_state == RD_KAFKA_CGRP_STATE_TERM)
                return 0;

        /* Check if coordinator changed */
        if (rkcg->rkcg_coord_id != coord_id) {
                rd_kafka_dbg(rkcg->rkcg_rk, CGRP, "CGRPCOORD",
                             "Group \"%.*s\" changing coordinator %" PRId32
                             " -> %" PRId32,
                             RD_KAFKAP_STR_PR(rkcg->rkcg_group_id),
                             rkcg->rkcg_coord_id, coord_id);

                /* Update coord id */
                rkcg->rkcg_coord_id = coord_id;

                /* Clear previous broker handle, if any */
                if (rkcg->rkcg_curr_coord)
                        rd_kafka_cgrp_coord_clear_broker(rkcg);
        }


        if (rkcg->rkcg_curr_coord) {
                /* There is already a known coordinator and a
                 * corresponding broker handle. */
                if (rkcg->rkcg_state != RD_KAFKA_CGRP_STATE_UP)
                        return rd_kafka_cgrp_set_state(
                            rkcg, RD_KAFKA_CGRP_STATE_WAIT_BROKER_TRANSPORT);

        } else if (rkcg->rkcg_coord_id != -1) {
                rd_kafka_broker_t *rkb;

                /* Try to find the coordinator broker handle */
                rd_kafka_rdlock(rkcg->rkcg_rk);
                rkb = rd_kafka_broker_find_by_nodeid(rkcg->rkcg_rk, coord_id);
                rd_kafka_rdunlock(rkcg->rkcg_rk);

                /* It is possible, due to stale metadata, that the
                 * coordinator id points to a broker we still don't know
                 * about. In this case the client will continue
                 * querying metadata and querying for the coordinator
                 * until a match is found. */

                if (rkb) {
                        /* Coordinator is known and broker handle exists */
                        rd_kafka_cgrp_coord_set_broker(rkcg, rkb);
                        rd_kafka_broker_destroy(rkb); /*from find_by_nodeid()*/

                        return 1;
                } else {
                        /* Coordinator is known but no corresponding
                         * broker handle. */
                        return rd_kafka_cgrp_set_state(
                            rkcg, RD_KAFKA_CGRP_STATE_WAIT_BROKER);
                }

        } else {
                /* Coordinator still not known, re-query */
                if (rkcg->rkcg_state >= RD_KAFKA_CGRP_STATE_WAIT_COORD)
                        return rd_kafka_cgrp_set_state(
                            rkcg, RD_KAFKA_CGRP_STATE_QUERY_COORD);
        }

        return 0; /* no change */
}



/**
 * Handle FindCoordinator response
 */
static void rd_kafka_cgrp_handle_FindCoordinator(rd_kafka_t *rk,
                                                 rd_kafka_broker_t *rkb,
                                                 rd_kafka_resp_err_t err,
                                                 rd_kafka_buf_t *rkbuf,
                                                 rd_kafka_buf_t *request,
                                                 void *opaque) {
        const int log_decode_errors = LOG_ERR;
        int16_t ErrorCode           = 0;
        int32_t CoordId;
        rd_kafkap_str_t CoordHost = RD_ZERO_INIT;
        int32_t CoordPort;
        rd_kafka_cgrp_t *rkcg               = opaque;
        struct rd_kafka_metadata_broker mdb = RD_ZERO_INIT;
        char *errstr                        = NULL;
        int actions;

        if (likely(!(ErrorCode = err))) {
                if (rkbuf->rkbuf_reqhdr.ApiVersion >= 1)
                        rd_kafka_buf_read_throttle_time(rkbuf);

                rd_kafka_buf_read_i16(rkbuf, &ErrorCode);

                if (rkbuf->rkbuf_reqhdr.ApiVersion >= 1) {
                        rd_kafkap_str_t ErrorMsg;

                        rd_kafka_buf_read_str(rkbuf, &ErrorMsg);

                        if (!RD_KAFKAP_STR_IS_NULL(&ErrorMsg))
                                RD_KAFKAP_STR_DUPA(&errstr, &ErrorMsg);
                }

                rd_kafka_buf_read_i32(rkbuf, &CoordId);
                rd_kafka_buf_read_str(rkbuf, &CoordHost);
                rd_kafka_buf_read_i32(rkbuf, &CoordPort);
        }

        if (ErrorCode)
                goto err;


        mdb.id = CoordId;
        RD_KAFKAP_STR_DUPA(&mdb.host, &CoordHost);
        mdb.port = CoordPort;

        rd_rkb_dbg(rkb, CGRP, "CGRPCOORD",
                   "Group \"%.*s\" coordinator is %s:%i id %" PRId32,
                   RD_KAFKAP_STR_PR(rkcg->rkcg_group_id), mdb.host, mdb.port,
                   mdb.id);
        rd_kafka_broker_update(rkb->rkb_rk, rkb->rkb_proto, &mdb, NULL);

        rd_kafka_cgrp_coord_update(rkcg, CoordId);
        rd_kafka_cgrp_serve(rkcg); /* Serve updated state, if possible */
        return;

err_parse: /* Parse error */
        ErrorCode = rkbuf->rkbuf_err;
        /* FALLTHRU */

err:
        if (!errstr)
                errstr = (char *)rd_kafka_err2str(ErrorCode);

        rd_rkb_dbg(rkb, CGRP, "CGRPCOORD",
                   "Group \"%.*s\" FindCoordinator response error: %s: %s",
                   RD_KAFKAP_STR_PR(rkcg->rkcg_group_id),
                   rd_kafka_err2name(ErrorCode), errstr);

        if (ErrorCode == RD_KAFKA_RESP_ERR__DESTROY)
                return;

        actions = rd_kafka_err_action(
            rkb, ErrorCode, request,

            RD_KAFKA_ERR_ACTION_RETRY | RD_KAFKA_ERR_ACTION_REFRESH,
            RD_KAFKA_RESP_ERR_GROUP_COORDINATOR_NOT_AVAILABLE,

            RD_KAFKA_ERR_ACTION_RETRY, RD_KAFKA_RESP_ERR__TRANSPORT,

            RD_KAFKA_ERR_ACTION_RETRY, RD_KAFKA_RESP_ERR__TIMED_OUT,

            RD_KAFKA_ERR_ACTION_RETRY, RD_KAFKA_RESP_ERR__TIMED_OUT_QUEUE,

            RD_KAFKA_ERR_ACTION_END);



        if (actions & RD_KAFKA_ERR_ACTION_REFRESH) {
                rd_kafka_cgrp_coord_update(rkcg, -1);
        } else {
                if (!(actions & RD_KAFKA_ERR_ACTION_RETRY) &&
                    rkcg->rkcg_last_err != ErrorCode) {
                        /* Propagate non-retriable errors to the application */
                        rd_kafka_consumer_err(
                            rkcg->rkcg_q, rd_kafka_broker_id(rkb), ErrorCode, 0,
                            NULL, NULL, RD_KAFKA_OFFSET_INVALID,
                            "FindCoordinator response error: %s", errstr);

                        /* Suppress repeated errors */
                        rkcg->rkcg_last_err = ErrorCode;
                }

                /* Retries are performed by the timer-intervalled
                 * coord queries, continue querying */
                rd_kafka_cgrp_set_state(rkcg, RD_KAFKA_CGRP_STATE_QUERY_COORD);
        }

        rd_kafka_cgrp_serve(rkcg); /* Serve updated state, if possible */
}


/**
 * Query for coordinator.
 * Ask any broker in state UP
 *
 * Locality: main thread
 */
void rd_kafka_cgrp_coord_query(rd_kafka_cgrp_t *rkcg, const char *reason) {
        rd_kafka_broker_t *rkb;
        rd_kafka_resp_err_t err;

        rkb = rd_kafka_broker_any_usable(
            rkcg->rkcg_rk, RD_POLL_NOWAIT, RD_DO_LOCK,
            RD_KAFKA_FEATURE_BROKER_GROUP_COORD, "coordinator query");

        if (!rkb) {
                /* Reset the interval because there were no brokers. When a
                 * broker becomes available, we want to query it immediately. */
                rd_interval_reset(&rkcg->rkcg_coord_query_intvl);
                rd_kafka_dbg(rkcg->rkcg_rk, CGRP, "CGRPQUERY",
                             "Group \"%.*s\": "
                             "no broker available for coordinator query: %s",
                             RD_KAFKAP_STR_PR(rkcg->rkcg_group_id), reason);
                return;
        }

        rd_rkb_dbg(rkb, CGRP, "CGRPQUERY",
                   "Group \"%.*s\": querying for coordinator: %s",
                   RD_KAFKAP_STR_PR(rkcg->rkcg_group_id), reason);

        err = rd_kafka_FindCoordinatorRequest(
            rkb, RD_KAFKA_COORD_GROUP, rkcg->rkcg_group_id->str,
            RD_KAFKA_REPLYQ(rkcg->rkcg_ops, 0),
            rd_kafka_cgrp_handle_FindCoordinator, rkcg);

        if (err) {
                rd_rkb_dbg(rkb, CGRP, "CGRPQUERY",
                           "Group \"%.*s\": "
                           "unable to send coordinator query: %s",
                           RD_KAFKAP_STR_PR(rkcg->rkcg_group_id),
                           rd_kafka_err2str(err));
                rd_kafka_broker_destroy(rkb);
                return;
        }

        if (rkcg->rkcg_state == RD_KAFKA_CGRP_STATE_QUERY_COORD)
                rd_kafka_cgrp_set_state(rkcg, RD_KAFKA_CGRP_STATE_WAIT_COORD);

        rd_kafka_broker_destroy(rkb);

        /* Back off the next intervalled query with a jitter since we just sent
         * one. */
        rd_interval_reset_to_now_with_jitter(&rkcg->rkcg_coord_query_intvl, 0,
                                             500,
                                             RD_KAFKA_RETRY_JITTER_PERCENT);
}

/**
 * @brief Mark the current coordinator as dead.
 *
 * @locality main thread
 */
void rd_kafka_cgrp_coord_dead(rd_kafka_cgrp_t *rkcg,
                              rd_kafka_resp_err_t err,
                              const char *reason) {
        rd_kafka_dbg(rkcg->rkcg_rk, CGRP, "COORD",
                     "Group \"%.*s\": "
                     "marking the coordinator (%" PRId32 ") dead: %s: %s",
                     RD_KAFKAP_STR_PR(rkcg->rkcg_group_id), rkcg->rkcg_coord_id,
                     rd_kafka_err2str(err), reason);

        rd_kafka_cgrp_coord_update(rkcg, -1);

        /* Re-query for coordinator */
        rd_kafka_cgrp_set_state(rkcg, RD_KAFKA_CGRP_STATE_QUERY_COORD);
        rd_kafka_cgrp_coord_query(rkcg, reason);
}


/**
 * @returns a new reference to the current coordinator, if available, else NULL.
 *
 * @locality rdkafka main thread
 * @locks_required none
 * @locks_acquired none
 */
rd_kafka_broker_t *rd_kafka_cgrp_get_coord(rd_kafka_cgrp_t *rkcg) {
        if (rkcg->rkcg_state != RD_KAFKA_CGRP_STATE_UP || !rkcg->rkcg_coord)
                return NULL;

        rd_kafka_broker_keep(rkcg->rkcg_coord);

        return rkcg->rkcg_coord;
}


/**
 * @brief cgrp handling of LeaveGroup responses
 * @param opaque must be the cgrp handle.
 * @locality rdkafka main thread (unless err==ERR__DESTROY)
 */
static void rd_kafka_cgrp_handle_LeaveGroup(rd_kafka_t *rk,
                                            rd_kafka_broker_t *rkb,
                                            rd_kafka_resp_err_t err,
                                            rd_kafka_buf_t *rkbuf,
                                            rd_kafka_buf_t *request,
                                            void *opaque) {
        rd_kafka_cgrp_t *rkcg       = opaque;
        const int log_decode_errors = LOG_ERR;
        int16_t ErrorCode           = 0;

        if (err) {
                ErrorCode = err;
                goto err;
        }

        if (request->rkbuf_reqhdr.ApiVersion >= 1)
                rd_kafka_buf_read_throttle_time(rkbuf);

        rd_kafka_buf_read_i16(rkbuf, &ErrorCode);

err:
        if (ErrorCode)
                rd_kafka_dbg(rkb->rkb_rk, CGRP, "LEAVEGROUP",
                             "LeaveGroup response error in state %s: %s",
                             rd_kafka_cgrp_state_names[rkcg->rkcg_state],
                             rd_kafka_err2str(ErrorCode));
        else
                rd_kafka_dbg(rkb->rkb_rk, CGRP, "LEAVEGROUP",
                             "LeaveGroup response received in state %s",
                             rd_kafka_cgrp_state_names[rkcg->rkcg_state]);

        if (ErrorCode != RD_KAFKA_RESP_ERR__DESTROY) {
                rd_assert(thrd_is_current(rk->rk_thread));
                rkcg->rkcg_flags &= ~RD_KAFKA_CGRP_F_WAIT_LEAVE;
                rd_kafka_cgrp_try_terminate(rkcg);
        }



        return;

err_parse:
        ErrorCode = rkbuf->rkbuf_err;
        goto err;
}


static void rd_kafka_cgrp_consumer_reset(rd_kafka_cgrp_t *rkcg) {
        if (rkcg->rkcg_group_protocol != RD_KAFKA_GROUP_PROTOCOL_CONSUMER)
                return;

        rkcg->rkcg_generation_id = 0;
        rd_kafka_topic_partition_list_destroy(rkcg->rkcg_current_assignment);
        RD_IF_FREE(rkcg->rkcg_target_assignment,
                   rd_kafka_topic_partition_list_destroy);
        RD_IF_FREE(rkcg->rkcg_next_target_assignment,
                   rd_kafka_topic_partition_list_destroy);
        rkcg->rkcg_current_assignment = rd_kafka_topic_partition_list_new(0);
        rkcg->rkcg_consumer_flags &= ~RD_KAFKA_CGRP_CONSUMER_F_WAITS_ACK;
        rkcg->rkcg_next_target_assignment = NULL;
        rd_kafka_cgrp_consumer_expedite_next_heartbeat(rkcg);
}

/**
 * @brief cgrp handling of ConsumerGroupHeartbeat response after leaving group
 * @param opaque must be the cgrp handle.
 * @locality rdkafka main thread (unless err==ERR__DESTROY)
 */
static void
rd_kafka_cgrp_handle_ConsumerGroupHeartbeat_leave(rd_kafka_t *rk,
                                                  rd_kafka_broker_t *rkb,
                                                  rd_kafka_resp_err_t err,
                                                  rd_kafka_buf_t *rkbuf,
                                                  rd_kafka_buf_t *request,
                                                  void *opaque) {
        rd_kafka_cgrp_t *rkcg       = opaque;
        const int log_decode_errors = LOG_ERR;
        int16_t ErrorCode           = 0;

        if (err) {
                ErrorCode = err;
                goto err;
        }

        if (request->rkbuf_reqhdr.ApiVersion >= 1)
                rd_kafka_buf_read_throttle_time(rkbuf);

        rd_kafka_buf_read_i16(rkbuf, &ErrorCode);

err:
        if (ErrorCode)
                rd_kafka_dbg(
                    rkb->rkb_rk, CGRP, "LEAVEGROUP",
                    "ConsumerGroupHeartbeat response error in state %s: %s",
                    rd_kafka_cgrp_state_names[rkcg->rkcg_state],
                    rd_kafka_err2str(ErrorCode));
        else
                rd_kafka_dbg(
                    rkb->rkb_rk, CGRP, "LEAVEGROUP",
                    "ConsumerGroupHeartbeat response received in state %s",
                    rd_kafka_cgrp_state_names[rkcg->rkcg_state]);

        rd_kafka_cgrp_consumer_reset(rkcg);

        if (ErrorCode != RD_KAFKA_RESP_ERR__DESTROY) {
                rd_assert(thrd_is_current(rk->rk_thread));
                rkcg->rkcg_flags &= ~RD_KAFKA_CGRP_F_WAIT_LEAVE;
                rd_kafka_cgrp_try_terminate(rkcg);
        }

        return;

err_parse:
        ErrorCode = rkbuf->rkbuf_err;
        goto err;
}

static void rd_kafka_cgrp_consumer_leave(rd_kafka_cgrp_t *rkcg) {
        int32_t member_epoch = -1;

        if (rkcg->rkcg_flags & RD_KAFKA_CGRP_F_WAIT_LEAVE) {
                rd_kafka_dbg(rkcg->rkcg_rk, CGRP, "LEAVE",
                             "Group \"%.*s\": leave (in state %s): "
                             "ConsumerGroupHeartbeat already in-transit",
                             RD_KAFKAP_STR_PR(rkcg->rkcg_group_id),
                             rd_kafka_cgrp_state_names[rkcg->rkcg_state]);
                return;
        }

        rd_kafka_dbg(rkcg->rkcg_rk, CGRP, "LEAVE",
                     "Group \"%.*s\": leave (in state %s)",
                     RD_KAFKAP_STR_PR(rkcg->rkcg_group_id),
                     rd_kafka_cgrp_state_names[rkcg->rkcg_state]);

        rkcg->rkcg_flags |= RD_KAFKA_CGRP_F_WAIT_LEAVE;
        if (RD_KAFKA_CGRP_IS_STATIC_MEMBER(rkcg)) {
                member_epoch = -2;
        }

        if (rkcg->rkcg_state == RD_KAFKA_CGRP_STATE_UP) {
                rd_rkb_dbg(rkcg->rkcg_curr_coord, CONSUMER, "LEAVE",
                           "Leaving group");
                rd_kafka_ConsumerGroupHeartbeatRequest(
                    rkcg->rkcg_coord, rkcg->rkcg_group_id, rkcg->rkcg_member_id,
                    member_epoch, rkcg->rkcg_group_instance_id,
                    NULL /* no rack */, -1 /* no rebalance_timeout_ms */,
                    NULL /* no subscription */, NULL /* no remote assignor */,
                    NULL /* no current assignment */,
                    RD_KAFKA_REPLYQ(rkcg->rkcg_ops, 0),
                    rd_kafka_cgrp_handle_ConsumerGroupHeartbeat_leave, rkcg);
        } else {
                rd_kafka_cgrp_handle_ConsumerGroupHeartbeat_leave(
                    rkcg->rkcg_rk, rkcg->rkcg_coord,
                    RD_KAFKA_RESP_ERR__WAIT_COORD, NULL, NULL, rkcg);
        }
}

static void rd_kafka_cgrp_leave(rd_kafka_cgrp_t *rkcg) {
        char *member_id;

        RD_KAFKAP_STR_DUPA(&member_id, rkcg->rkcg_member_id);

        /* Leaving the group invalidates the member id, reset it
         * now to avoid an ERR_UNKNOWN_MEMBER_ID on the next join. */
        rd_kafka_cgrp_set_member_id(rkcg, "");

        if (rkcg->rkcg_flags & RD_KAFKA_CGRP_F_WAIT_LEAVE) {
                rd_kafka_dbg(rkcg->rkcg_rk, CGRP, "LEAVE",
                             "Group \"%.*s\": leave (in state %s): "
                             "LeaveGroupRequest already in-transit",
                             RD_KAFKAP_STR_PR(rkcg->rkcg_group_id),
                             rd_kafka_cgrp_state_names[rkcg->rkcg_state]);
                return;
        }

        rd_kafka_dbg(rkcg->rkcg_rk, CGRP, "LEAVE",
                     "Group \"%.*s\": leave (in state %s)",
                     RD_KAFKAP_STR_PR(rkcg->rkcg_group_id),
                     rd_kafka_cgrp_state_names[rkcg->rkcg_state]);

        rkcg->rkcg_flags |= RD_KAFKA_CGRP_F_WAIT_LEAVE;

        if (rkcg->rkcg_state == RD_KAFKA_CGRP_STATE_UP) {
                rd_rkb_dbg(rkcg->rkcg_curr_coord, CONSUMER, "LEAVE",
                           "Leaving group");
                rd_kafka_LeaveGroupRequest(
                    rkcg->rkcg_coord, rkcg->rkcg_group_id->str, member_id,
                    RD_KAFKA_REPLYQ(rkcg->rkcg_ops, 0),
                    rd_kafka_cgrp_handle_LeaveGroup, rkcg);
        } else
                rd_kafka_cgrp_handle_LeaveGroup(rkcg->rkcg_rk, rkcg->rkcg_coord,
                                                RD_KAFKA_RESP_ERR__WAIT_COORD,
                                                NULL, NULL, rkcg);
}


/**
 * @brief Leave group, if desired.
 *
 * @returns true if a LeaveGroup was issued, else false.
 */
static rd_bool_t rd_kafka_cgrp_leave_maybe(rd_kafka_cgrp_t *rkcg) {

        /* We were not instructed to leave in the first place. */
        if (!(rkcg->rkcg_flags & RD_KAFKA_CGRP_F_LEAVE_ON_UNASSIGN_DONE))
                return rd_false;

        rkcg->rkcg_flags &= ~RD_KAFKA_CGRP_F_LEAVE_ON_UNASSIGN_DONE;

        /* Don't send Leave when terminating with NO_CONSUMER_CLOSE flag */
        if (rd_kafka_destroy_flags_no_consumer_close(rkcg->rkcg_rk))
                return rd_false;

        if (rkcg->rkcg_group_protocol == RD_KAFKA_GROUP_PROTOCOL_CONSUMER) {
                rd_kafka_cgrp_consumer_leave(rkcg);
        } else {
                /* KIP-345: Static group members must not send a
                 * LeaveGroupRequest on termination. */
                if (RD_KAFKA_CGRP_IS_STATIC_MEMBER(rkcg) &&
                    rkcg->rkcg_flags & RD_KAFKA_CGRP_F_TERMINATE)
                        return rd_false;

                rd_kafka_cgrp_leave(rkcg);
        }

        return rd_true;
}

/**
 * @brief Enqueues a rebalance op, delegating responsibility of calling
 *        incremental_assign / incremental_unassign to the application.
 *        If there is no rebalance handler configured, or the action
 *        should not be delegated to the application for some other
 *        reason, incremental_assign / incremental_unassign will be called
 *        automatically, immediately.
 *
 * @param rejoin whether or not to rejoin the group following completion
 *        of the incremental assign / unassign.
 *
 * @remarks does not take ownership of \p partitions.
 */
void rd_kafka_rebalance_op_incr(rd_kafka_cgrp_t *rkcg,
                                rd_kafka_resp_err_t err,
                                rd_kafka_topic_partition_list_t *partitions,
                                rd_bool_t rejoin,
                                const char *reason) {
        rd_kafka_error_t *error;

        /* Flag to rejoin after completion of the incr_assign or incr_unassign,
           if required. */
        rkcg->rkcg_rebalance_rejoin = rejoin;

        rd_kafka_wrlock(rkcg->rkcg_rk);
        rkcg->rkcg_c.ts_rebalance = rd_clock();
        rkcg->rkcg_c.rebalance_cnt++;
        rd_kafka_wrunlock(rkcg->rkcg_rk);

        if (rd_kafka_destroy_flags_no_consumer_close(rkcg->rkcg_rk) ||
            rd_kafka_fatal_error_code(rkcg->rkcg_rk)) {
                /* Total unconditional unassign in these cases */
                rd_kafka_cgrp_unassign(rkcg);

                /* Now serve the assignment to make updates */
                rd_kafka_assignment_serve(rkcg->rkcg_rk);
                goto done;
        }

        rd_kafka_cgrp_set_join_state(
            rkcg, err == RD_KAFKA_RESP_ERR__ASSIGN_PARTITIONS
                      ? RD_KAFKA_CGRP_JOIN_STATE_WAIT_ASSIGN_CALL
                      : RD_KAFKA_CGRP_JOIN_STATE_WAIT_UNASSIGN_CALL);

        /* Schedule application rebalance callback/event if enabled */
        if (rkcg->rkcg_rk->rk_conf.enabled_events & RD_KAFKA_EVENT_REBALANCE) {
                rd_kafka_op_t *rko;

                rd_kafka_dbg(rkcg->rkcg_rk, CGRP, "ASSIGN",
                             "Group \"%s\": delegating incremental %s of %d "
                             "partition(s) to application on queue %s: %s",
                             rkcg->rkcg_group_id->str,
                             err == RD_KAFKA_RESP_ERR__REVOKE_PARTITIONS
                                 ? "revoke"
                                 : "assign",
                             partitions->cnt,
                             rd_kafka_q_dest_name(rkcg->rkcg_q), reason);

                /* Pause currently assigned partitions while waiting for
                 * rebalance callback to get called to make sure the
                 * application will not receive any more messages that
                 * might block it from serving the rebalance callback
                 * and to not process messages for partitions it
                 * might have lost in the rebalance. */
                rd_kafka_assignment_pause(rkcg->rkcg_rk,
                                          "incremental rebalance");

                rko          = rd_kafka_op_new(RD_KAFKA_OP_REBALANCE);
                rko->rko_err = err;
                rko->rko_u.rebalance.partitions =
                    rd_kafka_topic_partition_list_copy(partitions);

                if (rd_kafka_q_enq(rkcg->rkcg_q, rko))
                        goto done; /* Rebalance op successfully enqueued */

                rd_kafka_dbg(rkcg->rkcg_rk, CGRP, "CGRP",
                             "Group \"%s\": ops queue is disabled, not "
                             "delegating partition %s to application",
                             rkcg->rkcg_group_id->str,
                             err == RD_KAFKA_RESP_ERR__REVOKE_PARTITIONS
                                 ? "unassign"
                                 : "assign");
                /* FALLTHRU */
        }

        /* No application rebalance callback/event handler, or it is not
         * available, do the assign/unassign ourselves.
         * We need to be careful here not to trigger assignment_serve()
         * since it may call into the cgrp code again, in which case we
         * can't really track what the outcome state will be. */

        if (err == RD_KAFKA_RESP_ERR__ASSIGN_PARTITIONS)
                error = rd_kafka_cgrp_incremental_assign(rkcg, partitions);
        else
                error = rd_kafka_cgrp_incremental_unassign(rkcg, partitions);

        if (error) {
                rd_kafka_log(rkcg->rkcg_rk, LOG_ERR, "REBALANCE",
                             "Group \"%s\": internal incremental %s "
                             "of %d partition(s) failed: %s: "
                             "unassigning all partitions and rejoining",
                             rkcg->rkcg_group_id->str,
                             err == RD_KAFKA_RESP_ERR__REVOKE_PARTITIONS
                                 ? "unassign"
                                 : "assign",
                             partitions->cnt, rd_kafka_error_string(error));
                rd_kafka_error_destroy(error);

                rd_kafka_cgrp_set_join_state(rkcg,
                                             /* This is a clean state for
                                              * assignment_done() to rejoin
                                              * from. */
                                             RD_KAFKA_CGRP_JOIN_STATE_STEADY);
                rd_kafka_assignment_clear(rkcg->rkcg_rk);
        }

        /* Now serve the assignment to make updates */
        rd_kafka_assignment_serve(rkcg->rkcg_rk);

done:
        /* Update the current group assignment based on the
         * added/removed partitions. */
        rd_kafka_cgrp_group_assignment_modify(
            rkcg, err == RD_KAFKA_RESP_ERR__ASSIGN_PARTITIONS, partitions);
}


/**
 * @brief Enqueues a rebalance op, delegating responsibility of calling
 *        assign / unassign to the application. If there is no rebalance
 *        handler configured, or the action should not be delegated to the
 *        application for some other reason, assign / unassign will be
 *        called automatically.
 *
 * @remarks \p partitions is copied.
 */
static void rd_kafka_rebalance_op(rd_kafka_cgrp_t *rkcg,
                                  rd_kafka_resp_err_t err,
                                  rd_kafka_topic_partition_list_t *assignment,
                                  const char *reason) {
        rd_kafka_error_t *error;

        rd_kafka_wrlock(rkcg->rkcg_rk);
        rkcg->rkcg_c.ts_rebalance = rd_clock();
        rkcg->rkcg_c.rebalance_cnt++;
        rd_kafka_wrunlock(rkcg->rkcg_rk);

        if (rd_kafka_destroy_flags_no_consumer_close(rkcg->rkcg_rk) ||
            rd_kafka_fatal_error_code(rkcg->rkcg_rk)) {
                /* Unassign */
                rd_kafka_cgrp_unassign(rkcg);

                /* Now serve the assignment to make updates */
                rd_kafka_assignment_serve(rkcg->rkcg_rk);
                goto done;
        }

        rd_assert(assignment != NULL);

        rd_kafka_cgrp_set_join_state(
            rkcg, err == RD_KAFKA_RESP_ERR__ASSIGN_PARTITIONS
                      ? RD_KAFKA_CGRP_JOIN_STATE_WAIT_ASSIGN_CALL
                      : RD_KAFKA_CGRP_JOIN_STATE_WAIT_UNASSIGN_CALL);

        /* Schedule application rebalance callback/event if enabled */
        if (rkcg->rkcg_rk->rk_conf.enabled_events & RD_KAFKA_EVENT_REBALANCE) {
                rd_kafka_op_t *rko;

                rd_kafka_dbg(rkcg->rkcg_rk, CGRP, "ASSIGN",
                             "Group \"%s\": delegating %s of %d partition(s) "
                             "to application on queue %s: %s",
                             rkcg->rkcg_group_id->str,
                             err == RD_KAFKA_RESP_ERR__REVOKE_PARTITIONS
                                 ? "revoke"
                                 : "assign",
                             assignment->cnt,
                             rd_kafka_q_dest_name(rkcg->rkcg_q), reason);

                /* Pause currently assigned partitions while waiting for
                 * rebalance callback to get called to make sure the
                 * application will not receive any more messages that
                 * might block it from serving the rebalance callback
                 * and to not process messages for partitions it
                 * might have lost in the rebalance. */
                rd_kafka_assignment_pause(rkcg->rkcg_rk, "rebalance");

                rko          = rd_kafka_op_new(RD_KAFKA_OP_REBALANCE);
                rko->rko_err = err;
                rko->rko_u.rebalance.partitions =
                    rd_kafka_topic_partition_list_copy(assignment);

                if (rd_kafka_q_enq(rkcg->rkcg_q, rko))
                        goto done; /* Rebalance op successfully enqueued */

                rd_kafka_dbg(rkcg->rkcg_rk, CGRP, "CGRP",
                             "Group \"%s\": ops queue is disabled, not "
                             "delegating partition %s to application",
                             rkcg->rkcg_group_id->str,
                             err == RD_KAFKA_RESP_ERR__REVOKE_PARTITIONS
                                 ? "unassign"
                                 : "assign");

                /* FALLTHRU */
        }

        /* No application rebalance callback/event handler, or it is not
         * available, do the assign/unassign ourselves.
         * We need to be careful here not to trigger assignment_serve()
         * since it may call into the cgrp code again, in which case we
         * can't really track what the outcome state will be. */

        if (err == RD_KAFKA_RESP_ERR__ASSIGN_PARTITIONS)
                error = rd_kafka_cgrp_assign(rkcg, assignment);
        else
                error = rd_kafka_cgrp_unassign(rkcg);

        if (error) {
                rd_kafka_log(rkcg->rkcg_rk, LOG_ERR, "REBALANCE",
                             "Group \"%s\": internal %s "
                             "of %d partition(s) failed: %s: "
                             "unassigning all partitions and rejoining",
                             rkcg->rkcg_group_id->str,
                             err == RD_KAFKA_RESP_ERR__REVOKE_PARTITIONS
                                 ? "unassign"
                                 : "assign",
                             rkcg->rkcg_group_assignment->cnt,
                             rd_kafka_error_string(error));
                rd_kafka_error_destroy(error);

                rd_kafka_cgrp_set_join_state(rkcg,
                                             /* This is a clean state for
                                              * assignment_done() to rejoin
                                              * from. */
                                             RD_KAFKA_CGRP_JOIN_STATE_STEADY);
                rd_kafka_assignment_clear(rkcg->rkcg_rk);
        }

        /* Now serve the assignment to make updates */
        rd_kafka_assignment_serve(rkcg->rkcg_rk);

done:
        if (err == RD_KAFKA_RESP_ERR__ASSIGN_PARTITIONS)
                rd_kafka_cgrp_group_assignment_set(rkcg, assignment);
        else
                rd_kafka_cgrp_group_assignment_set(rkcg, NULL);
}


/**
 * @brief Rejoin the group.
 *
 * @remark This function must not have any side-effects but setting the
 *         join state.
 */
static void rd_kafka_cgrp_rejoin(rd_kafka_cgrp_t *rkcg, const char *fmt, ...)
    RD_FORMAT(printf, 2, 3);

static void rd_kafka_cgrp_rejoin(rd_kafka_cgrp_t *rkcg, const char *fmt, ...) {
        char reason[512];
        va_list ap;
        char astr[128];

        va_start(ap, fmt);
        rd_vsnprintf(reason, sizeof(reason), fmt, ap);
        va_end(ap);

        if (rkcg->rkcg_group_assignment)
                rd_snprintf(astr, sizeof(astr), " with %d owned partition(s)",
                            rkcg->rkcg_group_assignment->cnt);
        else
                rd_snprintf(astr, sizeof(astr), " without an assignment");

        if (rkcg->rkcg_subscription || rkcg->rkcg_next_subscription) {
                rd_kafka_dbg(
                    rkcg->rkcg_rk, CONSUMER | RD_KAFKA_DBG_CGRP, "REJOIN",
                    "Group \"%s\": %s group%s: %s", rkcg->rkcg_group_id->str,
                    rkcg->rkcg_join_state == RD_KAFKA_CGRP_JOIN_STATE_INIT
                        ? "Joining"
                        : "Rejoining",
                    astr, reason);
        } else {
                rd_kafka_dbg(
                    rkcg->rkcg_rk, CONSUMER | RD_KAFKA_DBG_CGRP, "NOREJOIN",
                    "Group \"%s\": Not %s group%s: %s: "
                    "no subscribed topics",
                    rkcg->rkcg_group_id->str,
                    rkcg->rkcg_join_state == RD_KAFKA_CGRP_JOIN_STATE_INIT
                        ? "joining"
                        : "rejoining",
                    astr, reason);

                rd_kafka_cgrp_leave_maybe(rkcg);
        }

        rd_kafka_cgrp_consumer_reset(rkcg);
        rd_kafka_cgrp_set_join_state(rkcg, RD_KAFKA_CGRP_JOIN_STATE_INIT);
}


/**
 * @brief Collect all assigned or owned partitions from group members.
 *        The member field of each result element is set to the associated
 *        group member. The members_match field is set to rd_false.
 *
 * @param members Array of group members.
 * @param member_cnt Number of elements in members.
 * @param par_cnt The total number of partitions expected to be collected.
 * @param collect_owned If rd_true, rkgm_owned partitions will be collected,
 *        else rkgm_assignment partitions will be collected.
 */
static map_toppar_member_info_t *
rd_kafka_collect_partitions(const rd_kafka_group_member_t *members,
                            size_t member_cnt,
                            size_t par_cnt,
                            rd_bool_t collect_owned) {
        size_t i;
        map_toppar_member_info_t *collected = rd_calloc(1, sizeof(*collected));

        RD_MAP_INIT(collected, par_cnt, rd_kafka_topic_partition_cmp,
                    rd_kafka_topic_partition_hash,
                    rd_kafka_topic_partition_destroy_free,
                    PartitionMemberInfo_free);

        for (i = 0; i < member_cnt; i++) {
                size_t j;
                const rd_kafka_group_member_t *rkgm = &members[i];
                const rd_kafka_topic_partition_list_t *toppars =
                    collect_owned ? rkgm->rkgm_owned : rkgm->rkgm_assignment;

                for (j = 0; j < (size_t)toppars->cnt; j++) {
                        rd_kafka_topic_partition_t *rktpar =
                            rd_kafka_topic_partition_copy(&toppars->elems[j]);
                        PartitionMemberInfo_t *pmi =
                            PartitionMemberInfo_new(rkgm, rd_false);
                        RD_MAP_SET(collected, rktpar, pmi);
                }
        }

        return collected;
}


/**
 * @brief Set intersection. Returns a set of all elements of \p a that
 *        are also elements of \p b. Additionally, compares the members
 *        field of matching elements from \p a and \p b and if not NULL
 *        and equal, sets the members_match field in the result element
 *        to rd_true and the member field to equal that of the elements,
 *        else sets the members_match field to rd_false and member field
 *        to NULL.
 */
static map_toppar_member_info_t *
rd_kafka_member_partitions_intersect(map_toppar_member_info_t *a,
                                     map_toppar_member_info_t *b) {
        const rd_kafka_topic_partition_t *key;
        const PartitionMemberInfo_t *a_v;
        map_toppar_member_info_t *intersection =
            rd_calloc(1, sizeof(*intersection));

        RD_MAP_INIT(
            intersection, RD_MIN(a ? RD_MAP_CNT(a) : 1, b ? RD_MAP_CNT(b) : 1),
            rd_kafka_topic_partition_cmp, rd_kafka_topic_partition_hash,
            rd_kafka_topic_partition_destroy_free, PartitionMemberInfo_free);

        if (!a || !b)
                return intersection;

        RD_MAP_FOREACH(key, a_v, a) {
                rd_bool_t members_match;
                const PartitionMemberInfo_t *b_v = RD_MAP_GET(b, key);

                if (b_v == NULL)
                        continue;

                members_match =
                    a_v->member && b_v->member &&
                    rd_kafka_group_member_cmp(a_v->member, b_v->member) == 0;

                RD_MAP_SET(intersection, rd_kafka_topic_partition_copy(key),
                           PartitionMemberInfo_new(b_v->member, members_match));
        }

        return intersection;
}


/**
 * @brief Set subtraction. Returns a set of all elements of \p a
 *        that are not elements of \p b. Sets the member field in
 *        elements in the returned set to equal that of the
 *        corresponding element in \p a
 */
static map_toppar_member_info_t *
rd_kafka_member_partitions_subtract(map_toppar_member_info_t *a,
                                    map_toppar_member_info_t *b) {
        const rd_kafka_topic_partition_t *key;
        const PartitionMemberInfo_t *a_v;
        map_toppar_member_info_t *difference =
            rd_calloc(1, sizeof(*difference));

        RD_MAP_INIT(difference, a ? RD_MAP_CNT(a) : 1,
                    rd_kafka_topic_partition_cmp, rd_kafka_topic_partition_hash,
                    rd_kafka_topic_partition_destroy_free,
                    PartitionMemberInfo_free);

        if (!a)
                return difference;

        RD_MAP_FOREACH(key, a_v, a) {
                const PartitionMemberInfo_t *b_v =
                    b ? RD_MAP_GET(b, key) : NULL;

                if (!b_v)
                        RD_MAP_SET(
                            difference, rd_kafka_topic_partition_copy(key),
                            PartitionMemberInfo_new(a_v->member, rd_false));
        }

        return difference;
}


/**
 * @brief Adjust the partition assignment as provided by the assignor
 *        according to the COOPERATIVE protocol.
 */
static void rd_kafka_cooperative_protocol_adjust_assignment(
    rd_kafka_cgrp_t *rkcg,
    rd_kafka_group_member_t *members,
    int member_cnt) {

        /* https://cwiki.apache.org/confluence/display/KAFKA/KIP-429%3A+Kafk\
           a+Consumer+Incremental+Rebalance+Protocol */

        int i;
        int expected_max_assignment_size;
        int total_assigned = 0;
        int not_revoking   = 0;
        size_t par_cnt     = 0;
        const rd_kafka_topic_partition_t *toppar;
        const PartitionMemberInfo_t *pmi;
        map_toppar_member_info_t *assigned;
        map_toppar_member_info_t *owned;
        map_toppar_member_info_t *maybe_revoking;
        map_toppar_member_info_t *ready_to_migrate;
        map_toppar_member_info_t *unknown_but_owned;

        for (i = 0; i < member_cnt; i++)
                par_cnt += members[i].rkgm_owned->cnt;

        assigned = rd_kafka_collect_partitions(members, member_cnt, par_cnt,
                                               rd_false /*assigned*/);

        owned = rd_kafka_collect_partitions(members, member_cnt, par_cnt,
                                            rd_true /*owned*/);

        rd_kafka_dbg(rkcg->rkcg_rk, CGRP, "CGRP",
                     "Group \"%s\": Partitions owned by members: %d, "
                     "partitions assigned by assignor: %d",
                     rkcg->rkcg_group_id->str, (int)RD_MAP_CNT(owned),
                     (int)RD_MAP_CNT(assigned));

        /* Still owned by some members */
        maybe_revoking = rd_kafka_member_partitions_intersect(assigned, owned);

        /* Not previously owned by anyone */
        ready_to_migrate = rd_kafka_member_partitions_subtract(assigned, owned);

        /* Don't exist in assigned partitions */
        unknown_but_owned =
            rd_kafka_member_partitions_subtract(owned, assigned);

        /* Rough guess at a size that is a bit higher than
         * the maximum number of partitions likely to be
         * assigned to any partition. */
        expected_max_assignment_size =
            (int)(RD_MAP_CNT(assigned) / member_cnt) + 4;

        for (i = 0; i < member_cnt; i++) {
                rd_kafka_group_member_t *rkgm = &members[i];
                rd_kafka_topic_partition_list_destroy(rkgm->rkgm_assignment);

                rkgm->rkgm_assignment = rd_kafka_topic_partition_list_new(
                    expected_max_assignment_size);
        }

        /* For maybe-revoking-partitions, check if the owner has
         * changed. If yes, exclude them from the assigned-partitions
         * list to the new owner. The old owner will realize it does
         * not own it any more, revoke it and then trigger another
         * rebalance for these partitions to finally be reassigned.
         */
        RD_MAP_FOREACH(toppar, pmi, maybe_revoking) {
                if (!pmi->members_match)
                        /* Owner has changed. */
                        continue;

                /* Owner hasn't changed. */
                rd_kafka_topic_partition_list_add(pmi->member->rkgm_assignment,
                                                  toppar->topic,
                                                  toppar->partition);

                total_assigned++;
                not_revoking++;
        }

        /* For ready-to-migrate-partitions, it is safe to move them
         * to the new member immediately since we know no one owns
         * it before, and hence we can encode the owner from the
         * newly-assigned-partitions directly.
         */
        RD_MAP_FOREACH(toppar, pmi, ready_to_migrate) {
                rd_kafka_topic_partition_list_add(pmi->member->rkgm_assignment,
                                                  toppar->topic,
                                                  toppar->partition);
                total_assigned++;
        }

        /* For unknown-but-owned-partitions, it is also safe to just
         * give them back to whoever claimed to be their owners by
         * encoding them directly as well. If this is due to a topic
         * metadata update, then a later rebalance will be triggered
         * anyway.
         */
        RD_MAP_FOREACH(toppar, pmi, unknown_but_owned) {
                rd_kafka_topic_partition_list_add(pmi->member->rkgm_assignment,
                                                  toppar->topic,
                                                  toppar->partition);
                total_assigned++;
        }

        rd_kafka_dbg(rkcg->rkcg_rk, CGRP, "CGRP",
                     "Group \"%s\": COOPERATIVE protocol collection sizes: "
                     "maybe revoking: %d, ready to migrate: %d, unknown but "
                     "owned: %d",
                     rkcg->rkcg_group_id->str, (int)RD_MAP_CNT(maybe_revoking),
                     (int)RD_MAP_CNT(ready_to_migrate),
                     (int)RD_MAP_CNT(unknown_but_owned));

        rd_kafka_dbg(rkcg->rkcg_rk, CGRP, "CGRP",
                     "Group \"%s\": %d partitions assigned to consumers",
                     rkcg->rkcg_group_id->str, total_assigned);

        RD_MAP_DESTROY_AND_FREE(maybe_revoking);
        RD_MAP_DESTROY_AND_FREE(ready_to_migrate);
        RD_MAP_DESTROY_AND_FREE(unknown_but_owned);
        RD_MAP_DESTROY_AND_FREE(assigned);
        RD_MAP_DESTROY_AND_FREE(owned);
}


/**
 * @brief Parses and handles the MemberState from a SyncGroupResponse.
 */
static void rd_kafka_cgrp_handle_SyncGroup_memberstate(
    rd_kafka_cgrp_t *rkcg,
    rd_kafka_broker_t *rkb,
    rd_kafka_resp_err_t err,
    const rd_kafkap_bytes_t *member_state) {
        rd_kafka_buf_t *rkbuf                       = NULL;
        rd_kafka_topic_partition_list_t *assignment = NULL;
        const int log_decode_errors                 = LOG_ERR;
        int16_t Version;
        rd_kafkap_bytes_t UserData;

        /* Dont handle new assignments when terminating */
        if (!err && rkcg->rkcg_flags & RD_KAFKA_CGRP_F_TERMINATE)
                err = RD_KAFKA_RESP_ERR__DESTROY;

        if (err)
                goto err;

        if (RD_KAFKAP_BYTES_LEN(member_state) == 0) {
                /* Empty assignment. */
                assignment = rd_kafka_topic_partition_list_new(0);
                memset(&UserData, 0, sizeof(UserData));
                goto done;
        }

        /* Parse assignment from MemberState */
        rkbuf = rd_kafka_buf_new_shadow(
            member_state->data, RD_KAFKAP_BYTES_LEN(member_state), NULL);
        /* Protocol parser needs a broker handle to log errors on. */
        if (rkb) {
                rkbuf->rkbuf_rkb = rkb;
                rd_kafka_broker_keep(rkb);
        } else
                rkbuf->rkbuf_rkb = rd_kafka_broker_internal(rkcg->rkcg_rk);

        rd_kafka_buf_read_i16(rkbuf, &Version);
        const rd_kafka_topic_partition_field_t fields[] = {
            RD_KAFKA_TOPIC_PARTITION_FIELD_PARTITION,
            RD_KAFKA_TOPIC_PARTITION_FIELD_END};
        if (!(assignment = rd_kafka_buf_read_topic_partitions(
                  rkbuf, rd_false /* don't use topic_id */, rd_true, 0,
                  fields)))
                goto err_parse;
        rd_kafka_buf_read_kbytes(rkbuf, &UserData);

done:
        rd_kafka_cgrp_update_session_timeout(rkcg, rd_true /*reset timeout*/);

        rd_assert(rkcg->rkcg_assignor);
        if (rkcg->rkcg_assignor->rkas_on_assignment_cb) {
                char *member_id;
                RD_KAFKAP_STR_DUPA(&member_id, rkcg->rkcg_member_id);
                rd_kafka_consumer_group_metadata_t *cgmd =
                    rd_kafka_consumer_group_metadata_new_with_genid(
                        rkcg->rkcg_rk->rk_conf.group_id_str,
                        rkcg->rkcg_generation_id, member_id,
                        rkcg->rkcg_rk->rk_conf.group_instance_id);
                rkcg->rkcg_assignor->rkas_on_assignment_cb(
                    rkcg->rkcg_assignor, &(rkcg->rkcg_assignor_state),
                    assignment, &UserData, cgmd);
                rd_kafka_consumer_group_metadata_destroy(cgmd);
        }

        // FIXME: Remove when we're done debugging.
        rd_kafka_topic_partition_list_log(rkcg->rkcg_rk, "ASSIGNMENT",
                                          RD_KAFKA_DBG_CGRP, assignment);

        /* Set the new assignment */
        rd_kafka_cgrp_handle_assignment(rkcg, assignment);

        rd_kafka_topic_partition_list_destroy(assignment);

        if (rkbuf)
                rd_kafka_buf_destroy(rkbuf);

        return;

err_parse:
        err = rkbuf->rkbuf_err;

err:
        if (rkbuf)
                rd_kafka_buf_destroy(rkbuf);

        if (assignment)
                rd_kafka_topic_partition_list_destroy(assignment);

        rd_kafka_dbg(rkcg->rkcg_rk, CGRP, "GRPSYNC",
                     "Group \"%s\": synchronization failed: %s: rejoining",
                     rkcg->rkcg_group_id->str, rd_kafka_err2str(err));

        if (err == RD_KAFKA_RESP_ERR_FENCED_INSTANCE_ID)
                rd_kafka_set_fatal_error(rkcg->rkcg_rk, err,
                                         "Fatal consumer error: %s",
                                         rd_kafka_err2str(err));
        else if (err == RD_KAFKA_RESP_ERR_ILLEGAL_GENERATION)
                rkcg->rkcg_generation_id = -1;
        else if (err == RD_KAFKA_RESP_ERR_UNKNOWN_MEMBER_ID)
                rd_kafka_cgrp_set_member_id(rkcg, "");

        if (rd_kafka_cgrp_rebalance_protocol(rkcg) ==
                RD_KAFKA_REBALANCE_PROTOCOL_COOPERATIVE &&
            (err == RD_KAFKA_RESP_ERR_ILLEGAL_GENERATION ||
             err == RD_KAFKA_RESP_ERR_UNKNOWN_MEMBER_ID))
                rd_kafka_cgrp_revoke_all_rejoin(
                    rkcg, rd_true /*assignment is lost*/,
                    rd_true /*this consumer is initiating*/, "SyncGroup error");
        else
                rd_kafka_cgrp_rejoin(rkcg, "SyncGroup error: %s",
                                     rd_kafka_err2str(err));
}



/**
 * @brief Cgrp handler for SyncGroup responses. opaque must be the cgrp handle.
 */
static void rd_kafka_cgrp_handle_SyncGroup(rd_kafka_t *rk,
                                           rd_kafka_broker_t *rkb,
                                           rd_kafka_resp_err_t err,
                                           rd_kafka_buf_t *rkbuf,
                                           rd_kafka_buf_t *request,
                                           void *opaque) {
        rd_kafka_cgrp_t *rkcg         = opaque;
        const int log_decode_errors   = LOG_ERR;
        int16_t ErrorCode             = 0;
        rd_kafkap_bytes_t MemberState = RD_ZERO_INIT;
        int actions;

        if (rkcg->rkcg_join_state != RD_KAFKA_CGRP_JOIN_STATE_WAIT_SYNC) {
                rd_kafka_dbg(
                    rkb->rkb_rk, CGRP, "SYNCGROUP",
                    "SyncGroup response: discarding outdated request "
                    "(now in join-state %s)",
                    rd_kafka_cgrp_join_state_names[rkcg->rkcg_join_state]);
                rd_kafka_cgrp_clear_wait_resp(rkcg, RD_KAFKAP_SyncGroup);
                return;
        }

        if (err) {
                ErrorCode = err;
                goto err;
        }

        if (request->rkbuf_reqhdr.ApiVersion >= 1)
                rd_kafka_buf_read_throttle_time(rkbuf);

        rd_kafka_buf_read_i16(rkbuf, &ErrorCode);
        rd_kafka_buf_read_kbytes(rkbuf, &MemberState);

err:
        actions = rd_kafka_err_action(rkb, ErrorCode, request,
                                      RD_KAFKA_ERR_ACTION_END);

        if (actions & RD_KAFKA_ERR_ACTION_REFRESH) {
                /* Re-query for coordinator */
                rd_kafka_cgrp_op(rkcg, NULL, RD_KAFKA_NO_REPLYQ,
                                 RD_KAFKA_OP_COORD_QUERY, ErrorCode);
                /* FALLTHRU */
        }

        if (actions & RD_KAFKA_ERR_ACTION_RETRY) {
                if (rd_kafka_buf_retry(rkb, request))
                        return;
                /* FALLTHRU */
        }

        rd_kafka_dbg(rkb->rkb_rk, CGRP, "SYNCGROUP",
                     "SyncGroup response: %s (%d bytes of MemberState data)",
                     rd_kafka_err2str(ErrorCode),
                     RD_KAFKAP_BYTES_LEN(&MemberState));

        rd_kafka_cgrp_clear_wait_resp(rkcg, RD_KAFKAP_SyncGroup);

        if (ErrorCode == RD_KAFKA_RESP_ERR__DESTROY)
                return; /* Termination */

        rd_kafka_cgrp_handle_SyncGroup_memberstate(rkcg, rkb, ErrorCode,
                                                   &MemberState);

        return;

err_parse:
        ErrorCode = rkbuf->rkbuf_err;
        goto err;
}


/**
 * @brief Run group assignment.
 */
static void rd_kafka_cgrp_assignor_run(rd_kafka_cgrp_t *rkcg,
                                       rd_kafka_assignor_t *rkas,
                                       rd_kafka_resp_err_t err,
                                       rd_kafka_metadata_internal_t *metadata,
                                       rd_kafka_group_member_t *members,
                                       int member_cnt) {
        char errstr[512];

        if (err) {
                rd_snprintf(errstr, sizeof(errstr),
                            "Failed to get cluster metadata: %s",
                            rd_kafka_err2str(err));
                goto err;
        }

        *errstr = '\0';

        /* Run assignor */
        err = rd_kafka_assignor_run(rkcg, rkas, &metadata->metadata, members,
                                    member_cnt, errstr, sizeof(errstr));

        if (err) {
                if (!*errstr)
                        rd_snprintf(errstr, sizeof(errstr), "%s",
                                    rd_kafka_err2str(err));
                goto err;
        }

        rd_kafka_dbg(rkcg->rkcg_rk, CGRP | RD_KAFKA_DBG_CONSUMER, "ASSIGNOR",
                     "Group \"%s\": \"%s\" assignor run for %d member(s)",
                     rkcg->rkcg_group_id->str, rkas->rkas_protocol_name->str,
                     member_cnt);

        if (rkas->rkas_protocol == RD_KAFKA_REBALANCE_PROTOCOL_COOPERATIVE)
                rd_kafka_cooperative_protocol_adjust_assignment(rkcg, members,
                                                                member_cnt);

        rd_kafka_cgrp_set_join_state(rkcg, RD_KAFKA_CGRP_JOIN_STATE_WAIT_SYNC);

        rd_kafka_cgrp_set_wait_resp(rkcg, RD_KAFKAP_SyncGroup);

        /* Respond to broker with assignment set or error */
        rd_kafka_SyncGroupRequest(
            rkcg->rkcg_coord, rkcg->rkcg_group_id, rkcg->rkcg_generation_id,
            rkcg->rkcg_member_id, rkcg->rkcg_group_instance_id, members,
            err ? 0 : member_cnt, RD_KAFKA_REPLYQ(rkcg->rkcg_ops, 0),
            rd_kafka_cgrp_handle_SyncGroup, rkcg);
        return;

err:
        rd_kafka_log(rkcg->rkcg_rk, LOG_ERR, "ASSIGNOR",
                     "Group \"%s\": failed to run assignor \"%s\" for "
                     "%d member(s): %s",
                     rkcg->rkcg_group_id->str, rkas->rkas_protocol_name->str,
                     member_cnt, errstr);

        rd_kafka_cgrp_rejoin(rkcg, "%s assignor failed: %s",
                             rkas->rkas_protocol_name->str, errstr);
}



/**
 * @brief Op callback from handle_JoinGroup
 */
static rd_kafka_op_res_t
rd_kafka_cgrp_assignor_handle_Metadata_op(rd_kafka_t *rk,
                                          rd_kafka_q_t *rkq,
                                          rd_kafka_op_t *rko) {
        rd_kafka_cgrp_t *rkcg = rk->rk_cgrp;

        if (rko->rko_err == RD_KAFKA_RESP_ERR__DESTROY)
                return RD_KAFKA_OP_RES_HANDLED; /* Terminating */

        if (rkcg->rkcg_join_state != RD_KAFKA_CGRP_JOIN_STATE_WAIT_METADATA)
                return RD_KAFKA_OP_RES_HANDLED; /* From outdated state */

        if (!rkcg->rkcg_group_leader.members) {
                rd_kafka_dbg(rk, CGRP, "GRPLEADER",
                             "Group \"%.*s\": no longer leader: "
                             "not running assignor",
                             RD_KAFKAP_STR_PR(rkcg->rkcg_group_id));
                return RD_KAFKA_OP_RES_HANDLED;
        }

        rd_kafka_cgrp_assignor_run(rkcg, rkcg->rkcg_assignor, rko->rko_err,
                                   rko->rko_u.metadata.mdi,
                                   rkcg->rkcg_group_leader.members,
                                   rkcg->rkcg_group_leader.member_cnt);

        return RD_KAFKA_OP_RES_HANDLED;
}


/**
 * Parse single JoinGroup.Members.MemberMetadata for "consumer" ProtocolType
 *
 * Protocol definition:
 * https://cwiki.apache.org/confluence/display/KAFKA/Kafka+Client-side+Assignment+Proposal
 *
 * Returns 0 on success or -1 on error.
 */
static int rd_kafka_group_MemberMetadata_consumer_read(
    rd_kafka_broker_t *rkb,
    rd_kafka_group_member_t *rkgm,
    const rd_kafkap_bytes_t *MemberMetadata) {

        rd_kafka_buf_t *rkbuf;
        int16_t Version;
        int32_t subscription_cnt;
        rd_kafkap_bytes_t UserData;
        const int log_decode_errors = LOG_ERR;
        rd_kafka_resp_err_t err     = RD_KAFKA_RESP_ERR__BAD_MSG;

        /* Create a shadow-buffer pointing to the metadata to ease parsing. */
        rkbuf = rd_kafka_buf_new_shadow(
            MemberMetadata->data, RD_KAFKAP_BYTES_LEN(MemberMetadata), NULL);

        /* Protocol parser needs a broker handle to log errors on.
         * If none is provided, don't log errors (mainly for unit tests). */
        if (rkb) {
                rkbuf->rkbuf_rkb = rkb;
                rd_kafka_broker_keep(rkb);
        }

        rd_kafka_buf_read_i16(rkbuf, &Version);
        rd_kafka_buf_read_i32(rkbuf, &subscription_cnt);

        if (subscription_cnt > 10000 || subscription_cnt <= 0)
                goto err;

        rkgm->rkgm_subscription =
            rd_kafka_topic_partition_list_new(subscription_cnt);

        while (subscription_cnt-- > 0) {
                rd_kafkap_str_t Topic;
                char *topic_name;
                rd_kafka_buf_read_str(rkbuf, &Topic);
                RD_KAFKAP_STR_DUPA(&topic_name, &Topic);
                rd_kafka_topic_partition_list_add(
                    rkgm->rkgm_subscription, topic_name, RD_KAFKA_PARTITION_UA);
        }

        rd_kafka_buf_read_kbytes(rkbuf, &UserData);
        rkgm->rkgm_userdata = rd_kafkap_bytes_copy(&UserData);

        const rd_kafka_topic_partition_field_t fields[] = {
            RD_KAFKA_TOPIC_PARTITION_FIELD_PARTITION,
            RD_KAFKA_TOPIC_PARTITION_FIELD_END};
        if (Version >= 1 &&
            !(rkgm->rkgm_owned = rd_kafka_buf_read_topic_partitions(
                  rkbuf, rd_false /* don't use topic_id */, rd_true, 0,
                  fields)))
                goto err;

        if (Version >= 2) {
                rd_kafka_buf_read_i32(rkbuf, &rkgm->rkgm_generation);
        }

        if (Version >= 3) {
                rd_kafkap_str_t RackId = RD_KAFKAP_STR_INITIALIZER;
                rd_kafka_buf_read_str(rkbuf, &RackId);
                rkgm->rkgm_rack_id = rd_kafkap_str_copy(&RackId);
        }

        rd_kafka_buf_destroy(rkbuf);

        return 0;

err_parse:
        err = rkbuf->rkbuf_err;

err:
        if (rkb)
                rd_rkb_dbg(rkb, CGRP, "MEMBERMETA",
                           "Failed to parse MemberMetadata for \"%.*s\": %s",
                           RD_KAFKAP_STR_PR(rkgm->rkgm_member_id),
                           rd_kafka_err2str(err));
        if (rkgm->rkgm_subscription) {
                rd_kafka_topic_partition_list_destroy(rkgm->rkgm_subscription);
                rkgm->rkgm_subscription = NULL;
        }

        rd_kafka_buf_destroy(rkbuf);
        return -1;
}


/**
 * @brief cgrp handler for JoinGroup responses
 * opaque must be the cgrp handle.
 *
 * @locality rdkafka main thread (unless ERR__DESTROY: arbitrary thread)
 */
static void rd_kafka_cgrp_handle_JoinGroup(rd_kafka_t *rk,
                                           rd_kafka_broker_t *rkb,
                                           rd_kafka_resp_err_t err,
                                           rd_kafka_buf_t *rkbuf,
                                           rd_kafka_buf_t *request,
                                           void *opaque) {
        rd_kafka_cgrp_t *rkcg       = opaque;
        const int log_decode_errors = LOG_ERR;
        int16_t ErrorCode           = 0;
        int32_t GenerationId;
        rd_kafkap_str_t Protocol, LeaderId;
        rd_kafkap_str_t MyMemberId = RD_KAFKAP_STR_INITIALIZER;
        int32_t member_cnt;
        int actions;
        int i_am_leader           = 0;
        rd_kafka_assignor_t *rkas = NULL;

        rd_kafka_cgrp_clear_wait_resp(rkcg, RD_KAFKAP_JoinGroup);

        if (err == RD_KAFKA_RESP_ERR__DESTROY ||
            rkcg->rkcg_flags & RD_KAFKA_CGRP_F_TERMINATE)
                return; /* Terminating */

        if (rkcg->rkcg_join_state != RD_KAFKA_CGRP_JOIN_STATE_WAIT_JOIN) {
                rd_kafka_dbg(
                    rkb->rkb_rk, CGRP, "JOINGROUP",
                    "JoinGroup response: discarding outdated request "
                    "(now in join-state %s)",
                    rd_kafka_cgrp_join_state_names[rkcg->rkcg_join_state]);
                return;
        }

        if (err) {
                ErrorCode = err;
                goto err;
        }

        if (request->rkbuf_reqhdr.ApiVersion >= 2)
                rd_kafka_buf_read_throttle_time(rkbuf);

        rd_kafka_buf_read_i16(rkbuf, &ErrorCode);
        rd_kafka_buf_read_i32(rkbuf, &GenerationId);
        rd_kafka_buf_read_str(rkbuf, &Protocol);
        rd_kafka_buf_read_str(rkbuf, &LeaderId);
        rd_kafka_buf_read_str(rkbuf, &MyMemberId);
        rd_kafka_buf_read_i32(rkbuf, &member_cnt);

        if (!ErrorCode && RD_KAFKAP_STR_IS_NULL(&Protocol)) {
                /* Protocol not set, we will not be able to find
                 * a matching assignor so error out early. */
                ErrorCode = RD_KAFKA_RESP_ERR__BAD_MSG;
        } else if (!ErrorCode) {
                char *protocol_name;
                RD_KAFKAP_STR_DUPA(&protocol_name, &Protocol);
                if (!(rkas = rd_kafka_assignor_find(rkcg->rkcg_rk,
                                                    protocol_name)) ||
                    !rkas->rkas_enabled) {
                        rd_kafka_dbg(rkb->rkb_rk, CGRP, "JOINGROUP",
                                     "Unsupported assignment strategy \"%s\"",
                                     protocol_name);
                        if (rkcg->rkcg_assignor) {
                                if (rkcg->rkcg_assignor
                                        ->rkas_destroy_state_cb &&
                                    rkcg->rkcg_assignor_state)
                                        rkcg->rkcg_assignor
                                            ->rkas_destroy_state_cb(
                                                rkcg->rkcg_assignor_state);
                                rkcg->rkcg_assignor_state = NULL;
                                rkcg->rkcg_assignor       = NULL;
                        }
                        ErrorCode = RD_KAFKA_RESP_ERR__UNKNOWN_PROTOCOL;
                }
        }

        rd_kafka_dbg(rkb->rkb_rk, CGRP, "JOINGROUP",
                     "JoinGroup response: GenerationId %" PRId32
                     ", "
                     "Protocol %.*s, LeaderId %.*s%s, my MemberId %.*s, "
                     "member metadata count "
                     "%" PRId32 ": %s",
                     GenerationId, RD_KAFKAP_STR_PR(&Protocol),
                     RD_KAFKAP_STR_PR(&LeaderId),
                     RD_KAFKAP_STR_LEN(&MyMemberId) &&
                             !rd_kafkap_str_cmp(&LeaderId, &MyMemberId)
                         ? " (me)"
                         : "",
                     RD_KAFKAP_STR_PR(&MyMemberId), member_cnt,
                     ErrorCode ? rd_kafka_err2str(ErrorCode) : "(no error)");

        if (!ErrorCode) {
                char *my_member_id;
                RD_KAFKAP_STR_DUPA(&my_member_id, &MyMemberId);
                rd_kafka_cgrp_set_member_id(rkcg, my_member_id);
                rkcg->rkcg_generation_id = GenerationId;
                i_am_leader = !rd_kafkap_str_cmp(&LeaderId, &MyMemberId);
        } else {
                rd_interval_backoff(&rkcg->rkcg_join_intvl, 1000 * 1000);
                goto err;
        }

        if (rkcg->rkcg_assignor && rkcg->rkcg_assignor != rkas) {
                if (rkcg->rkcg_assignor->rkas_destroy_state_cb &&
                    rkcg->rkcg_assignor_state)
                        rkcg->rkcg_assignor->rkas_destroy_state_cb(
                            rkcg->rkcg_assignor_state);
                rkcg->rkcg_assignor_state = NULL;
        }
        rkcg->rkcg_assignor = rkas;

        if (i_am_leader) {
                rd_kafka_group_member_t *members;
                int i;
                int sub_cnt = 0;
                rd_list_t topics;
                rd_kafka_op_t *rko;
                rd_bool_t any_member_rack = rd_false;
                rd_kafka_dbg(rkb->rkb_rk, CGRP, "JOINGROUP",
                             "I am elected leader for group \"%s\" "
                             "with %" PRId32 " member(s)",
                             rkcg->rkcg_group_id->str, member_cnt);

                if (member_cnt > 100000) {
                        err = RD_KAFKA_RESP_ERR__BAD_MSG;
                        goto err;
                }

                rd_list_init(&topics, member_cnt, rd_free);

                members = rd_calloc(member_cnt, sizeof(*members));

                for (i = 0; i < member_cnt; i++) {
                        rd_kafkap_str_t MemberId;
                        rd_kafkap_bytes_t MemberMetadata;
                        rd_kafka_group_member_t *rkgm;
                        rd_kafkap_str_t GroupInstanceId =
                            RD_KAFKAP_STR_INITIALIZER;

                        rd_kafka_buf_read_str(rkbuf, &MemberId);
                        if (request->rkbuf_reqhdr.ApiVersion >= 5)
                                rd_kafka_buf_read_str(rkbuf, &GroupInstanceId);
                        rd_kafka_buf_read_kbytes(rkbuf, &MemberMetadata);

                        rkgm                 = &members[sub_cnt];
                        rkgm->rkgm_member_id = rd_kafkap_str_copy(&MemberId);
                        rkgm->rkgm_group_instance_id =
                            rd_kafkap_str_copy(&GroupInstanceId);
                        rd_list_init(&rkgm->rkgm_eligible, 0, NULL);
                        rkgm->rkgm_generation = -1;

                        if (rd_kafka_group_MemberMetadata_consumer_read(
                                rkb, rkgm, &MemberMetadata)) {
                                /* Failed to parse this member's metadata,
                                 * ignore it. */
                        } else {
                                sub_cnt++;
                                rkgm->rkgm_assignment =
                                    rd_kafka_topic_partition_list_new(
                                        rkgm->rkgm_subscription->cnt);
                                rd_kafka_topic_partition_list_get_topic_names(
                                    rkgm->rkgm_subscription, &topics,
                                    0 /*dont include regex*/);
                                if (!any_member_rack && rkgm->rkgm_rack_id &&
                                    RD_KAFKAP_STR_LEN(rkgm->rkgm_rack_id))
                                        any_member_rack = rd_true;
                        }
                }

                /* FIXME: What to do if parsing failed for some/all members?
                 *        It is a sign of incompatibility. */


                rd_kafka_cgrp_group_leader_reset(rkcg,
                                                 "JoinGroup response clean-up");

                rd_kafka_assert(NULL, rkcg->rkcg_group_leader.members == NULL);
                rkcg->rkcg_group_leader.members    = members;
                rkcg->rkcg_group_leader.member_cnt = sub_cnt;

                rd_kafka_cgrp_set_join_state(
                    rkcg, RD_KAFKA_CGRP_JOIN_STATE_WAIT_METADATA);

                /* The assignor will need metadata so fetch it asynchronously
                 * and run the assignor when we get a reply.
                 * Create a callback op that the generic metadata code
                 * will trigger when metadata has been parsed. */
                rko = rd_kafka_op_new_cb(
                    rkcg->rkcg_rk, RD_KAFKA_OP_METADATA,
                    rd_kafka_cgrp_assignor_handle_Metadata_op);
                rd_kafka_op_set_replyq(rko, rkcg->rkcg_ops, NULL);

                rd_kafka_MetadataRequest(
                    rkb, &topics, NULL, "partition assignor",
                    rd_false /*!allow_auto_create*/,
                    /* cgrp_update=false:
                     * Since the subscription list may not be identical
                     * across all members of the group and thus the
                     * Metadata response may not be identical to this
                     * consumer's subscription list, we want to
                     * avoid triggering a rejoin or error propagation
                     * on receiving the response since some topics
                     * may be missing. */
                    rd_false,
                    /* force_racks is true if any memeber has a client rack set,
                       since we will require partition to rack mapping in that
                       case for rack-aware assignors. */
                    any_member_rack, rko);
                rd_list_destroy(&topics);

        } else {
                rd_kafka_cgrp_set_join_state(
                    rkcg, RD_KAFKA_CGRP_JOIN_STATE_WAIT_SYNC);

                rd_kafka_cgrp_set_wait_resp(rkcg, RD_KAFKAP_SyncGroup);

                rd_kafka_SyncGroupRequest(
                    rkb, rkcg->rkcg_group_id, rkcg->rkcg_generation_id,
                    rkcg->rkcg_member_id, rkcg->rkcg_group_instance_id, NULL, 0,
                    RD_KAFKA_REPLYQ(rkcg->rkcg_ops, 0),
                    rd_kafka_cgrp_handle_SyncGroup, rkcg);
        }

err:
        actions = rd_kafka_err_action(
            rkb, ErrorCode, request, RD_KAFKA_ERR_ACTION_IGNORE,
            RD_KAFKA_RESP_ERR_UNKNOWN_MEMBER_ID,

            RD_KAFKA_ERR_ACTION_IGNORE, RD_KAFKA_RESP_ERR_MEMBER_ID_REQUIRED,

            RD_KAFKA_ERR_ACTION_IGNORE, RD_KAFKA_RESP_ERR_ILLEGAL_GENERATION,

            RD_KAFKA_ERR_ACTION_PERMANENT, RD_KAFKA_RESP_ERR_FENCED_INSTANCE_ID,

            RD_KAFKA_ERR_ACTION_END);

        if (actions & RD_KAFKA_ERR_ACTION_REFRESH) {
                /* Re-query for coordinator */
                rd_kafka_cgrp_op(rkcg, NULL, RD_KAFKA_NO_REPLYQ,
                                 RD_KAFKA_OP_COORD_QUERY, ErrorCode);
        }

        /* No need for retries here since the join is intervalled,
         * see rkcg_join_intvl */

        if (ErrorCode) {
                if (ErrorCode == RD_KAFKA_RESP_ERR__DESTROY)
                        return; /* Termination */

                if (ErrorCode == RD_KAFKA_RESP_ERR_FENCED_INSTANCE_ID) {
                        rd_kafka_set_fatal_error(rkcg->rkcg_rk, ErrorCode,
                                                 "Fatal consumer error: %s",
                                                 rd_kafka_err2str(ErrorCode));
                        ErrorCode = RD_KAFKA_RESP_ERR__FATAL;

                } else if (actions & RD_KAFKA_ERR_ACTION_PERMANENT)
                        rd_kafka_consumer_err(
                            rkcg->rkcg_q, rd_kafka_broker_id(rkb), ErrorCode, 0,
                            NULL, NULL, RD_KAFKA_OFFSET_INVALID,
                            "JoinGroup failed: %s",
                            rd_kafka_err2str(ErrorCode));

                if (ErrorCode == RD_KAFKA_RESP_ERR_UNKNOWN_MEMBER_ID)
                        rd_kafka_cgrp_set_member_id(rkcg, "");
                else if (ErrorCode == RD_KAFKA_RESP_ERR_ILLEGAL_GENERATION)
                        rkcg->rkcg_generation_id = -1;
                else if (ErrorCode == RD_KAFKA_RESP_ERR_MEMBER_ID_REQUIRED) {
                        /* KIP-394 requires member.id on initial join
                         * group request */
                        char *my_member_id;
                        RD_KAFKAP_STR_DUPA(&my_member_id, &MyMemberId);
                        rd_kafka_cgrp_set_member_id(rkcg, my_member_id);
                        /* Skip the join backoff */
                        rd_interval_reset(&rkcg->rkcg_join_intvl);
                }

                if (rd_kafka_cgrp_rebalance_protocol(rkcg) ==
                        RD_KAFKA_REBALANCE_PROTOCOL_COOPERATIVE &&
                    (ErrorCode == RD_KAFKA_RESP_ERR_ILLEGAL_GENERATION ||
                     ErrorCode == RD_KAFKA_RESP_ERR_MEMBER_ID_REQUIRED))
                        rd_kafka_cgrp_revoke_all_rejoin(
                            rkcg, rd_true /*assignment is lost*/,
                            rd_true /*this consumer is initiating*/,
                            "JoinGroup error");
                else
                        rd_kafka_cgrp_rejoin(rkcg, "JoinGroup error: %s",
                                             rd_kafka_err2str(ErrorCode));
        }

        return;

err_parse:
        ErrorCode = rkbuf->rkbuf_err;
        goto err;
}


/**
 * @brief Check subscription against requested Metadata.
 */
static rd_kafka_op_res_t rd_kafka_cgrp_handle_Metadata_op(rd_kafka_t *rk,
                                                          rd_kafka_q_t *rkq,
                                                          rd_kafka_op_t *rko) {
        rd_kafka_cgrp_t *rkcg = rk->rk_cgrp;

        if (rko->rko_err == RD_KAFKA_RESP_ERR__DESTROY)
                return RD_KAFKA_OP_RES_HANDLED; /* Terminating */

        rd_kafka_cgrp_metadata_update_check(rkcg, rd_false /*dont rejoin*/);

        return RD_KAFKA_OP_RES_HANDLED;
}


/**
 * @brief (Async) Refresh metadata (for cgrp's needs)
 *
 * @returns 1 if metadata refresh was requested, or 0 if metadata is
 *          up to date, or -1 if no broker is available for metadata requests.
 *
 * @locks none
 * @locality rdkafka main thread
 */
static int rd_kafka_cgrp_metadata_refresh(rd_kafka_cgrp_t *rkcg,
                                          int *metadata_agep,
                                          const char *reason) {
        rd_kafka_t *rk = rkcg->rkcg_rk;
        rd_kafka_op_t *rko;
        rd_list_t topics;
        rd_kafka_resp_err_t err;

        rd_list_init(&topics, 8, rd_free);

        /* Insert all non-wildcard topics in cache. */
        rd_kafka_metadata_cache_hint_rktparlist(
            rkcg->rkcg_rk, rkcg->rkcg_subscription, NULL, 0 /*dont replace*/);

        if (rkcg->rkcg_flags & RD_KAFKA_CGRP_F_WILDCARD_SUBSCRIPTION) {
                /* For wildcard subscriptions make sure the
                 * cached full metadata isn't too old. */
                int metadata_age = -1;

                if (rk->rk_ts_full_metadata)
                        metadata_age =
                            (int)(rd_clock() - rk->rk_ts_full_metadata) / 1000;

                *metadata_agep = metadata_age;

                if (metadata_age != -1 &&
                    metadata_age <= rk->rk_conf.metadata_max_age_ms) {
                        rd_kafka_dbg(rk, CGRP | RD_KAFKA_DBG_METADATA,
                                     "CGRPMETADATA",
                                     "%s: metadata for wildcard subscription "
                                     "is up to date (%dms old)",
                                     reason, *metadata_agep);
                        rd_list_destroy(&topics);
                        return 0; /* Up-to-date */
                }

        } else {
                /* Check that all subscribed topics are in the cache. */
                int r;

                rd_kafka_topic_partition_list_get_topic_names(
                    rkcg->rkcg_subscription, &topics, 0 /*no regexps*/);

                rd_kafka_rdlock(rk);
                r = rd_kafka_metadata_cache_topics_count_exists(rk, &topics,
                                                                metadata_agep);
                rd_kafka_rdunlock(rk);

                if (r == rd_list_cnt(&topics)) {
                        rd_kafka_dbg(rk, CGRP | RD_KAFKA_DBG_METADATA,
                                     "CGRPMETADATA",
                                     "%s: metadata for subscription "
                                     "is up to date (%dms old)",
                                     reason, *metadata_agep);
                        rd_list_destroy(&topics);
                        return 0; /* Up-to-date and all topics exist. */
                }

                rd_kafka_dbg(rk, CGRP | RD_KAFKA_DBG_METADATA, "CGRPMETADATA",
                             "%s: metadata for subscription "
                             "only available for %d/%d topics (%dms old)",
                             reason, r, rd_list_cnt(&topics), *metadata_agep);
        }

        /* Async request, result will be triggered from
         * rd_kafka_parse_metadata(). */
        rko = rd_kafka_op_new_cb(rkcg->rkcg_rk, RD_KAFKA_OP_METADATA,
                                 rd_kafka_cgrp_handle_Metadata_op);
        rd_kafka_op_set_replyq(rko, rkcg->rkcg_ops, 0);

        err = rd_kafka_metadata_request(rkcg->rkcg_rk, NULL, &topics,
                                        rd_false /*!allow auto create */,
                                        rd_true /*cgrp_update*/, reason, rko);
        if (err) {
                rd_kafka_dbg(rk, CGRP | RD_KAFKA_DBG_METADATA, "CGRPMETADATA",
                             "%s: need to refresh metadata (%dms old) "
                             "but no usable brokers available: %s",
                             reason, *metadata_agep, rd_kafka_err2str(err));
                rd_kafka_op_destroy(rko);
        }

        rd_list_destroy(&topics);

        return err ? -1 : 1;
}



static void rd_kafka_cgrp_join(rd_kafka_cgrp_t *rkcg) {
        int metadata_age;

        if (rkcg->rkcg_state != RD_KAFKA_CGRP_STATE_UP ||
            rkcg->rkcg_join_state != RD_KAFKA_CGRP_JOIN_STATE_INIT ||
            rd_kafka_cgrp_awaiting_response(rkcg))
                return;

        /* On max.poll.interval.ms failure, do not rejoin group until the
         * application has called poll. */
        if ((rkcg->rkcg_flags & RD_KAFKA_CGRP_F_MAX_POLL_EXCEEDED) &&
            rd_kafka_max_poll_exceeded(rkcg->rkcg_rk))
                return;

        rkcg->rkcg_flags &= ~RD_KAFKA_CGRP_F_MAX_POLL_EXCEEDED;

        rd_kafka_dbg(rkcg->rkcg_rk, CGRP, "JOIN",
                     "Group \"%.*s\": join with %d subscribed topic(s)",
                     RD_KAFKAP_STR_PR(rkcg->rkcg_group_id),
                     rd_list_cnt(rkcg->rkcg_subscribed_topics));


        /* See if we need to query metadata to continue:
         * - if subscription contains wildcards:
         *   * query all topics in cluster
         *
         * - if subscription does not contain wildcards but
         *   some topics are missing from the local metadata cache:
         *   * query subscribed topics (all cached ones)
         *
         * - otherwise:
         *   * rely on topic metadata cache
         */
        /* We need up-to-date full metadata to continue,
         * refresh metadata if necessary. */
        if (rd_kafka_cgrp_metadata_refresh(rkcg, &metadata_age,
                                           "consumer join") == 1) {
                rd_kafka_dbg(rkcg->rkcg_rk, CGRP | RD_KAFKA_DBG_CONSUMER,
                             "JOIN",
                             "Group \"%.*s\": "
                             "postponing join until up-to-date "
                             "metadata is available",
                             RD_KAFKAP_STR_PR(rkcg->rkcg_group_id));

                rd_assert(
                    rkcg->rkcg_join_state == RD_KAFKA_CGRP_JOIN_STATE_INIT ||
                    /* Possible via rd_kafka_cgrp_modify_subscription */
                    rkcg->rkcg_join_state == RD_KAFKA_CGRP_JOIN_STATE_STEADY);

                rd_kafka_cgrp_set_join_state(
                    rkcg, RD_KAFKA_CGRP_JOIN_STATE_WAIT_METADATA);

                return; /* ^ async call */
        }

        if (rd_list_empty(rkcg->rkcg_subscribed_topics))
                rd_kafka_cgrp_metadata_update_check(rkcg,
                                                    rd_false /*dont join*/);

        if (rd_list_empty(rkcg->rkcg_subscribed_topics)) {
                rd_kafka_dbg(
                    rkcg->rkcg_rk, CGRP | RD_KAFKA_DBG_CONSUMER, "JOIN",
                    "Group \"%.*s\": "
                    "no matching topics based on %dms old metadata: "
                    "next metadata refresh in %dms",
                    RD_KAFKAP_STR_PR(rkcg->rkcg_group_id), metadata_age,
                    rkcg->rkcg_rk->rk_conf.metadata_refresh_interval_ms -
                        metadata_age);
                return;
        }

        rd_rkb_dbg(
            rkcg->rkcg_curr_coord, CONSUMER | RD_KAFKA_DBG_CGRP, "JOIN",
            "Joining group \"%.*s\" with %d subscribed topic(s) and "
            "member id \"%.*s\"",
            RD_KAFKAP_STR_PR(rkcg->rkcg_group_id),
            rd_list_cnt(rkcg->rkcg_subscribed_topics),
            rkcg->rkcg_member_id ? RD_KAFKAP_STR_LEN(rkcg->rkcg_member_id) : 0,
            rkcg->rkcg_member_id ? rkcg->rkcg_member_id->str : "");


        rd_kafka_cgrp_set_join_state(rkcg, RD_KAFKA_CGRP_JOIN_STATE_WAIT_JOIN);

        rd_kafka_cgrp_set_wait_resp(rkcg, RD_KAFKAP_JoinGroup);

        rd_kafka_JoinGroupRequest(
            rkcg->rkcg_coord, rkcg->rkcg_group_id, rkcg->rkcg_member_id,
            rkcg->rkcg_group_instance_id,
            rkcg->rkcg_rk->rk_conf.group_protocol_type,
            rkcg->rkcg_subscribed_topics, RD_KAFKA_REPLYQ(rkcg->rkcg_ops, 0),
            rd_kafka_cgrp_handle_JoinGroup, rkcg);
}

/**
 * Rejoin group on update to effective subscribed topics list
 */
static void rd_kafka_cgrp_revoke_rejoin(rd_kafka_cgrp_t *rkcg,
                                        const char *reason) {
        /*
         * Clean-up group leader duties, if any.
         */
        rd_kafka_cgrp_group_leader_reset(rkcg, "group (re)join");

        rd_kafka_dbg(
            rkcg->rkcg_rk, CGRP, "REJOIN",
            "Group \"%.*s\" (re)joining in join-state %s "
            "with %d assigned partition(s): %s",
            RD_KAFKAP_STR_PR(rkcg->rkcg_group_id),
            rd_kafka_cgrp_join_state_names[rkcg->rkcg_join_state],
            rkcg->rkcg_group_assignment ? rkcg->rkcg_group_assignment->cnt : 0,
            reason);

        rd_kafka_cgrp_revoke_all_rejoin(rkcg, rd_false /*not lost*/,
                                        rd_true /*initiating*/, reason);
}

/**
 * @brief Update the effective list of subscribed topics.
 *
 * Set \p tinfos to NULL to clear the list.
 *
 * @param tinfos rd_list_t(rd_kafka_topic_info_t *): new effective topic list
 *
 * @returns true on change, else false.
 *
 * @remark Takes ownership of \p tinfos
 */
static rd_bool_t rd_kafka_cgrp_update_subscribed_topics(rd_kafka_cgrp_t *rkcg,
                                                        rd_list_t *tinfos) {
        rd_kafka_topic_info_t *tinfo;
        int i;

        if (!tinfos) {
                if (!rd_list_empty(rkcg->rkcg_subscribed_topics))
                        rd_kafka_dbg(rkcg->rkcg_rk, CGRP, "SUBSCRIPTION",
                                     "Group \"%.*s\": "
                                     "clearing subscribed topics list (%d)",
                                     RD_KAFKAP_STR_PR(rkcg->rkcg_group_id),
                                     rd_list_cnt(rkcg->rkcg_subscribed_topics));
                tinfos = rd_list_new(0, (void *)rd_kafka_topic_info_destroy);

        } else {
                if (rd_list_cnt(tinfos) == 0)
                        rd_kafka_dbg(rkcg->rkcg_rk, CGRP, "SUBSCRIPTION",
                                     "Group \"%.*s\": "
                                     "no topics in metadata matched "
                                     "subscription",
                                     RD_KAFKAP_STR_PR(rkcg->rkcg_group_id));
        }

        /* Sort for comparison */
        rd_list_sort(tinfos, rd_kafka_topic_info_cmp);

        /* Compare to existing to see if anything changed. */
        if (!rd_list_cmp(rkcg->rkcg_subscribed_topics, tinfos,
                         rd_kafka_topic_info_cmp)) {
                /* No change */
                rd_list_destroy(tinfos);
                return rd_false;
        }

        rd_kafka_dbg(
            rkcg->rkcg_rk, CGRP | RD_KAFKA_DBG_METADATA, "SUBSCRIPTION",
            "Group \"%.*s\": effective subscription list changed "
            "from %d to %d topic(s):",
            RD_KAFKAP_STR_PR(rkcg->rkcg_group_id),
            rd_list_cnt(rkcg->rkcg_subscribed_topics), rd_list_cnt(tinfos));

        RD_LIST_FOREACH(tinfo, tinfos, i)
        rd_kafka_dbg(rkcg->rkcg_rk, CGRP | RD_KAFKA_DBG_METADATA,
                     "SUBSCRIPTION", " Topic %s with %d partition(s)",
                     tinfo->topic, tinfo->partition_cnt);

        rd_list_destroy(rkcg->rkcg_subscribed_topics);

        rkcg->rkcg_subscribed_topics = tinfos;

        return rd_true;
}

static rd_kafka_op_res_t
rd_kafka_cgrp_consumer_handle_next_assignment(rd_kafka_cgrp_t *rkcg,
                                              rd_kafka_topic_partition_list_t *new_target_assignments) {
        rd_bool_t is_assignment_different = rd_false;
        if (rkcg->rkcg_consumer_flags & RD_KAFKA_CGRP_CONSUMER_F_WAITS_ACK)
                return RD_KAFKA_OP_RES_HANDLED;

<<<<<<< HEAD
        is_assignment_different = rd_kafka_topic_partition_list_cmp(
            new_target_assignments,
            rkcg->rkcg_current_target_assignments,
            rd_kafka_topic_partition_by_id_cmp);

        /*
         * TODO: What happens in other states?
         */
        if (is_assignment_different &&
            (rkcg->rkcg_join_state == RD_KAFKA_CGRP_JOIN_STATE_INIT ||
             rkcg->rkcg_join_state == RD_KAFKA_CGRP_JOIN_STATE_STEADY)) {
=======
        if (rkcg->rkcg_target_assignment) {
                is_assignment_different = rd_kafka_topic_partition_list_cmp(
                    rkcg->rkcg_next_target_assignment,
                    rkcg->rkcg_target_assignment,
                    rd_kafka_topic_partition_by_id_cmp);
        } else {
                is_assignment_different = rd_kafka_topic_partition_list_cmp(
                    rkcg->rkcg_next_target_assignment,
                    rkcg->rkcg_current_assignment,
                    rd_kafka_topic_partition_by_id_cmp);
        }

        if (!is_assignment_different) {
                RD_IF_FREE(rkcg->rkcg_next_target_assignment,
                           rd_kafka_topic_partition_list_destroy);
                rkcg->rkcg_next_target_assignment = NULL;
        } else if (rkcg->rkcg_join_state == RD_KAFKA_CGRP_JOIN_STATE_INIT ||
                   rkcg->rkcg_join_state == RD_KAFKA_CGRP_JOIN_STATE_STEADY) {
>>>>>>> 8b307c01
                rkcg->rkcg_consumer_flags |= RD_KAFKA_CGRP_CONSUMER_F_WAITS_ACK;
                if (rkcg->rkcg_target_assignment) {
                        rd_kafka_topic_partition_list_destroy(
                            rkcg->rkcg_target_assignment);
                }
<<<<<<< HEAD
                rkcg->rkcg_current_target_assignments = rd_kafka_topic_partition_list_copy(new_target_assignments);

                // TODO: Check how to improve this logic. Next target assignment should be exactly same as new_target_assignment not just cnt.
                if (rkcg->rkcg_next_target_assignments && (new_target_assignments->cnt == rkcg->rkcg_next_target_assignments->cnt)) {
                        rd_kafka_topic_partition_list_destroy(rkcg->rkcg_next_target_assignments);
                        rkcg->rkcg_next_target_assignments = NULL;
                }
                rd_kafka_cgrp_handle_assignment(
                    rkcg, rkcg->rkcg_current_target_assignments);
=======
                rkcg->rkcg_target_assignment =
                    rkcg->rkcg_next_target_assignment;
                if (rd_kafka_is_dbg(rkcg->rkcg_rk, CGRP)) {
                        char rkcg_target_assignment_str[512] = "NULL";

                        rd_kafka_topic_partition_list_str(
                            rkcg->rkcg_target_assignment,
                            rkcg_target_assignment_str,
                            sizeof(rkcg_target_assignment_str), 0);

                        rd_kafka_dbg(rkcg->rkcg_rk, CGRP, "HEARTBEAT",
                                     "Reconciliation starts with new target "
                                     "assignment \"%s\"",
                                     rkcg_target_assignment_str);
                }
                rkcg->rkcg_next_target_assignment = NULL;
                rd_kafka_cgrp_handle_assignment(rkcg,
                                                rkcg->rkcg_target_assignment);
>>>>>>> 8b307c01
        }

        return RD_KAFKA_OP_RES_HANDLED;
}

/**
 * @brief Op callback from handle_JoinGroup
 */
static rd_kafka_op_res_t
rd_kafka_cgrp_consumer_handle_Metadata_op(rd_kafka_t *rk,
                                          rd_kafka_q_t *rkq,
                                          rd_kafka_op_t *rko) {
        /*
         * FIXME: Using next_target_assignment is not correct as other heartbeat call can change it.
         */
        int i, j, found = 0;
        rd_kafka_cgrp_t *rkcg = rk->rk_cgrp;
        rd_kafka_op_res_t assignment_handle_ret;
        // TODO: Change name to new_assignments?
        rd_kafka_topic_partition_list_t *new_target_assignments;

        if (rko->rko_err == RD_KAFKA_RESP_ERR__DESTROY)
                return RD_KAFKA_OP_RES_HANDLED; /* Terminating */

        if (!rkcg->rkcg_next_target_assignment)
                return RD_KAFKA_OP_RES_HANDLED;

        /*      Update topic name for all the assignments given by topic id
         *      TODO: Improve complexity.
         */
        /*
         *      TODO: Checking local metadata cache is an improvement which we can do
         *      later.
         */
<<<<<<< HEAD
        new_target_assignments = rd_kafka_topic_partition_list_new(
            rkcg->rkcg_next_target_assignments->cnt);
        for (i = 0; i < rkcg->rkcg_next_target_assignments->cnt; i++) {
                rd_kafka_topic_partition_t *rktpar =
                    &rkcg->rkcg_next_target_assignments->elems[i];
=======
        for (i = 0; i < rkcg->rkcg_next_target_assignment->cnt; i++) {
                rd_kafka_topic_partition_t *rktpar =
                    &rkcg->rkcg_next_target_assignment->elems[i];
                if (rktpar->topic) {
                        found++;
                        continue;
                }
>>>>>>> 8b307c01
                rd_kafka_Uuid_t request_topic_id =
                    rd_kafka_topic_partition_get_topic_id(
                        &rkcg->rkcg_next_target_assignment->elems[i]);
                for (j = 0; j < rko->rko_u.metadata.md->topic_cnt; j++) {
                        rd_kafka_Uuid_t compare_topic_id =
                            rko->rko_u.metadata.mdi->topics[j].topic_id;
                        if (!rd_kafka_Uuid_cmp(request_topic_id,
                                               compare_topic_id) && rko->rko_u.metadata.md->topics[j].topic) {
                                rd_kafka_topic_partition_list_add_with_topic_name_and_id(new_target_assignments,
                                    request_topic_id,
                                    rko->rko_u.metadata.md->topics[j].topic,
                                    rkcg->rkcg_next_target_assignments->elems[i].partition);
                                break;
                        }
                }
        }

<<<<<<< HEAD
        assignment_handle_ret = rd_kafka_cgrp_consumer_handle_next_assignment(rkcg,
                                                                              new_target_assignments);
        rd_kafka_topic_partition_list_destroy(new_target_assignments);
        return assignment_handle_ret;
=======
        if (found < rkcg->rkcg_next_target_assignment->cnt)
                return RD_KAFKA_OP_RES_HANDLED;

        if (rd_kafka_is_dbg(rkcg->rkcg_rk, CGRP)) {
                char rkcg_next_target_assignment_str[512] = "NULL";

                rd_kafka_topic_partition_list_str(
                    rkcg->rkcg_next_target_assignment,
                    rkcg_next_target_assignment_str,
                    sizeof(rkcg_next_target_assignment_str), 0);

                rd_kafka_dbg(
                    rkcg->rkcg_rk, CGRP, "HEARTBEAT",
                    "Metadata available for next target assignment \"%s\"",
                    rkcg_next_target_assignment_str);
        }

        return rd_kafka_cgrp_consumer_handle_next_assignment(rkcg);
>>>>>>> 8b307c01
}

void rd_kafka_cgrp_consumer_next_target_assignment_request_metadata(
    rd_kafka_t *rk,
    rd_kafka_broker_t *rkb) {

        rd_kafka_op_t *rko;
        rd_kafka_cgrp_t *rkcg = rk->rk_cgrp;
        rd_kafka_Uuid_t topic_id;
        rd_list_t *topic_ids;
        int i;

        if (!rkcg->rkcg_next_target_assignment->cnt) {
                /* No metadata to request, continue with handle_next_assignment.
                 */
                rd_kafka_topic_partition_list_t *new_target_assignment = rd_kafka_topic_partition_list_new(0);
                rd_kafka_cgrp_consumer_handle_next_assignment(rkcg, new_target_assignment);
                rd_kafka_topic_partition_list_destroy(new_target_assignment);
                return;
        }

        topic_ids = rd_list_new(1, rd_list_Uuid_destroy);

        for (i = 0; i < rkcg->rkcg_next_target_assignment->cnt; i++) {
                topic_id = rd_kafka_topic_partition_get_topic_id(
                    &rkcg->rkcg_next_target_assignment->elems[i]);
                rd_list_add(topic_ids, rd_kafka_Uuid_copy(&topic_id));
        }

        rko = rd_kafka_op_new_cb(rkcg->rkcg_rk, RD_KAFKA_OP_METADATA,
                                 rd_kafka_cgrp_consumer_handle_Metadata_op);
        rd_kafka_op_set_replyq(rko, rkcg->rkcg_ops, NULL);
        rd_kafka_MetadataRequest(
            rkb, NULL, topic_ids, "ConsumerGroupHeartbeat API Response",
            rd_false /*!allow_auto_create*/, rd_false, rd_false, rko);
        rd_list_destroy(topic_ids);
}

/**
 * @brief Handle Heartbeat response.
 */
void rd_kafka_cgrp_handle_ConsumerGroupHeartbeat(rd_kafka_t *rk,
                                                 rd_kafka_broker_t *rkb,
                                                 rd_kafka_resp_err_t err,
                                                 rd_kafka_buf_t *rkbuf,
                                                 rd_kafka_buf_t *request,
                                                 void *opaque) {
        rd_kafka_cgrp_t *rkcg       = rk->rk_cgrp;
        const int log_decode_errors = LOG_ERR;
        int16_t error_code          = 0;
        int actions = 0;
        rd_kafkap_str_t error_str;
        rd_kafkap_str_t member_id;
        int32_t member_epoch;
        int32_t heartbeat_interval_ms;

        if (err == RD_KAFKA_RESP_ERR__DESTROY)
                return;

        rd_dassert(rkcg->rkcg_flags & RD_KAFKA_CGRP_F_HEARTBEAT_IN_TRANSIT);

        if (err)
                goto err;

        rd_kafka_buf_read_throttle_time(rkbuf);

        rd_kafka_buf_read_i16(rkbuf, &error_code);
        rd_kafka_buf_read_str(rkbuf, &error_str);

        if (error_code) {
                err = error_code;
                goto err;
        }

        rd_kafka_buf_read_str(rkbuf, &member_id);
        rd_kafka_buf_read_i32(rkbuf, &member_epoch);
        rd_kafka_buf_read_i32(rkbuf, &heartbeat_interval_ms);

        int8_t are_assignments_present;
        rd_kafka_buf_read_i8(rkbuf, &are_assignments_present);
        if (!RD_KAFKAP_STR_IS_NULL(&member_id)) {
                rd_kafka_cgrp_set_member_id(rkcg, member_id.str);
        }
        rkcg->rkcg_generation_id = member_epoch;
        if (heartbeat_interval_ms > 0) {
                rkcg->rkcg_heartbeat_intvl_ms = heartbeat_interval_ms;
        }

        printf("Are Assignments Present - %d\n", are_assignments_present);
        if (are_assignments_present == 1) {
                rd_kafka_topic_partition_list_t *assigned_topic_partitions = NULL;
                const rd_kafka_topic_partition_field_t assignments_fields[] = {
                    RD_KAFKA_TOPIC_PARTITION_FIELD_PARTITION,
                    RD_KAFKA_TOPIC_PARTITION_FIELD_END};
                // TODO: Fix null case
                assigned_topic_partitions = rd_kafka_buf_read_topic_partitions(
                    rkbuf, rd_true, rd_false /* Don't use Topic Name */, 0,
                    assignments_fields);

                if (rd_rkb_is_dbg(rkb, CGRP)) {
                        char assigned_topic_partitions_str[512] = "NULL";

                        if (assigned_topic_partitions) {
                                rd_kafka_topic_partition_list_str(
                                    assigned_topic_partitions,
                                    assigned_topic_partitions_str,
                                    sizeof(assigned_topic_partitions_str), 0);
                        }

                        rd_rkb_dbg(rkb, CGRP, "HEARTBEAT",
                                   "Heartbeat response received target "
                                   "assignment \"%s\"",
                                   assigned_topic_partitions_str);
                }

                if (assigned_topic_partitions) {
                        RD_IF_FREE(rkcg->rkcg_next_target_assignment,
                                   rd_kafka_topic_partition_list_destroy);
                        rkcg->rkcg_next_target_assignment =
                            assigned_topic_partitions;
                }
        }

        if (rkcg->rkcg_join_state == RD_KAFKA_CGRP_JOIN_STATE_STEADY &&
            rkcg->rkcg_consumer_flags & RD_KAFKA_CGRP_CONSUMER_F_WAITS_ACK &&
            rkcg->rkcg_target_assignment) {
                if (rkcg->rkcg_current_assignment)
                        rd_kafka_topic_partition_list_destroy(
                            rkcg->rkcg_current_assignment);
                rkcg->rkcg_current_assignment =
                    rd_kafka_topic_partition_list_copy(
                        rkcg->rkcg_target_assignment);
                rd_kafka_topic_partition_list_destroy(
                    rkcg->rkcg_target_assignment);
                rkcg->rkcg_target_assignment = NULL;
                rkcg->rkcg_consumer_flags &=
                    ~RD_KAFKA_CGRP_CONSUMER_F_WAITS_ACK;
                if (rd_kafka_is_dbg(rkcg->rkcg_rk, CGRP)) {
                        char rkcg_current_assignment_str[512] = "NULL";

                        rd_kafka_topic_partition_list_str(
                            rkcg->rkcg_current_assignment,
                            rkcg_current_assignment_str,
                            sizeof(rkcg_current_assignment_str), 0);

                        rd_kafka_dbg(
                            rkcg->rkcg_rk, CGRP, "HEARTBEAT",
                            "Target assignment acked, new current assignment "
                            " \"%s\"",
                            rkcg_current_assignment_str);
                }
        }

        if (rkcg->rkcg_next_target_assignment)
                rd_kafka_cgrp_consumer_next_target_assignment_request_metadata(
                    rk, rkb);

        rkcg->rkcg_flags &= ~RD_KAFKA_CGRP_F_HEARTBEAT_IN_TRANSIT;
        rkcg->rkcg_consumer_flags &=
            ~RD_KAFKA_CGRP_CONSUMER_F_SENDING_NEW_SUBSCRIPTION;
        rkcg->rkcg_last_heartbeat_err = RD_KAFKA_RESP_ERR_NO_ERROR;

<<<<<<< HEAD
        if (rkcg->rkcg_join_state == RD_KAFKA_CGRP_JOIN_STATE_STEADY &&
            rkcg->rkcg_consumer_flags & RD_KAFKA_CGRP_CONSUMER_F_WAITS_ACK) {
                rkcg->rkcg_consumer_flags &=
                    ~RD_KAFKA_CGRP_CONSUMER_F_WAITS_ACK;
        }
        printf("\n");

=======
>>>>>>> 8b307c01
        return;


err_parse:
        err = rkbuf->rkbuf_err;

err:
        rkcg->rkcg_last_heartbeat_err = err;
        rkcg->rkcg_flags &= ~RD_KAFKA_CGRP_F_HEARTBEAT_IN_TRANSIT;


        // Supported errors:
        //              GROUP_AUTHORIZATION_FAILED         - Fatal
        //              COORDINATOR_LOAD_IN_PROGRESS       - Retry
        // - INVALID_REQUEST                    - Fatal
        //              UNKNOWN_MEMBER_ID                  - Rejoin
        //              FENCED_MEMBER_EPOCH                - Rejoin
        // - UNSUPPORTED_ASSIGNOR               - Fatal
        // - UNRELEASED_INSTANCE_ID             -
        // - GROUP_MAX_SIZE_REACHED             - Fatal
        //              RD_KAFKA_RESP_ERR__TRANSPORT       - Send full request

        switch (err) {
        case RD_KAFKA_RESP_ERR__DESTROY:
                /* quick cleanup */
                return;

        case RD_KAFKA_RESP_ERR_COORDINATOR_LOAD_IN_PROGRESS:
                rd_kafka_dbg(rkcg->rkcg_rk, CONSUMER, "HEARTBEAT",
                             "Heartbeat failed due to coordinator (%s) "
                             "loading in progress: %s: "
                             "retrying",
                             rkcg->rkcg_curr_coord
                                 ? rd_kafka_broker_name(rkcg->rkcg_curr_coord)
                                 : "none",
                             rd_kafka_err2str(err));
                actions = RD_KAFKA_ERR_ACTION_RETRY;
                break;

        case RD_KAFKA_RESP_ERR_NOT_COORDINATOR_FOR_GROUP:
        case RD_KAFKA_RESP_ERR_GROUP_COORDINATOR_NOT_AVAILABLE:
                rd_kafka_dbg(rkcg->rkcg_rk, CONSUMER, "HEARTBEAT",
                             "Heartbeat failed due to coordinator (%s) "
                             "no longer available: %s: "
                             "re-querying for coordinator",
                             rkcg->rkcg_curr_coord
                                 ? rd_kafka_broker_name(rkcg->rkcg_curr_coord)
                                 : "none",
                             rd_kafka_err2str(err));
                /* Remain in joined state and keep querying for coordinator */
                actions = RD_KAFKA_ERR_ACTION_REFRESH;
                break;

        case RD_KAFKA_RESP_ERR__TRANSPORT:
                rd_kafka_dbg(rkcg->rkcg_rk, CONSUMER, "HEARTBEAT",
                             "Heartbeat failed due to coordinator (%s) "
                             "no longer available: %s: "
                             "re-querying for coordinator",
                             rkcg->rkcg_curr_coord
                                 ? rd_kafka_broker_name(rkcg->rkcg_curr_coord)
                                 : "none",
                             rd_kafka_err2str(err));
                /* Remain in joined state and keep querying for coordinator */
                printf("Setting Full request flag due to Transport Error\n");
                actions = RD_KAFKA_ERR_ACTION_REFRESH;
                rkcg->rkcg_consumer_flags |= RD_KAFKA_CGRP_CONSUMER_F_SEND_FULL_REQUEST;
                break;

        case RD_KAFKA_RESP_ERR_UNKNOWN_MEMBER_ID:
                printf("Got Unknown Member Id Error\n");
                rkcg->rkcg_flags |= RD_KAFKA_CGRP_F_WAIT_REJOIN;
                rkcg->rkcg_member_epoch = 0;
                rd_kafka_cgrp_revoke_all_rejoin_maybe(rkcg, rd_true /*lost*/,
                                                      rd_true /*initiating*/,
                                                      "resetting member-id");
                return;

        case RD_KAFKA_RESP_ERR_FENCED_MEMBER_EPOCH:
                printf("Got Fenced Member Epoch Error\n");
                rkcg->rkcg_flags |= RD_KAFKA_CGRP_F_WAIT_REJOIN;
                rkcg->rkcg_member_epoch = 0;
                rd_kafka_cgrp_revoke_all_rejoin_maybe(rkcg, rd_true, rd_true, "member fenced - rejoining");
                return;

        case RD_KAFKA_RESP_ERR_INVALID_REQUEST:
        case RD_KAFKA_RESP_ERR_GROUP_MAX_SIZE_REACHED:
        case RD_KAFKA_RESP_ERR_UNSUPPORTED_ASSIGNOR:
        case RD_KAFKA_RESP_ERR_UNSUPPORTED_VERSION:
        case RD_KAFKA_RESP_ERR_UNRELEASED_INSTANCE_ID:
        case RD_KAFKA_RESP_ERR_GROUP_AUTHORIZATION_FAILED:
                actions = RD_KAFKA_ERR_ACTION_FATAL;
                break;

        default:
                actions = rd_kafka_err_action(rkb, err, request,
                                              RD_KAFKA_ERR_ACTION_END);
                break;
        }


        if (actions & RD_KAFKA_ERR_ACTION_REFRESH) {
                /* Re-query for coordinator */
                rd_kafka_cgrp_coord_query(rkcg, rd_kafka_err2str(err));
        }

        if (actions & RD_KAFKA_ERR_ACTION_RETRY &&
            rd_kafka_buf_retry(rkb, request)) {
                /* Retry */
                rkcg->rkcg_flags |= RD_KAFKA_CGRP_F_HEARTBEAT_IN_TRANSIT;
                return;
        }

        if (actions & RD_KAFKA_ERR_ACTION_FATAL) {
                rd_kafka_set_fatal_error(rkcg->rkcg_rk, err,
                                         "Fatal consumer error: %s",
                                         rd_kafka_err2str(err));
                rd_kafka_cgrp_revoke_all_rejoin_maybe(
                    rkcg, rd_true, /*assignments lost*/
                    rd_true,       /*initiating*/
                    "Fatal error in ConsumerGroupHeartbeat API response");
        }
        printf("\n");

}


/**
 * @brief Handle Heartbeat response.
 */
void rd_kafka_cgrp_handle_Heartbeat(rd_kafka_t *rk,
                                    rd_kafka_broker_t *rkb,
                                    rd_kafka_resp_err_t err,
                                    rd_kafka_buf_t *rkbuf,
                                    rd_kafka_buf_t *request,
                                    void *opaque) {
        rd_kafka_cgrp_t *rkcg       = rk->rk_cgrp;
        const int log_decode_errors = LOG_ERR;
        int16_t ErrorCode           = 0;
        int actions                 = 0;

        if (err == RD_KAFKA_RESP_ERR__DESTROY)
                return;

        rd_dassert(rkcg->rkcg_flags & RD_KAFKA_CGRP_F_HEARTBEAT_IN_TRANSIT);
        rkcg->rkcg_flags &= ~RD_KAFKA_CGRP_F_HEARTBEAT_IN_TRANSIT;

        rkcg->rkcg_last_heartbeat_err = RD_KAFKA_RESP_ERR_NO_ERROR;

        if (err)
                goto err;

        if (request->rkbuf_reqhdr.ApiVersion >= 1)
                rd_kafka_buf_read_throttle_time(rkbuf);

        rd_kafka_buf_read_i16(rkbuf, &ErrorCode);
        if (ErrorCode) {
                err = ErrorCode;
                goto err;
        }

        rd_kafka_cgrp_update_session_timeout(
            rkcg, rd_false /*don't update if session has expired*/);

        return;

err_parse:
        err = rkbuf->rkbuf_err;
err:
        rkcg->rkcg_last_heartbeat_err = err;

        rd_kafka_dbg(
            rkcg->rkcg_rk, CGRP, "HEARTBEAT",
            "Group \"%s\" heartbeat error response in "
            "state %s (join-state %s, %d partition(s) assigned): %s",
            rkcg->rkcg_group_id->str,
            rd_kafka_cgrp_state_names[rkcg->rkcg_state],
            rd_kafka_cgrp_join_state_names[rkcg->rkcg_join_state],
            rkcg->rkcg_group_assignment ? rkcg->rkcg_group_assignment->cnt : 0,
            rd_kafka_err2str(err));

        if (rkcg->rkcg_join_state <= RD_KAFKA_CGRP_JOIN_STATE_WAIT_SYNC) {
                rd_kafka_dbg(
                    rkcg->rkcg_rk, CGRP, "HEARTBEAT",
                    "Heartbeat response: discarding outdated "
                    "request (now in join-state %s)",
                    rd_kafka_cgrp_join_state_names[rkcg->rkcg_join_state]);
                return;
        }

        switch (err) {
        case RD_KAFKA_RESP_ERR__DESTROY:
                /* quick cleanup */
                return;

        case RD_KAFKA_RESP_ERR_NOT_COORDINATOR_FOR_GROUP:
        case RD_KAFKA_RESP_ERR_GROUP_COORDINATOR_NOT_AVAILABLE:
        case RD_KAFKA_RESP_ERR__TRANSPORT:
                rd_kafka_dbg(rkcg->rkcg_rk, CONSUMER, "HEARTBEAT",
                             "Heartbeat failed due to coordinator (%s) "
                             "no longer available: %s: "
                             "re-querying for coordinator",
                             rkcg->rkcg_curr_coord
                                 ? rd_kafka_broker_name(rkcg->rkcg_curr_coord)
                                 : "none",
                             rd_kafka_err2str(err));
                /* Remain in joined state and keep querying for coordinator */
                actions = RD_KAFKA_ERR_ACTION_REFRESH;
                break;

        case RD_KAFKA_RESP_ERR_REBALANCE_IN_PROGRESS:
                rd_kafka_cgrp_update_session_timeout(
                    rkcg, rd_false /*don't update if session has expired*/);
                /* No further action if already rebalancing */
                if (RD_KAFKA_CGRP_WAIT_ASSIGN_CALL(rkcg))
                        return;
                rd_kafka_cgrp_group_is_rebalancing(rkcg);
                return;

        case RD_KAFKA_RESP_ERR_UNKNOWN_MEMBER_ID:
                rd_kafka_cgrp_set_member_id(rkcg, "");
                rd_kafka_cgrp_revoke_all_rejoin_maybe(rkcg, rd_true /*lost*/,
                                                      rd_true /*initiating*/,
                                                      "resetting member-id");
                return;

        case RD_KAFKA_RESP_ERR_ILLEGAL_GENERATION:
                rkcg->rkcg_generation_id = -1;
                rd_kafka_cgrp_revoke_all_rejoin_maybe(rkcg, rd_true /*lost*/,
                                                      rd_true /*initiating*/,
                                                      "illegal generation");
                return;

        case RD_KAFKA_RESP_ERR_FENCED_INSTANCE_ID:
                rd_kafka_set_fatal_error(rkcg->rkcg_rk, err,
                                         "Fatal consumer error: %s",
                                         rd_kafka_err2str(err));
                rd_kafka_cgrp_revoke_all_rejoin_maybe(
                    rkcg, rd_true, /*assignment lost*/
                    rd_true,       /*initiating*/
                    "consumer fenced by "
                    "newer instance");
                return;

        default:
                actions = rd_kafka_err_action(rkb, err, request,
                                              RD_KAFKA_ERR_ACTION_END);
                break;
        }


        if (actions & RD_KAFKA_ERR_ACTION_REFRESH) {
                /* Re-query for coordinator */
                rd_kafka_cgrp_coord_query(rkcg, rd_kafka_err2str(err));
        }

        if (actions & RD_KAFKA_ERR_ACTION_RETRY &&
            rd_kafka_buf_retry(rkb, request)) {
                /* Retry */
                rkcg->rkcg_flags |= RD_KAFKA_CGRP_F_HEARTBEAT_IN_TRANSIT;
                return;
        }
}



/**
 * @brief Send Heartbeat
 */
static void rd_kafka_cgrp_heartbeat(rd_kafka_cgrp_t *rkcg) {
        /* Don't send heartbeats if max.poll.interval.ms was exceeded */
        if (rkcg->rkcg_flags & RD_KAFKA_CGRP_F_MAX_POLL_EXCEEDED)
                return;

        /* Skip heartbeat if we have one in transit */
        if (rkcg->rkcg_flags & RD_KAFKA_CGRP_F_HEARTBEAT_IN_TRANSIT)
                return;

        rkcg->rkcg_flags |= RD_KAFKA_CGRP_F_HEARTBEAT_IN_TRANSIT;
        rd_kafka_HeartbeatRequest(
            rkcg->rkcg_coord, rkcg->rkcg_group_id, rkcg->rkcg_generation_id,
            rkcg->rkcg_member_id, rkcg->rkcg_group_instance_id,
            RD_KAFKA_REPLYQ(rkcg->rkcg_ops, 0), rd_kafka_cgrp_handle_Heartbeat,
            NULL);
}

/**
 * Cgrp is now terminated: decommission it and signal back to application.
 */
static void rd_kafka_cgrp_terminated(rd_kafka_cgrp_t *rkcg) {
        if (rd_atomic32_get(&rkcg->rkcg_terminated))
                return; /* terminated() may be called multiple times,
                         * make sure to only terminate once. */

        rd_kafka_cgrp_group_assignment_set(rkcg, NULL);

        rd_kafka_assert(NULL, !rd_kafka_assignment_in_progress(rkcg->rkcg_rk));
        rd_kafka_assert(NULL, !rkcg->rkcg_group_assignment);
        rd_kafka_assert(NULL, rkcg->rkcg_rk->rk_consumer.wait_commit_cnt == 0);
        rd_kafka_assert(NULL, rkcg->rkcg_state == RD_KAFKA_CGRP_STATE_TERM);

        rd_kafka_timer_stop(&rkcg->rkcg_rk->rk_timers,
                            &rkcg->rkcg_offset_commit_tmr, 1 /*lock*/);

        rd_kafka_q_purge(rkcg->rkcg_wait_coord_q);

        /* Disable and empty ops queue since there will be no
         * (broker) thread serving it anymore after the unassign_broker
         * below.
         * This prevents hang on destroy where responses are enqueued on
         * rkcg_ops without anything serving the queue. */
        rd_kafka_q_disable(rkcg->rkcg_ops);
        rd_kafka_q_purge(rkcg->rkcg_ops);

        if (rkcg->rkcg_curr_coord)
                rd_kafka_cgrp_coord_clear_broker(rkcg);

        if (rkcg->rkcg_coord) {
                rd_kafka_broker_destroy(rkcg->rkcg_coord);
                rkcg->rkcg_coord = NULL;
        }

        rd_atomic32_set(&rkcg->rkcg_terminated, rd_true);

        rd_kafka_dbg(rkcg->rkcg_rk, CGRP, "CGRPTERM",
                     "Consumer group sub-system terminated%s",
                     rkcg->rkcg_reply_rko ? " (will enqueue reply)" : "");

        if (rkcg->rkcg_reply_rko) {
                /* Signal back to application. */
                rd_kafka_replyq_enq(&rkcg->rkcg_reply_rko->rko_replyq,
                                    rkcg->rkcg_reply_rko, 0);
                rkcg->rkcg_reply_rko = NULL;
        }

        /* Remove cgrp application queue forwarding, if any. */
        rd_kafka_q_fwd_set(rkcg->rkcg_q, NULL);
}


/**
 * If a cgrp is terminating and all outstanding ops are now finished
 * then progress to final termination and return 1.
 * Else returns 0.
 */
static RD_INLINE int rd_kafka_cgrp_try_terminate(rd_kafka_cgrp_t *rkcg) {

        if (rkcg->rkcg_state == RD_KAFKA_CGRP_STATE_TERM)
                return 1;

        if (likely(!(rkcg->rkcg_flags & RD_KAFKA_CGRP_F_TERMINATE)))
                return 0;

        /* Check if wait-coord queue has timed out. */
        if (rd_kafka_q_len(rkcg->rkcg_wait_coord_q) > 0 &&
            rkcg->rkcg_ts_terminate +
                    (rkcg->rkcg_rk->rk_conf.group_session_timeout_ms * 1000) <
                rd_clock()) {
                rd_kafka_dbg(rkcg->rkcg_rk, CGRP, "CGRPTERM",
                             "Group \"%s\": timing out %d op(s) in "
                             "wait-for-coordinator queue",
                             rkcg->rkcg_group_id->str,
                             rd_kafka_q_len(rkcg->rkcg_wait_coord_q));
                rd_kafka_q_disable(rkcg->rkcg_wait_coord_q);
                if (rd_kafka_q_concat(rkcg->rkcg_ops,
                                      rkcg->rkcg_wait_coord_q) == -1) {
                        /* ops queue shut down, purge coord queue */
                        rd_kafka_q_purge(rkcg->rkcg_wait_coord_q);
                }
        }

        if (!RD_KAFKA_CGRP_WAIT_ASSIGN_CALL(rkcg) &&
            rd_list_empty(&rkcg->rkcg_toppars) &&
            !rd_kafka_assignment_in_progress(rkcg->rkcg_rk) &&
            rkcg->rkcg_rk->rk_consumer.wait_commit_cnt == 0 &&
            !(rkcg->rkcg_flags & RD_KAFKA_CGRP_F_WAIT_LEAVE)) {
                /* Since we might be deep down in a 'rko' handler
                 * called from cgrp_op_serve() we cant call terminated()
                 * directly since it will decommission the rkcg_ops queue
                 * that might be locked by intermediate functions.
                 * Instead set the TERM state and let the cgrp terminate
                 * at its own discretion. */
                rd_kafka_cgrp_set_state(rkcg, RD_KAFKA_CGRP_STATE_TERM);

                return 1;
        } else {
                rd_kafka_dbg(
                    rkcg->rkcg_rk, CGRP, "CGRPTERM",
                    "Group \"%s\": "
                    "waiting for %s%d toppar(s), "
                    "%s"
                    "%d commit(s)%s%s%s (state %s, join-state %s) "
                    "before terminating",
                    rkcg->rkcg_group_id->str,
                    RD_KAFKA_CGRP_WAIT_ASSIGN_CALL(rkcg) ? "assign call, " : "",
                    rd_list_cnt(&rkcg->rkcg_toppars),
                    rd_kafka_assignment_in_progress(rkcg->rkcg_rk)
                        ? "assignment in progress, "
                        : "",
                    rkcg->rkcg_rk->rk_consumer.wait_commit_cnt,
                    (rkcg->rkcg_flags & RD_KAFKA_CGRP_F_WAIT_LEAVE)
                        ? ", wait-leave,"
                        : "",
                    rkcg->rkcg_rebalance_rejoin ? ", rebalance_rejoin," : "",
                    (rkcg->rkcg_rebalance_incr_assignment != NULL)
                        ? ", rebalance_incr_assignment,"
                        : "",
                    rd_kafka_cgrp_state_names[rkcg->rkcg_state],
                    rd_kafka_cgrp_join_state_names[rkcg->rkcg_join_state]);
                return 0;
        }
}


/**
 * @brief Add partition to this cgrp management
 *
 * @locks none
 */
static void rd_kafka_cgrp_partition_add(rd_kafka_cgrp_t *rkcg,
                                        rd_kafka_toppar_t *rktp) {
        rd_kafka_dbg(rkcg->rkcg_rk, CGRP, "PARTADD",
                     "Group \"%s\": add %s [%" PRId32 "]",
                     rkcg->rkcg_group_id->str, rktp->rktp_rkt->rkt_topic->str,
                     rktp->rktp_partition);

        rd_kafka_toppar_lock(rktp);
        rd_assert(!(rktp->rktp_flags & RD_KAFKA_TOPPAR_F_ON_CGRP));
        rktp->rktp_flags |= RD_KAFKA_TOPPAR_F_ON_CGRP;
        rd_kafka_toppar_unlock(rktp);

        rd_kafka_toppar_keep(rktp);
        rd_list_add(&rkcg->rkcg_toppars, rktp);
}

/**
 * @brief Remove partition from this cgrp management
 *
 * @locks none
 */
static void rd_kafka_cgrp_partition_del(rd_kafka_cgrp_t *rkcg,
                                        rd_kafka_toppar_t *rktp) {
        int cnt = 0, barrier_cnt = 0, message_cnt = 0, other_cnt = 0;
        rd_kafka_op_t *rko;
        rd_kafka_q_t *rkq;

        rd_kafka_dbg(rkcg->rkcg_rk, CGRP, "PARTDEL",
                     "Group \"%s\": delete %s [%" PRId32 "]",
                     rkcg->rkcg_group_id->str, rktp->rktp_rkt->rkt_topic->str,
                     rktp->rktp_partition);

        rd_kafka_toppar_lock(rktp);
        rd_assert(rktp->rktp_flags & RD_KAFKA_TOPPAR_F_ON_CGRP);
        rktp->rktp_flags &= ~RD_KAFKA_TOPPAR_F_ON_CGRP;

        if (rktp->rktp_flags & RD_KAFKA_TOPPAR_F_REMOVE) {
                /* Partition is being removed from the cluster and it's stopped,
                 * so rktp->rktp_fetchq->rkq_fwdq is NULL.
                 * Purge remaining operations in rktp->rktp_fetchq->rkq_q,
                 * while holding lock, to avoid circular references */
                rkq = rktp->rktp_fetchq;
                mtx_lock(&rkq->rkq_lock);
                rd_assert(!rkq->rkq_fwdq);

                rko = TAILQ_FIRST(&rkq->rkq_q);
                while (rko) {
                        if (rko->rko_type != RD_KAFKA_OP_BARRIER &&
                            rko->rko_type != RD_KAFKA_OP_FETCH) {
                                rd_kafka_log(
                                    rkcg->rkcg_rk, LOG_WARNING, "PARTDEL",
                                    "Purging toppar fetch queue buffer op"
                                    "with unexpected type: %s",
                                    rd_kafka_op2str(rko->rko_type));
                        }

                        if (rko->rko_type == RD_KAFKA_OP_BARRIER)
                                barrier_cnt++;
                        else if (rko->rko_type == RD_KAFKA_OP_FETCH)
                                message_cnt++;
                        else
                                other_cnt++;

                        rko = TAILQ_NEXT(rko, rko_link);
                        cnt++;
                }

                mtx_unlock(&rkq->rkq_lock);

                if (cnt) {
                        rd_kafka_dbg(rkcg->rkcg_rk, CGRP, "PARTDEL",
                                     "Purge toppar fetch queue buffer "
                                     "containing %d op(s) "
                                     "(%d barrier(s), %d message(s), %d other)"
                                     " to avoid "
                                     "circular references",
                                     cnt, barrier_cnt, message_cnt, other_cnt);
                        rd_kafka_q_purge(rktp->rktp_fetchq);
                } else {
                        rd_kafka_dbg(rkcg->rkcg_rk, CGRP, "PARTDEL",
                                     "Not purging toppar fetch queue buffer."
                                     " No ops present in the buffer.");
                }
        }

        rd_kafka_toppar_unlock(rktp);

        rd_list_remove(&rkcg->rkcg_toppars, rktp);

        rd_kafka_toppar_destroy(rktp); /* refcnt from _add above */

        rd_kafka_cgrp_try_terminate(rkcg);
}



/**
 * @brief Defer offset commit (rko) until coordinator is available.
 *
 * @returns 1 if the rko was deferred or 0 if the defer queue is disabled
 *          or rko already deferred.
 */
static int rd_kafka_cgrp_defer_offset_commit(rd_kafka_cgrp_t *rkcg,
                                             rd_kafka_op_t *rko,
                                             const char *reason) {

        /* wait_coord_q is disabled session.timeout.ms after
         * group close() has been initated. */
        if (rko->rko_u.offset_commit.ts_timeout != 0 ||
            !rd_kafka_q_ready(rkcg->rkcg_wait_coord_q))
                return 0;

        rd_kafka_dbg(rkcg->rkcg_rk, CGRP, "COMMIT",
                     "Group \"%s\": "
                     "unable to OffsetCommit in state %s: %s: "
                     "coordinator (%s) is unavailable: "
                     "retrying later",
                     rkcg->rkcg_group_id->str,
                     rd_kafka_cgrp_state_names[rkcg->rkcg_state], reason,
                     rkcg->rkcg_curr_coord
                         ? rd_kafka_broker_name(rkcg->rkcg_curr_coord)
                         : "none");

        rko->rko_flags |= RD_KAFKA_OP_F_REPROCESS;
        rko->rko_u.offset_commit.ts_timeout =
            rd_clock() +
            (rkcg->rkcg_rk->rk_conf.group_session_timeout_ms * 1000);
        rd_kafka_q_enq(rkcg->rkcg_wait_coord_q, rko);

        return 1;
}


/**
 * @brief Update the committed offsets for the partitions in \p offsets,
 *
 * @remark \p offsets may be NULL if \p err is set
 * @returns the number of partitions with errors encountered
 */
static int rd_kafka_cgrp_update_committed_offsets(
    rd_kafka_cgrp_t *rkcg,
    rd_kafka_resp_err_t err,
    rd_kafka_topic_partition_list_t *offsets) {
        int i;
        int errcnt = 0;

        /* Update toppars' committed offset or global error */
        for (i = 0; offsets && i < offsets->cnt; i++) {
                rd_kafka_topic_partition_t *rktpar = &offsets->elems[i];
                rd_kafka_toppar_t *rktp;

                /* Ignore logical offsets since they were never
                 * sent to the broker. */
                if (RD_KAFKA_OFFSET_IS_LOGICAL(rktpar->offset))
                        continue;

                /* Propagate global error to all partitions that don't have
                 * explicit error set. */
                if (err && !rktpar->err)
                        rktpar->err = err;

                if (rktpar->err) {
                        rd_kafka_dbg(rkcg->rkcg_rk, TOPIC, "OFFSET",
                                     "OffsetCommit failed for "
                                     "%s [%" PRId32
                                     "] at offset "
                                     "%" PRId64 " in join-state %s: %s",
                                     rktpar->topic, rktpar->partition,
                                     rktpar->offset,
                                     rd_kafka_cgrp_join_state_names
                                         [rkcg->rkcg_join_state],
                                     rd_kafka_err2str(rktpar->err));

                        errcnt++;
                        continue;
                }

                rktp = rd_kafka_topic_partition_get_toppar(rkcg->rkcg_rk,
                                                           rktpar, rd_false);
                if (!rktp)
                        continue;

                rd_kafka_toppar_lock(rktp);
                rktp->rktp_committed_pos =
                    rd_kafka_topic_partition_get_fetch_pos(rktpar);
                rd_kafka_toppar_unlock(rktp);

                rd_kafka_toppar_destroy(rktp); /* from get_toppar() */
        }

        return errcnt;
}


/**
 * @brief Propagate OffsetCommit results.
 *
 * @param rko_orig The original rko that triggered the commit, this is used
 *                 to propagate the result.
 * @param err Is the aggregated request-level error, or ERR_NO_ERROR.
 * @param errcnt Are the number of partitions in \p offsets that failed
 *               offset commit.
 */
static void rd_kafka_cgrp_propagate_commit_result(
    rd_kafka_cgrp_t *rkcg,
    rd_kafka_op_t *rko_orig,
    rd_kafka_resp_err_t err,
    int errcnt,
    rd_kafka_topic_partition_list_t *offsets) {

        const rd_kafka_t *rk        = rkcg->rkcg_rk;
        int offset_commit_cb_served = 0;

        /* If no special callback is set but a offset_commit_cb has
         * been set in conf then post an event for the latter. */
        if (!rko_orig->rko_u.offset_commit.cb && rk->rk_conf.offset_commit_cb) {
                rd_kafka_op_t *rko_reply = rd_kafka_op_new_reply(rko_orig, err);

                rd_kafka_op_set_prio(rko_reply, RD_KAFKA_PRIO_HIGH);

                if (offsets)
                        rko_reply->rko_u.offset_commit.partitions =
                            rd_kafka_topic_partition_list_copy(offsets);

                rko_reply->rko_u.offset_commit.cb =
                    rk->rk_conf.offset_commit_cb;
                rko_reply->rko_u.offset_commit.opaque = rk->rk_conf.opaque;

                rd_kafka_q_enq(rk->rk_rep, rko_reply);
                offset_commit_cb_served++;
        }


        /* Enqueue reply to requester's queue, if any. */
        if (rko_orig->rko_replyq.q) {
                rd_kafka_op_t *rko_reply = rd_kafka_op_new_reply(rko_orig, err);

                rd_kafka_op_set_prio(rko_reply, RD_KAFKA_PRIO_HIGH);

                /* Copy offset & partitions & callbacks to reply op */
                rko_reply->rko_u.offset_commit = rko_orig->rko_u.offset_commit;
                if (offsets)
                        rko_reply->rko_u.offset_commit.partitions =
                            rd_kafka_topic_partition_list_copy(offsets);
                if (rko_reply->rko_u.offset_commit.reason)
                        rko_reply->rko_u.offset_commit.reason =
                            rd_strdup(rko_reply->rko_u.offset_commit.reason);

                rd_kafka_replyq_enq(&rko_orig->rko_replyq, rko_reply, 0);
                offset_commit_cb_served++;
        }

        if (!offset_commit_cb_served && offsets &&
            (errcnt > 0 || (err != RD_KAFKA_RESP_ERR_NO_ERROR &&
                            err != RD_KAFKA_RESP_ERR__NO_OFFSET))) {
                /* If there is no callback or handler for this (auto)
                 * commit then log an error (#1043) */
                char tmp[512];

                rd_kafka_topic_partition_list_str(
                    offsets, tmp, sizeof(tmp),
                    /* Print per-partition errors unless there was a
                     * request-level error. */
                    RD_KAFKA_FMT_F_OFFSET |
                        (errcnt ? RD_KAFKA_FMT_F_ONLY_ERR : 0));

                rd_kafka_log(
                    rkcg->rkcg_rk, LOG_WARNING, "COMMITFAIL",
                    "Offset commit (%s) failed "
                    "for %d/%d partition(s) in join-state %s: "
                    "%s%s%s",
                    rko_orig->rko_u.offset_commit.reason,
                    errcnt ? errcnt : offsets->cnt, offsets->cnt,
                    rd_kafka_cgrp_join_state_names[rkcg->rkcg_join_state],
                    errcnt ? rd_kafka_err2str(err) : "", errcnt ? ": " : "",
                    tmp);
        }
}



/**
 * @brief Handle OffsetCommitResponse
 * Takes the original 'rko' as opaque argument.
 * @remark \p rkb, rkbuf, and request may be NULL in a number of
 *         error cases (e.g., _NO_OFFSET, _WAIT_COORD)
 */
static void rd_kafka_cgrp_op_handle_OffsetCommit(rd_kafka_t *rk,
                                                 rd_kafka_broker_t *rkb,
                                                 rd_kafka_resp_err_t err,
                                                 rd_kafka_buf_t *rkbuf,
                                                 rd_kafka_buf_t *request,
                                                 void *opaque) {
        rd_kafka_cgrp_t *rkcg   = rk->rk_cgrp;
        rd_kafka_op_t *rko_orig = opaque;
        rd_kafka_topic_partition_list_t *offsets =
            rko_orig->rko_u.offset_commit.partitions; /* maybe NULL */
        int errcnt;

        RD_KAFKA_OP_TYPE_ASSERT(rko_orig, RD_KAFKA_OP_OFFSET_COMMIT);

        err = rd_kafka_handle_OffsetCommit(rk, rkb, err, rkbuf, request,
                                           offsets, rd_false);

        /* Suppress empty commit debug logs if allowed */
        if (err != RD_KAFKA_RESP_ERR__NO_OFFSET ||
            !rko_orig->rko_u.offset_commit.silent_empty) {
                if (rkb)
                        rd_rkb_dbg(rkb, CGRP, "COMMIT",
                                   "OffsetCommit for %d partition(s) in "
                                   "join-state %s: "
                                   "%s: returned: %s",
                                   offsets ? offsets->cnt : -1,
                                   rd_kafka_cgrp_join_state_names
                                       [rkcg->rkcg_join_state],
                                   rko_orig->rko_u.offset_commit.reason,
                                   rd_kafka_err2str(err));
                else
                        rd_kafka_dbg(rk, CGRP, "COMMIT",
                                     "OffsetCommit for %d partition(s) in "
                                     "join-state "
                                     "%s: %s: "
                                     "returned: %s",
                                     offsets ? offsets->cnt : -1,
                                     rd_kafka_cgrp_join_state_names
                                         [rkcg->rkcg_join_state],
                                     rko_orig->rko_u.offset_commit.reason,
                                     rd_kafka_err2str(err));
        }


        /*
         * Error handling
         */
        switch (err) {
        case RD_KAFKA_RESP_ERR_UNKNOWN_MEMBER_ID:
                /* Revoke assignment and rebalance on unknown member */
                rd_kafka_cgrp_set_member_id(rk->rk_cgrp, "");
                rd_kafka_cgrp_revoke_all_rejoin_maybe(
                    rkcg, rd_true /*assignment is lost*/,
                    rd_true /*this consumer is initiating*/,
                    "OffsetCommit error: Unknown member");
                break;

        case RD_KAFKA_RESP_ERR_ILLEGAL_GENERATION:
                /* Revoke assignment and rebalance on illegal generation */
                rk->rk_cgrp->rkcg_generation_id = -1;
                rd_kafka_cgrp_revoke_all_rejoin_maybe(
                    rkcg, rd_true /*assignment is lost*/,
                    rd_true /*this consumer is initiating*/,
                    "OffsetCommit error: Illegal generation");
                break;

        case RD_KAFKA_RESP_ERR__IN_PROGRESS:
                return; /* Retrying */

        case RD_KAFKA_RESP_ERR_NOT_COORDINATOR:
        case RD_KAFKA_RESP_ERR_COORDINATOR_NOT_AVAILABLE:
        case RD_KAFKA_RESP_ERR__TRANSPORT:
                /* The coordinator is not available, defer the offset commit
                 * to when the coordinator is back up again. */

                /* Future-proofing, see timeout_scan(). */
                rd_kafka_assert(NULL, err != RD_KAFKA_RESP_ERR__WAIT_COORD);

                if (rd_kafka_cgrp_defer_offset_commit(rkcg, rko_orig,
                                                      rd_kafka_err2str(err)))
                        return;
                break;

        default:
                break;
        }

        /* Call on_commit interceptors */
        if (err != RD_KAFKA_RESP_ERR__NO_OFFSET &&
            err != RD_KAFKA_RESP_ERR__DESTROY && offsets && offsets->cnt > 0)
                rd_kafka_interceptors_on_commit(rk, offsets, err);

        /* Keep track of outstanding commits */
        rd_kafka_assert(NULL, rk->rk_consumer.wait_commit_cnt > 0);
        rk->rk_consumer.wait_commit_cnt--;

        if (err == RD_KAFKA_RESP_ERR__DESTROY) {
                rd_kafka_op_destroy(rko_orig);
                return; /* Handle is terminating, this op may be handled
                         * by the op enq()ing thread rather than the
                         * rdkafka main thread, it is not safe to
                         * continue here. */
        }

        /* Update the committed offsets for each partition's rktp. */
        errcnt = rd_kafka_cgrp_update_committed_offsets(rkcg, err, offsets);

        if (err != RD_KAFKA_RESP_ERR__DESTROY &&
            !(err == RD_KAFKA_RESP_ERR__NO_OFFSET &&
              rko_orig->rko_u.offset_commit.silent_empty)) {
                /* Propagate commit results (success or permanent error)
                 * unless we're shutting down or commit was empty, or if
                 * there was a rebalance in progress. */
                rd_kafka_cgrp_propagate_commit_result(rkcg, rko_orig, err,
                                                      errcnt, offsets);
        }

        rd_kafka_op_destroy(rko_orig);

        /* If the current state was waiting for commits to finish we'll try to
         * transition to the next state. */
        if (rk->rk_consumer.wait_commit_cnt == 0)
                rd_kafka_assignment_serve(rk);
}


static size_t rd_kafka_topic_partition_has_absolute_offset(
    const rd_kafka_topic_partition_t *rktpar,
    void *opaque) {
        return rktpar->offset >= 0 ? 1 : 0;
}


/**
 * Commit a list of offsets.
 * Reuse the orignating 'rko' for the async reply.
 * 'rko->rko_payload' should either by NULL (to commit current assignment) or
 * a proper topic_partition_list_t with offsets to commit.
 * The offset list will be altered.
 *
 * \p rko...silent_empty: if there are no offsets to commit bail out
 *                        silently without posting an op on the reply queue.
 * \p set_offsets: set offsets and epochs in
 *                 rko->rko_u.offset_commit.partitions from the rktp's
 *                 stored offset.
 *
 * Locality: cgrp thread
 */
static void rd_kafka_cgrp_offsets_commit(rd_kafka_cgrp_t *rkcg,
                                         rd_kafka_op_t *rko,
                                         rd_bool_t set_offsets,
                                         const char *reason) {
        rd_kafka_topic_partition_list_t *offsets;
        rd_kafka_resp_err_t err;
        int valid_offsets = 0;
        int r;
        rd_kafka_buf_t *rkbuf;
        rd_kafka_op_t *reply;
        rd_kafka_consumer_group_metadata_t *cgmetadata;

        if (!(rko->rko_flags & RD_KAFKA_OP_F_REPROCESS)) {
                /* wait_commit_cnt has already been increased for
                 * reprocessed ops. */
                rkcg->rkcg_rk->rk_consumer.wait_commit_cnt++;
        }

        /* If offsets is NULL we shall use the current assignment
         * (not the group assignment). */
        if (!rko->rko_u.offset_commit.partitions &&
            rkcg->rkcg_rk->rk_consumer.assignment.all->cnt > 0) {
                if (rd_kafka_cgrp_assignment_is_lost(rkcg)) {
                        /* Not committing assigned offsets: assignment lost */
                        err = RD_KAFKA_RESP_ERR__ASSIGNMENT_LOST;
                        goto err;
                }

                rko->rko_u.offset_commit.partitions =
                    rd_kafka_topic_partition_list_copy(
                        rkcg->rkcg_rk->rk_consumer.assignment.all);
        }

        offsets = rko->rko_u.offset_commit.partitions;

        if (offsets) {
                /* Set offsets to commits */
                if (set_offsets)
                        rd_kafka_topic_partition_list_set_offsets(
                            rkcg->rkcg_rk, rko->rko_u.offset_commit.partitions,
                            1, RD_KAFKA_OFFSET_INVALID /* def */,
                            1 /* is commit */);

                /*  Check the number of valid offsets to commit. */
                valid_offsets = (int)rd_kafka_topic_partition_list_sum(
                    offsets, rd_kafka_topic_partition_has_absolute_offset,
                    NULL);
        }

        if (rd_kafka_fatal_error_code(rkcg->rkcg_rk)) {
                /* Commits are not allowed when a fatal error has been raised */
                err = RD_KAFKA_RESP_ERR__FATAL;
                goto err;
        }

        if (!valid_offsets) {
                /* No valid offsets */
                err = RD_KAFKA_RESP_ERR__NO_OFFSET;
                goto err;
        }

        if (rkcg->rkcg_state != RD_KAFKA_CGRP_STATE_UP) {
                rd_kafka_dbg(rkcg->rkcg_rk, CONSUMER | RD_KAFKA_DBG_CGRP,
                             "COMMIT",
                             "Deferring \"%s\" offset commit "
                             "for %d partition(s) in state %s: "
                             "no coordinator available",
                             reason, valid_offsets,
                             rd_kafka_cgrp_state_names[rkcg->rkcg_state]);

                if (rd_kafka_cgrp_defer_offset_commit(rkcg, rko, reason))
                        return;

                err = RD_KAFKA_RESP_ERR__WAIT_COORD;
                goto err;
        }


        rd_rkb_dbg(rkcg->rkcg_coord, CONSUMER | RD_KAFKA_DBG_CGRP, "COMMIT",
                   "Committing offsets for %d partition(s) with "
                   "generation-id %" PRId32 " in join-state %s: %s",
                   valid_offsets, rkcg->rkcg_generation_id,
                   rd_kafka_cgrp_join_state_names[rkcg->rkcg_join_state],
                   reason);

        cgmetadata = rd_kafka_consumer_group_metadata_new_with_genid(
            rkcg->rkcg_rk->rk_conf.group_id_str, rkcg->rkcg_generation_id,
            rkcg->rkcg_member_id->str,
            rkcg->rkcg_rk->rk_conf.group_instance_id);

        /* Send OffsetCommit */
        r = rd_kafka_OffsetCommitRequest(rkcg->rkcg_coord, cgmetadata, offsets,
                                         RD_KAFKA_REPLYQ(rkcg->rkcg_ops, 0),
                                         rd_kafka_cgrp_op_handle_OffsetCommit,
                                         rko, reason);
        rd_kafka_consumer_group_metadata_destroy(cgmetadata);

        /* Must have valid offsets to commit if we get here */
        rd_kafka_assert(NULL, r != 0);

        return;

err:
        if (err != RD_KAFKA_RESP_ERR__NO_OFFSET)
                rd_kafka_dbg(rkcg->rkcg_rk, CONSUMER | RD_KAFKA_DBG_CGRP,
                             "COMMIT", "OffsetCommit internal error: %s",
                             rd_kafka_err2str(err));

        /* Propagate error through dummy buffer object that will
         * call the response handler from the main loop, avoiding
         * any recursive calls from op_handle_OffsetCommit ->
         * assignment_serve() and then back to cgrp_assigned_offsets_commit() */

        reply         = rd_kafka_op_new(RD_KAFKA_OP_RECV_BUF);
        reply->rko_rk = rkcg->rkcg_rk; /* Set rk since the rkbuf will not
                                        * have a rkb to reach it. */
        reply->rko_err = err;

        rkbuf                   = rd_kafka_buf_new(0, 0);
        rkbuf->rkbuf_cb         = rd_kafka_cgrp_op_handle_OffsetCommit;
        rkbuf->rkbuf_opaque     = rko;
        reply->rko_u.xbuf.rkbuf = rkbuf;

        rd_kafka_q_enq(rkcg->rkcg_ops, reply);
}


/**
 * @brief Commit offsets assigned partitions.
 *
 * If \p offsets is NULL all partitions in the current assignment will be used.
 * If \p set_offsets is true the offsets to commit will be read from the
 * rktp's stored offset rather than the .offset fields in \p offsets.
 *
 * rkcg_wait_commit_cnt will be increased accordingly.
 */
void rd_kafka_cgrp_assigned_offsets_commit(
    rd_kafka_cgrp_t *rkcg,
    const rd_kafka_topic_partition_list_t *offsets,
    rd_bool_t set_offsets,
    const char *reason) {
        rd_kafka_op_t *rko;

        if (rd_kafka_cgrp_assignment_is_lost(rkcg)) {
                rd_kafka_dbg(rkcg->rkcg_rk, CGRP, "AUTOCOMMIT",
                             "Group \"%s\": not committing assigned offsets: "
                             "assignment lost",
                             rkcg->rkcg_group_id->str);
                return;
        }

        rko = rd_kafka_op_new(RD_KAFKA_OP_OFFSET_COMMIT);
        rko->rko_u.offset_commit.reason = rd_strdup(reason);
        if (rkcg->rkcg_rk->rk_conf.enabled_events &
            RD_KAFKA_EVENT_OFFSET_COMMIT) {
                /* Send results to application */
                rd_kafka_op_set_replyq(rko, rkcg->rkcg_rk->rk_rep, 0);
                rko->rko_u.offset_commit.cb =
                    rkcg->rkcg_rk->rk_conf.offset_commit_cb; /*maybe NULL*/
                rko->rko_u.offset_commit.opaque = rkcg->rkcg_rk->rk_conf.opaque;
        }
        /* NULL partitions means current assignment */
        if (offsets)
                rko->rko_u.offset_commit.partitions =
                    rd_kafka_topic_partition_list_copy(offsets);
        rko->rko_u.offset_commit.silent_empty = 1;
        rd_kafka_cgrp_offsets_commit(rkcg, rko, set_offsets, reason);
}


/**
 * auto.commit.interval.ms commit timer callback.
 *
 * Trigger a group offset commit.
 *
 * Locality: rdkafka main thread
 */
static void rd_kafka_cgrp_offset_commit_tmr_cb(rd_kafka_timers_t *rkts,
                                               void *arg) {
        rd_kafka_cgrp_t *rkcg = arg;

        /* Don't attempt auto commit when rebalancing or initializing since
         * the rkcg_generation_id is most likely in flux. */
        if (rkcg->rkcg_subscription &&
            rkcg->rkcg_join_state != RD_KAFKA_CGRP_JOIN_STATE_STEADY)
                return;

        rd_kafka_cgrp_assigned_offsets_commit(
            rkcg, NULL, rd_true /*set offsets*/, "cgrp auto commit timer");
}


/**
 * @brief If rkcg_next_subscription or rkcg_next_unsubscribe are
 *        set, trigger a state change so that they are applied from the
 *        main dispatcher.
 *
 * @returns rd_true if a subscribe was scheduled, else false.
 */
static rd_bool_t
rd_kafka_trigger_waiting_subscribe_maybe(rd_kafka_cgrp_t *rkcg) {

        if (rkcg->rkcg_next_subscription || rkcg->rkcg_next_unsubscribe) {
                /* Skip the join backoff */
                rd_interval_reset(&rkcg->rkcg_join_intvl);
                rd_kafka_cgrp_rejoin(rkcg, "Applying next subscription");
                return rd_true;
        }

        return rd_false;
}

static void rd_kafka_cgrp_start_max_poll_interval_timer(rd_kafka_cgrp_t *rkcg) {
        /* If using subscribe(), start a timer to enforce
         * `max.poll.interval.ms`.
         * Instead of restarting the timer on each ...poll()
         * call, which would be costly (once per message),
         * set up an intervalled timer that checks a timestamp
         * (that is updated on ..poll()).
         * The timer interval is 2 hz. */
        rd_kafka_timer_start(
            &rkcg->rkcg_rk->rk_timers, &rkcg->rkcg_max_poll_interval_tmr,
            500 * 1000ll /* 500ms */,
            rd_kafka_cgrp_max_poll_interval_check_tmr_cb, rkcg);
}

/**
 * @brief Incrementally add to an existing partition assignment
 *        May update \p partitions but will not hold on to it.
 *
 * @returns an error object or NULL on success.
 */
static rd_kafka_error_t *
rd_kafka_cgrp_incremental_assign(rd_kafka_cgrp_t *rkcg,
                                 rd_kafka_topic_partition_list_t *partitions) {
        rd_kafka_error_t *error;

        error = rd_kafka_assignment_add(rkcg->rkcg_rk, partitions);
        if (error)
                return error;

        if (rkcg->rkcg_join_state ==
            RD_KAFKA_CGRP_JOIN_STATE_WAIT_ASSIGN_CALL) {
                rd_kafka_assignment_resume(rkcg->rkcg_rk,
                                           "incremental assign called");
                rd_kafka_cgrp_set_join_state(rkcg,
                                             RD_KAFKA_CGRP_JOIN_STATE_STEADY);
                rd_kafka_cgrp_consumer_expedite_next_heartbeat(rkcg);
                if (rkcg->rkcg_subscription) {
                        rd_kafka_cgrp_start_max_poll_interval_timer(rkcg);
                }
        }

        rd_kafka_cgrp_assignment_clear_lost(rkcg,
                                            "incremental_assign() called");

        return NULL;
}


/**
 * @brief Incrementally remove partitions from an existing partition
 *        assignment. May update \p partitions but will not hold on
 *        to it.
 *
 * @remark This method does not unmark the current assignment as lost
 *         (if lost). That happens following _incr_unassign_done and
 *         a group-rejoin initiated.
 *
 * @returns An error object or NULL on success.
 */
static rd_kafka_error_t *rd_kafka_cgrp_incremental_unassign(
    rd_kafka_cgrp_t *rkcg,
    rd_kafka_topic_partition_list_t *partitions) {
        rd_kafka_error_t *error;

        error = rd_kafka_assignment_subtract(rkcg->rkcg_rk, partitions);
        if (error)
                return error;

        if (rkcg->rkcg_join_state ==
            RD_KAFKA_CGRP_JOIN_STATE_WAIT_UNASSIGN_CALL) {
                rd_kafka_assignment_resume(rkcg->rkcg_rk,
                                           "incremental unassign called");
                rd_kafka_cgrp_set_join_state(
                    rkcg,
                    RD_KAFKA_CGRP_JOIN_STATE_WAIT_INCR_UNASSIGN_TO_COMPLETE);
        }

        rd_kafka_cgrp_assignment_clear_lost(rkcg,
                                            "incremental_unassign() called");

        return NULL;
}


/**
 * @brief Call when all incremental unassign operations are done to transition
 *        to the next state.
 */
static void rd_kafka_cgrp_incr_unassign_done(rd_kafka_cgrp_t *rkcg) {

        /* If this action was underway when a terminate was initiated, it will
         * be left to complete. Now that's done, unassign all partitions */
        if (rkcg->rkcg_flags & RD_KAFKA_CGRP_F_TERMINATE) {
                rd_kafka_dbg(rkcg->rkcg_rk, CGRP, "UNASSIGN",
                             "Group \"%s\" is terminating, initiating full "
                             "unassign",
                             rkcg->rkcg_group_id->str);
                rd_kafka_cgrp_unassign(rkcg);
                return;
        }

        if (rkcg->rkcg_rebalance_incr_assignment) {

                /* This incremental unassign was part of a normal rebalance
                 * (in which the revoke set was not empty). Immediately
                 * trigger the assign that follows this revoke. The protocol
                 * dictates this should occur even if the new assignment
                 * set is empty.
                 *
                 * Also, since this rebalance had some revoked partitions,
                 * a re-join should occur following the assign.
                 */

                rd_kafka_rebalance_op_incr(rkcg,
                                           RD_KAFKA_RESP_ERR__ASSIGN_PARTITIONS,
                                           rkcg->rkcg_rebalance_incr_assignment,
                                           rd_true /*rejoin following assign*/,
                                           "cooperative assign after revoke");

                rd_kafka_topic_partition_list_destroy(
                    rkcg->rkcg_rebalance_incr_assignment);
                rkcg->rkcg_rebalance_incr_assignment = NULL;

                /* Note: rkcg_rebalance_rejoin is actioned / reset in
                 * rd_kafka_cgrp_incremental_assign call */

        } else if (rkcg->rkcg_rebalance_rejoin) {
                rkcg->rkcg_rebalance_rejoin = rd_false;

                /* There are some cases (lost partitions), where a rejoin
                 * should occur immediately following the unassign (this
                 * is not the case under normal conditions), in which case
                 * the rejoin flag will be set. */

                /* Skip the join backoff */
                rd_interval_reset(&rkcg->rkcg_join_intvl);

                rd_kafka_cgrp_rejoin(rkcg, "Incremental unassignment done");

        } else if (!rd_kafka_trigger_waiting_subscribe_maybe(rkcg)) {
                /* After this incremental unassignment we're now back in
                 * a steady state. */
                rd_kafka_cgrp_set_join_state(rkcg,
                                             RD_KAFKA_CGRP_JOIN_STATE_STEADY);
        }
}


/**
 * @brief Call when all absolute (non-incremental) unassign operations are done
 *        to transition to the next state.
 */
static void rd_kafka_cgrp_unassign_done(rd_kafka_cgrp_t *rkcg) {
        rd_kafka_dbg(rkcg->rkcg_rk, CGRP, "UNASSIGN",
                     "Group \"%s\": unassign done in state %s "
                     "(join-state %s)",
                     rkcg->rkcg_group_id->str,
                     rd_kafka_cgrp_state_names[rkcg->rkcg_state],
                     rd_kafka_cgrp_join_state_names[rkcg->rkcg_join_state]);

        /* Leave group, if desired. */
        rd_kafka_cgrp_leave_maybe(rkcg);

        if (rkcg->rkcg_join_state !=
            RD_KAFKA_CGRP_JOIN_STATE_WAIT_UNASSIGN_TO_COMPLETE)
                return;

        /* All partitions are unassigned. Rejoin the group. */

        /* Skip the join backoff */
        rd_interval_reset(&rkcg->rkcg_join_intvl);

        rd_kafka_cgrp_rejoin(rkcg, "Unassignment done");
}



/**
 * @brief Called from assignment code when all in progress
 *        assignment/unassignment operations are done, allowing the cgrp to
 *        transition to other states if needed.
 *
 * @remark This may be called spontaneously without any need for a state
 *         change in the rkcg.
 */
void rd_kafka_cgrp_assignment_done(rd_kafka_cgrp_t *rkcg) {
        if (rkcg->rkcg_group_protocol == RD_KAFKA_GROUP_PROTOCOL_CONSUMER) {
                rd_kafka_cgrp_consumer_assignment_done(rkcg);
                return;
        }

        rd_kafka_dbg(rkcg->rkcg_rk, CGRP, "ASSIGNDONE",
                     "Group \"%s\": "
                     "assignment operations done in join-state %s "
                     "(rebalance rejoin=%s)",
                     rkcg->rkcg_group_id->str,
                     rd_kafka_cgrp_join_state_names[rkcg->rkcg_join_state],
                     RD_STR_ToF(rkcg->rkcg_rebalance_rejoin));

        switch (rkcg->rkcg_join_state) {
        case RD_KAFKA_CGRP_JOIN_STATE_WAIT_UNASSIGN_TO_COMPLETE:
                rd_kafka_cgrp_unassign_done(rkcg);
                break;

        case RD_KAFKA_CGRP_JOIN_STATE_WAIT_INCR_UNASSIGN_TO_COMPLETE:
                rd_kafka_cgrp_incr_unassign_done(rkcg);
                break;

        case RD_KAFKA_CGRP_JOIN_STATE_STEADY:
                /* If an updated/next subscription is available, schedule it. */
                if (rd_kafka_trigger_waiting_subscribe_maybe(rkcg))
                        break;

                if (rkcg->rkcg_rebalance_rejoin) {
                        rkcg->rkcg_rebalance_rejoin = rd_false;

                        /* Skip the join backoff */
                        rd_interval_reset(&rkcg->rkcg_join_intvl);

                        rd_kafka_cgrp_rejoin(
                            rkcg,
                            "rejoining group to redistribute "
                            "previously owned partitions to other "
                            "group members");
                        break;
                }

                /* FALLTHRU */

        case RD_KAFKA_CGRP_JOIN_STATE_INIT:
                /* Check if cgrp is trying to terminate, which is safe to do
                 * in these two states. Otherwise we'll need to wait for
                 * the current state to decommission. */
                rd_kafka_cgrp_try_terminate(rkcg);
                break;

        default:
                break;
        }
}



/**
 * @brief Remove existing assignment.
 */
static rd_kafka_error_t *rd_kafka_cgrp_unassign(rd_kafka_cgrp_t *rkcg) {

        rd_kafka_assignment_clear(rkcg->rkcg_rk);

        if (rkcg->rkcg_join_state ==
            RD_KAFKA_CGRP_JOIN_STATE_WAIT_UNASSIGN_CALL) {
                rd_kafka_assignment_resume(rkcg->rkcg_rk, "unassign called");
                rd_kafka_cgrp_set_join_state(
                    rkcg, RD_KAFKA_CGRP_JOIN_STATE_WAIT_UNASSIGN_TO_COMPLETE);
        }

        rd_kafka_cgrp_assignment_clear_lost(rkcg, "unassign() called");

        return NULL;
}

/**
 * @brief Set new atomic partition assignment
 *        May update \p assignment but will not hold on to it.
 *
 * @returns NULL on success or an error if a fatal error has been raised.
 */
static rd_kafka_error_t *
rd_kafka_cgrp_assign(rd_kafka_cgrp_t *rkcg,
                     rd_kafka_topic_partition_list_t *assignment) {
        rd_kafka_error_t *error;

        rd_kafka_dbg(rkcg->rkcg_rk, CGRP | RD_KAFKA_DBG_CONSUMER, "ASSIGN",
                     "Group \"%s\": new assignment of %d partition(s) "
                     "in join-state %s",
                     rkcg->rkcg_group_id->str, assignment ? assignment->cnt : 0,
                     rd_kafka_cgrp_join_state_names[rkcg->rkcg_join_state]);

        /* Clear existing assignment, if any, and serve its removals. */
        if (rd_kafka_assignment_clear(rkcg->rkcg_rk))
                rd_kafka_assignment_serve(rkcg->rkcg_rk);

        error = rd_kafka_assignment_add(rkcg->rkcg_rk, assignment);
        if (error)
                return error;

        rd_kafka_cgrp_assignment_clear_lost(rkcg, "assign() called");

        if (rkcg->rkcg_join_state ==
            RD_KAFKA_CGRP_JOIN_STATE_WAIT_ASSIGN_CALL) {
                rd_kafka_assignment_resume(rkcg->rkcg_rk, "assign called");
                rd_kafka_cgrp_set_join_state(rkcg,
                                             RD_KAFKA_CGRP_JOIN_STATE_STEADY);
                rd_kafka_cgrp_consumer_expedite_next_heartbeat(rkcg);
                if (rkcg->rkcg_subscription) {
                        rd_kafka_cgrp_start_max_poll_interval_timer(rkcg);
                }
        }

        return NULL;
}



/**
 * @brief Construct a typed map from list \p rktparlist with key corresponding
 *        to each element in the list and value NULL.
 *
 * @remark \p rktparlist may be NULL.
 */
static map_toppar_member_info_t *rd_kafka_toppar_list_to_toppar_member_info_map(
    rd_kafka_topic_partition_list_t *rktparlist) {
        map_toppar_member_info_t *map = rd_calloc(1, sizeof(*map));
        const rd_kafka_topic_partition_t *rktpar;

        RD_MAP_INIT(map, rktparlist ? rktparlist->cnt : 0,
                    rd_kafka_topic_partition_cmp, rd_kafka_topic_partition_hash,
                    rd_kafka_topic_partition_destroy_free,
                    PartitionMemberInfo_free);

        if (!rktparlist)
                return map;

        RD_KAFKA_TPLIST_FOREACH(rktpar, rktparlist)
        RD_MAP_SET(map, rd_kafka_topic_partition_copy(rktpar),
                   PartitionMemberInfo_new(NULL, rd_false));

        return map;
}


/**
 * @brief Construct a toppar list from map \p map with elements corresponding
 *        to the keys of \p map.
 */
static rd_kafka_topic_partition_list_t *
rd_kafka_toppar_member_info_map_to_list(map_toppar_member_info_t *map) {
        const rd_kafka_topic_partition_t *k;
        rd_kafka_topic_partition_list_t *list =
            rd_kafka_topic_partition_list_new((int)RD_MAP_CNT(map));

        RD_MAP_FOREACH_KEY(k, map) {
                rd_kafka_topic_partition_list_add_copy(list, k);
        }

        return list;
}


/**
 * @brief Handle a rebalance-triggered partition assignment
 *        (COOPERATIVE case).
 */
static void rd_kafka_cgrp_handle_assignment_cooperative(
    rd_kafka_cgrp_t *rkcg,
    rd_kafka_topic_partition_list_t *assignment) {
        map_toppar_member_info_t *new_assignment_set;
        map_toppar_member_info_t *old_assignment_set;
        map_toppar_member_info_t *newly_added_set;
        map_toppar_member_info_t *revoked_set;
        rd_kafka_topic_partition_list_t *newly_added;
        rd_kafka_topic_partition_list_t *revoked;

        new_assignment_set =
            rd_kafka_toppar_list_to_toppar_member_info_map(assignment);

        old_assignment_set = rd_kafka_toppar_list_to_toppar_member_info_map(
            rkcg->rkcg_group_assignment);

        newly_added_set = rd_kafka_member_partitions_subtract(
            new_assignment_set, old_assignment_set);
        revoked_set = rd_kafka_member_partitions_subtract(old_assignment_set,
                                                          new_assignment_set);

        newly_added = rd_kafka_toppar_member_info_map_to_list(newly_added_set);
        revoked     = rd_kafka_toppar_member_info_map_to_list(revoked_set);

        rd_kafka_dbg(rkcg->rkcg_rk, CGRP, "COOPASSIGN",
                     "Group \"%s\": incremental assignment: %d newly added, "
                     "%d revoked partitions based on assignment of %d "
                     "partitions",
                     rkcg->rkcg_group_id->str, newly_added->cnt, revoked->cnt,
                     assignment->cnt);

        if (revoked->cnt > 0) {
                /* Setting rkcg_incr_assignment causes a follow on incremental
                 * assign rebalance op after completion of this incremental
                 * unassign op. */

                rkcg->rkcg_rebalance_incr_assignment = newly_added;
                newly_added                          = NULL;

                rd_kafka_rebalance_op_incr(rkcg,
                                           RD_KAFKA_RESP_ERR__REVOKE_PARTITIONS,
                                           revoked, rd_false /*no rejoin
                                            following unassign*/
                                           ,
                                           "sync group revoke");

        } else {
                /* There are no revoked partitions - trigger the assign
                 * rebalance op, and flag that the group does not need
                 * to be re-joined */

                rd_kafka_rebalance_op_incr(
                    rkcg, RD_KAFKA_RESP_ERR__ASSIGN_PARTITIONS, newly_added,
                    rd_false /*no rejoin following assign*/,
                    "sync group assign");
        }

        if (newly_added)
                rd_kafka_topic_partition_list_destroy(newly_added);
        rd_kafka_topic_partition_list_destroy(revoked);
        RD_MAP_DESTROY_AND_FREE(revoked_set);
        RD_MAP_DESTROY_AND_FREE(newly_added_set);
        RD_MAP_DESTROY_AND_FREE(old_assignment_set);
        RD_MAP_DESTROY_AND_FREE(new_assignment_set);
}


/**
 * @brief Sets or clears the group's partition assignment for our consumer.
 *
 * Will replace the current group assignment, if any.
 */
static void rd_kafka_cgrp_group_assignment_set(
    rd_kafka_cgrp_t *rkcg,
    const rd_kafka_topic_partition_list_t *partitions) {

        if (rkcg->rkcg_group_assignment)
                rd_kafka_topic_partition_list_destroy(
                    rkcg->rkcg_group_assignment);

        if (partitions) {
                rkcg->rkcg_group_assignment =
                    rd_kafka_topic_partition_list_copy(partitions);
                rd_kafka_topic_partition_list_sort_by_topic(
                    rkcg->rkcg_group_assignment);
                rd_kafka_dbg(rkcg->rkcg_rk, CGRP, "ASSIGNMENT",
                             "Group \"%s\": setting group assignment to %d "
                             "partition(s)",
                             rkcg->rkcg_group_id->str,
                             rkcg->rkcg_group_assignment->cnt);

        } else {
                rd_kafka_dbg(rkcg->rkcg_rk, CGRP, "ASSIGNMENT",
                             "Group \"%s\": clearing group assignment",
                             rkcg->rkcg_group_id->str);
                rkcg->rkcg_group_assignment = NULL;
        }

        rd_kafka_wrlock(rkcg->rkcg_rk);
        rkcg->rkcg_c.assignment_size =
            rkcg->rkcg_group_assignment ? rkcg->rkcg_group_assignment->cnt : 0;
        rd_kafka_wrunlock(rkcg->rkcg_rk);

        if (rkcg->rkcg_group_assignment)
                rd_kafka_topic_partition_list_log(
                    rkcg->rkcg_rk, "GRPASSIGNMENT", RD_KAFKA_DBG_CGRP,
                    rkcg->rkcg_group_assignment);
}


/**
 * @brief Adds or removes \p partitions from the current group assignment.
 *
 * @param add Whether to add or remove the partitions.
 *
 * @remark The added partitions must not already be on the group assignment,
 *         and the removed partitions must be on the group assignment.
 *
 * To be used with incremental rebalancing.
 *
 */
static void rd_kafka_cgrp_group_assignment_modify(
    rd_kafka_cgrp_t *rkcg,
    rd_bool_t add,
    const rd_kafka_topic_partition_list_t *partitions) {
        const rd_kafka_topic_partition_t *rktpar;
        int precnt;
        rd_kafka_dbg(
            rkcg->rkcg_rk, CGRP, "ASSIGNMENT",
            "Group \"%s\": %d partition(s) being %s group assignment "
            "of %d partition(s)",
            rkcg->rkcg_group_id->str, partitions->cnt,
            add ? "added to" : "removed from",
            rkcg->rkcg_group_assignment ? rkcg->rkcg_group_assignment->cnt : 0);

        if (partitions == rkcg->rkcg_group_assignment) {
                /* \p partitions is the actual assignment, which
                 * must mean it is all to be removed.
                 * Short-cut directly to set(NULL). */
                rd_assert(!add);
                rd_kafka_cgrp_group_assignment_set(rkcg, NULL);
                return;
        }

        if (add && (!rkcg->rkcg_group_assignment ||
                    rkcg->rkcg_group_assignment->cnt == 0)) {
                /* Adding to an empty assignment is a set operation. */
                rd_kafka_cgrp_group_assignment_set(rkcg, partitions);
                return;
        }

        if (!add) {
                /* Removing from an empty assignment is illegal. */
                rd_assert(rkcg->rkcg_group_assignment != NULL &&
                          rkcg->rkcg_group_assignment->cnt > 0);
        }


        precnt = rkcg->rkcg_group_assignment->cnt;
        RD_KAFKA_TPLIST_FOREACH(rktpar, partitions) {
                int idx;

                idx = rd_kafka_topic_partition_list_find_idx(
                    rkcg->rkcg_group_assignment, rktpar->topic,
                    rktpar->partition);

                if (add) {
                        rd_assert(idx == -1);

                        rd_kafka_topic_partition_list_add_copy(
                            rkcg->rkcg_group_assignment, rktpar);

                } else {
                        rd_assert(idx != -1);

                        rd_kafka_topic_partition_list_del_by_idx(
                            rkcg->rkcg_group_assignment, idx);
                }
        }

        if (add)
                rd_assert(precnt + partitions->cnt ==
                          rkcg->rkcg_group_assignment->cnt);
        else
                rd_assert(precnt - partitions->cnt ==
                          rkcg->rkcg_group_assignment->cnt);

        if (rkcg->rkcg_group_assignment->cnt == 0) {
                rd_kafka_topic_partition_list_destroy(
                    rkcg->rkcg_group_assignment);
                rkcg->rkcg_group_assignment = NULL;

        } else if (add)
                rd_kafka_topic_partition_list_sort_by_topic(
                    rkcg->rkcg_group_assignment);

        rd_kafka_wrlock(rkcg->rkcg_rk);
        rkcg->rkcg_c.assignment_size =
            rkcg->rkcg_group_assignment ? rkcg->rkcg_group_assignment->cnt : 0;
        rd_kafka_wrunlock(rkcg->rkcg_rk);

        if (rkcg->rkcg_group_assignment)
                rd_kafka_topic_partition_list_log(
                    rkcg->rkcg_rk, "GRPASSIGNMENT", RD_KAFKA_DBG_CGRP,
                    rkcg->rkcg_group_assignment);
}


/**
 * @brief Handle a rebalance-triggered partition assignment.
 *
 *        If a rebalance_cb has been registered we enqueue an op for the app
 *        and let the app perform the actual assign() call. Otherwise we
 *        assign() directly from here.
 *
 *        This provides the most flexibility, allowing the app to perform any
 *        operation it seem fit (e.g., offset writes or reads) before actually
 *        updating the assign():ment.
 */
static void
rd_kafka_cgrp_handle_assignment(rd_kafka_cgrp_t *rkcg,
                                rd_kafka_topic_partition_list_t *assignment) {

        if (rd_kafka_cgrp_rebalance_protocol(rkcg) ==
            RD_KAFKA_REBALANCE_PROTOCOL_COOPERATIVE) {
                rd_kafka_cgrp_handle_assignment_cooperative(rkcg, assignment);
        } else {

                rd_kafka_rebalance_op(rkcg,
                                      RD_KAFKA_RESP_ERR__ASSIGN_PARTITIONS,
                                      assignment, "new assignment");
        }
}


/**
 * Clean up any group-leader related resources.
 *
 * Locality: cgrp thread
 */
static void rd_kafka_cgrp_group_leader_reset(rd_kafka_cgrp_t *rkcg,
                                             const char *reason) {
        rd_kafka_dbg(rkcg->rkcg_rk, CGRP, "GRPLEADER",
                     "Group \"%.*s\": resetting group leader info: %s",
                     RD_KAFKAP_STR_PR(rkcg->rkcg_group_id), reason);

        if (rkcg->rkcg_group_leader.members) {
                int i;

                for (i = 0; i < rkcg->rkcg_group_leader.member_cnt; i++)
                        rd_kafka_group_member_clear(
                            &rkcg->rkcg_group_leader.members[i]);
                rkcg->rkcg_group_leader.member_cnt = 0;
                rd_free(rkcg->rkcg_group_leader.members);
                rkcg->rkcg_group_leader.members = NULL;
        }
}


/**
 * @brief React to a RD_KAFKA_RESP_ERR_REBALANCE_IN_PROGRESS broker response.
 */
static void rd_kafka_cgrp_group_is_rebalancing(rd_kafka_cgrp_t *rkcg) {

        if (rd_kafka_cgrp_rebalance_protocol(rkcg) ==
            RD_KAFKA_REBALANCE_PROTOCOL_EAGER) {
                rd_kafka_cgrp_revoke_all_rejoin_maybe(rkcg, rd_false /*lost*/,
                                                      rd_false /*initiating*/,
                                                      "rebalance in progress");
                return;
        }


        /* In the COOPERATIVE case, simply rejoin the group
         * - partitions are unassigned on SyncGroup response,
         * not prior to JoinGroup as with the EAGER case. */

        if (RD_KAFKA_CGRP_REBALANCING(rkcg)) {
                rd_kafka_dbg(
                    rkcg->rkcg_rk, CONSUMER | RD_KAFKA_DBG_CGRP, "REBALANCE",
                    "Group \"%.*s\": skipping "
                    "COOPERATIVE rebalance in state %s "
                    "(join-state %s)%s%s%s",
                    RD_KAFKAP_STR_PR(rkcg->rkcg_group_id),
                    rd_kafka_cgrp_state_names[rkcg->rkcg_state],
                    rd_kafka_cgrp_join_state_names[rkcg->rkcg_join_state],
                    RD_KAFKA_CGRP_WAIT_ASSIGN_CALL(rkcg)
                        ? " (awaiting assign call)"
                        : "",
                    (rkcg->rkcg_rebalance_incr_assignment != NULL)
                        ? " (incremental assignment pending)"
                        : "",
                    rkcg->rkcg_rebalance_rejoin ? " (rebalance rejoin)" : "");
                return;
        }

        rd_kafka_cgrp_rejoin(rkcg, "Group is rebalancing");
}



/**
 * @brief Triggers the application rebalance callback if required to
 *        revoke partitions, and transition to INIT state for (eventual)
 *        rejoin. Does nothing if a rebalance workflow is already in
 *        progress
 */
static void rd_kafka_cgrp_revoke_all_rejoin_maybe(rd_kafka_cgrp_t *rkcg,
                                                  rd_bool_t assignment_lost,
                                                  rd_bool_t initiating,
                                                  const char *reason) {
        if (RD_KAFKA_CGRP_REBALANCING(rkcg)) {
                rd_kafka_dbg(
                    rkcg->rkcg_rk, CONSUMER | RD_KAFKA_DBG_CGRP, "REBALANCE",
                    "Group \"%.*s\": rebalance (%s) "
                    "already in progress, skipping in state %s "
                    "(join-state %s) with %d assigned partition(s)%s%s%s: "
                    "%s",
                    RD_KAFKAP_STR_PR(rkcg->rkcg_group_id),
                    rd_kafka_rebalance_protocol2str(
                        rd_kafka_cgrp_rebalance_protocol(rkcg)),
                    rd_kafka_cgrp_state_names[rkcg->rkcg_state],
                    rd_kafka_cgrp_join_state_names[rkcg->rkcg_join_state],
                    rkcg->rkcg_group_assignment
                        ? rkcg->rkcg_group_assignment->cnt
                        : 0,
                    assignment_lost ? " (lost)" : "",
                    rkcg->rkcg_rebalance_incr_assignment
                        ? ", incremental assignment in progress"
                        : "",
                    rkcg->rkcg_rebalance_rejoin ? ", rejoin on rebalance" : "",
                    reason);
                printf("Rebalancing...\n");
                return;
        }

        rd_kafka_cgrp_revoke_all_rejoin(rkcg, assignment_lost, initiating,
                                        reason);
}


/**
 * @brief Triggers the application rebalance callback if required to
 *        revoke partitions, and transition to INIT state for (eventual)
 *        rejoin.
 */
static void rd_kafka_cgrp_revoke_all_rejoin(rd_kafka_cgrp_t *rkcg,
                                            rd_bool_t assignment_lost,
                                            rd_bool_t initiating,
                                            const char *reason) {

        rd_kafka_rebalance_protocol_t protocol =
            rd_kafka_cgrp_rebalance_protocol(rkcg);

        rd_bool_t terminating =
            unlikely(rkcg->rkcg_flags & RD_KAFKA_CGRP_F_TERMINATE);


        rd_kafka_dbg(
            rkcg->rkcg_rk, CONSUMER | RD_KAFKA_DBG_CGRP, "REBALANCE",
            "Group \"%.*s\" %s (%s) in state %s (join-state %s) "
            "with %d assigned partition(s)%s: %s",
            RD_KAFKAP_STR_PR(rkcg->rkcg_group_id),
            initiating ? "initiating rebalance" : "is rebalancing",
            rd_kafka_rebalance_protocol2str(protocol),
            rd_kafka_cgrp_state_names[rkcg->rkcg_state],
            rd_kafka_cgrp_join_state_names[rkcg->rkcg_join_state],
            rkcg->rkcg_group_assignment ? rkcg->rkcg_group_assignment->cnt : 0,
            assignment_lost ? " (lost)" : "", reason);

        rd_snprintf(rkcg->rkcg_c.rebalance_reason,
                    sizeof(rkcg->rkcg_c.rebalance_reason), "%s", reason);


        if (protocol == RD_KAFKA_REBALANCE_PROTOCOL_EAGER ||
            protocol == RD_KAFKA_REBALANCE_PROTOCOL_NONE) {
                /* EAGER case (or initial subscribe) - revoke partitions which
                 * will be followed by rejoin, if required. */

                if (assignment_lost)
                        rd_kafka_cgrp_assignment_set_lost(
                            rkcg, "%s: revoking assignment and rejoining",
                            reason);

                /* Schedule application rebalance op if there is an existing
                 * assignment (albeit perhaps empty) and there is no
                 * outstanding rebalance op in progress. */
                if (rkcg->rkcg_group_assignment &&
                    !RD_KAFKA_CGRP_WAIT_ASSIGN_CALL(rkcg)) {
                        rd_kafka_rebalance_op(
                            rkcg, RD_KAFKA_RESP_ERR__REVOKE_PARTITIONS,
                            rkcg->rkcg_group_assignment, reason);
                } else {
                        /* Skip the join backoff */
                        rd_interval_reset(&rkcg->rkcg_join_intvl);

                        rd_kafka_cgrp_rejoin(rkcg, "%s", reason);
                }

                return;
        }


        /* COOPERATIVE case. */

        /* All partitions should never be revoked unless terminating, leaving
         * the group, or on assignment lost. Another scenario represents a
         * logic error. Fail fast in this case. */
        if (!(terminating || assignment_lost ||
              (rkcg->rkcg_flags & RD_KAFKA_CGRP_F_LEAVE_ON_UNASSIGN_DONE))) {
                rd_kafka_log(rkcg->rkcg_rk, LOG_ERR, "REBALANCE",
                             "Group \"%s\": unexpected instruction to revoke "
                             "current assignment and rebalance "
                             "(terminating=%d, assignment_lost=%d, "
                             "LEAVE_ON_UNASSIGN_DONE=%d)",
                             rkcg->rkcg_group_id->str, terminating,
                             assignment_lost,
                             (rkcg->rkcg_flags &
                              RD_KAFKA_CGRP_F_LEAVE_ON_UNASSIGN_DONE));
                rd_dassert(!*"BUG: unexpected instruction to revoke "
                           "current assignment and rebalance");
        }

        if (rkcg->rkcg_group_assignment &&
            rkcg->rkcg_group_assignment->cnt > 0) {
                if (assignment_lost)
                        rd_kafka_cgrp_assignment_set_lost(
                            rkcg,
                            "%s: revoking incremental assignment "
                            "and rejoining",
                            reason);

                rd_kafka_dbg(rkcg->rkcg_rk, CONSUMER | RD_KAFKA_DBG_CGRP,
                             "REBALANCE",
                             "Group \"%.*s\": revoking "
                             "all %d partition(s)%s%s",
                             RD_KAFKAP_STR_PR(rkcg->rkcg_group_id),
                             rkcg->rkcg_group_assignment->cnt,
                             terminating ? " (terminating)" : "",
                             assignment_lost ? " (assignment lost)" : "");

                rd_kafka_rebalance_op_incr(
                    rkcg, RD_KAFKA_RESP_ERR__REVOKE_PARTITIONS,
                    rkcg->rkcg_group_assignment,
                    terminating ? rd_false : rd_true /*rejoin*/, reason);

                return;
        }

        if (terminating) {
                /* If terminating, then don't rejoin group. */
                rd_kafka_dbg(rkcg->rkcg_rk, CONSUMER | RD_KAFKA_DBG_CGRP,
                             "REBALANCE",
                             "Group \"%.*s\": consumer is "
                             "terminating, skipping rejoin",
                             RD_KAFKAP_STR_PR(rkcg->rkcg_group_id));
                return;
        }

        rd_kafka_cgrp_rejoin(rkcg, "Current assignment is empty");
}


/**
 * @brief `max.poll.interval.ms` enforcement check timer.
 *
 * @locality rdkafka main thread
 * @locks none
 */
static void
rd_kafka_cgrp_max_poll_interval_check_tmr_cb(rd_kafka_timers_t *rkts,
                                             void *arg) {
        rd_kafka_cgrp_t *rkcg = arg;
        rd_kafka_t *rk        = rkcg->rkcg_rk;
        int exceeded;

        exceeded = rd_kafka_max_poll_exceeded(rk);

        if (likely(!exceeded))
                return;

        rd_kafka_log(rk, LOG_WARNING, "MAXPOLL",
                     "Application maximum poll interval (%dms) "
                     "exceeded by %dms "
                     "(adjust max.poll.interval.ms for "
                     "long-running message processing): "
                     "leaving group",
                     rk->rk_conf.max_poll_interval_ms, exceeded);

        rd_kafka_consumer_err(rkcg->rkcg_q, RD_KAFKA_NODEID_UA,
                              RD_KAFKA_RESP_ERR__MAX_POLL_EXCEEDED, 0, NULL,
                              NULL, RD_KAFKA_OFFSET_INVALID,
                              "Application maximum poll interval (%dms) "
                              "exceeded by %dms",
                              rk->rk_conf.max_poll_interval_ms, exceeded);

        rkcg->rkcg_flags |= RD_KAFKA_CGRP_F_MAX_POLL_EXCEEDED;

        rd_kafka_timer_stop(rkts, &rkcg->rkcg_max_poll_interval_tmr,
                            1 /*lock*/);

        if (rkcg->rkcg_group_protocol == RD_KAFKA_GROUP_PROTOCOL_CONSUMER) {
                rd_kafka_cgrp_consumer_leave(rkcg);
        } else {
                /* Leave the group before calling rebalance since the standard
                 * leave will be triggered first after the rebalance callback
                 * has been served. But since the application is blocked still
                 * doing processing that leave will be further delayed.
                 *
                 * KIP-345: static group members should continue to respect
                 * `max.poll.interval.ms` but should not send a
                 * LeaveGroupRequest.
                 */
                if (!RD_KAFKA_CGRP_IS_STATIC_MEMBER(rkcg))
                        rd_kafka_cgrp_leave(rkcg);
                /* Timing out or leaving the group invalidates the member id,
                 * reset it now to avoid an ERR_UNKNOWN_MEMBER_ID on the next
                 * join. */
                rd_kafka_cgrp_set_member_id(rkcg, "");
        }

        /* Trigger rebalance */
        rd_kafka_cgrp_revoke_all_rejoin_maybe(rkcg, rd_true /*lost*/,
                                              rd_true /*initiating*/,
                                              "max.poll.interval.ms exceeded");
}


/**
 * @brief Generate consumer errors for each topic in the list.
 *
 * Also replaces the list of last reported topic errors so that repeated
 * errors are silenced.
 *
 * @param errored Errored topics.
 * @param error_prefix Error message prefix.
 *
 * @remark Assumes ownership of \p errored.
 */
static void rd_kafka_propagate_consumer_topic_errors(
    rd_kafka_cgrp_t *rkcg,
    rd_kafka_topic_partition_list_t *errored,
    const char *error_prefix) {
        int i;

        for (i = 0; i < errored->cnt; i++) {
                rd_kafka_topic_partition_t *topic = &errored->elems[i];
                rd_kafka_topic_partition_t *prev;

                rd_assert(topic->err);

                /* Normalize error codes, unknown topic may be
                 * reported by the broker, or the lack of a topic in
                 * metadata response is figured out by the client.
                 * Make sure the application only sees one error code
                 * for both these cases. */
                if (topic->err == RD_KAFKA_RESP_ERR__UNKNOWN_TOPIC)
                        topic->err = RD_KAFKA_RESP_ERR_UNKNOWN_TOPIC_OR_PART;

                /* Check if this topic errored previously */
                prev = rd_kafka_topic_partition_list_find(
                    rkcg->rkcg_errored_topics, topic->topic,
                    RD_KAFKA_PARTITION_UA);

                if (prev && prev->err == topic->err)
                        continue; /* This topic already reported same error */

                rd_kafka_dbg(rkcg->rkcg_rk, CONSUMER | RD_KAFKA_DBG_TOPIC,
                             "TOPICERR", "%s: %s: %s", error_prefix,
                             topic->topic, rd_kafka_err2str(topic->err));

                /* Send consumer error to application */
                rd_kafka_consumer_err(
                    rkcg->rkcg_q, RD_KAFKA_NODEID_UA, topic->err, 0,
                    topic->topic, NULL, RD_KAFKA_OFFSET_INVALID, "%s: %s: %s",
                    error_prefix, topic->topic, rd_kafka_err2str(topic->err));
        }

        rd_kafka_topic_partition_list_destroy(rkcg->rkcg_errored_topics);
        rkcg->rkcg_errored_topics = errored;
}


/**
 * @brief Work out the topics currently subscribed to that do not
 *        match any pattern in \p subscription.
 */
static rd_kafka_topic_partition_list_t *rd_kafka_cgrp_get_unsubscribing_topics(
    rd_kafka_cgrp_t *rkcg,
    rd_kafka_topic_partition_list_t *subscription) {
        int i;
        rd_kafka_topic_partition_list_t *result;

        result = rd_kafka_topic_partition_list_new(
            rkcg->rkcg_subscribed_topics->rl_cnt);

        /* TODO: Something that isn't O(N*M) */
        for (i = 0; i < rkcg->rkcg_subscribed_topics->rl_cnt; i++) {
                int j;
                const char *topic =
                    ((rd_kafka_topic_info_t *)
                         rkcg->rkcg_subscribed_topics->rl_elems[i])
                        ->topic;

                for (j = 0; j < subscription->cnt; j++) {
                        const char *pattern = subscription->elems[j].topic;
                        if (rd_kafka_topic_match(rkcg->rkcg_rk, pattern,
                                                 topic)) {
                                break;
                        }
                }

                if (j == subscription->cnt)
                        rd_kafka_topic_partition_list_add(
                            result, topic, RD_KAFKA_PARTITION_UA);
        }

        if (result->cnt == 0) {
                rd_kafka_topic_partition_list_destroy(result);
                return NULL;
        }

        return result;
}


/**
 * @brief Determine the partitions to revoke, given the topics being
 *        unassigned.
 */
static rd_kafka_topic_partition_list_t *
rd_kafka_cgrp_calculate_subscribe_revoking_partitions(
    rd_kafka_cgrp_t *rkcg,
    const rd_kafka_topic_partition_list_t *unsubscribing) {
        rd_kafka_topic_partition_list_t *revoking;
        const rd_kafka_topic_partition_t *rktpar;

        if (!unsubscribing)
                return NULL;

        if (!rkcg->rkcg_group_assignment ||
            rkcg->rkcg_group_assignment->cnt == 0)
                return NULL;

        revoking =
            rd_kafka_topic_partition_list_new(rkcg->rkcg_group_assignment->cnt);

        /* TODO: Something that isn't O(N*M). */
        RD_KAFKA_TPLIST_FOREACH(rktpar, unsubscribing) {
                const rd_kafka_topic_partition_t *assigned;

                RD_KAFKA_TPLIST_FOREACH(assigned, rkcg->rkcg_group_assignment) {
                        if (!strcmp(assigned->topic, rktpar->topic)) {
                                rd_kafka_topic_partition_list_add(
                                    revoking, assigned->topic,
                                    assigned->partition);
                                continue;
                        }
                }
        }

        if (revoking->cnt == 0) {
                rd_kafka_topic_partition_list_destroy(revoking);
                revoking = NULL;
        }

        return revoking;
}


/**
 * @brief Handle a new subscription that is modifying an existing subscription
 *        in the COOPERATIVE case.
 *
 * @remark Assumes ownership of \p rktparlist.
 */
static rd_kafka_resp_err_t
rd_kafka_cgrp_modify_subscription(rd_kafka_cgrp_t *rkcg,
                                  rd_kafka_topic_partition_list_t *rktparlist) {
        rd_kafka_topic_partition_list_t *unsubscribing_topics;
        rd_kafka_topic_partition_list_t *revoking;
        rd_list_t *tinfos;
        rd_kafka_topic_partition_list_t *errored;
        int metadata_age;
        int old_cnt = rkcg->rkcg_subscription->cnt;

        rkcg->rkcg_flags &= ~RD_KAFKA_CGRP_F_WILDCARD_SUBSCRIPTION;

        if (rd_kafka_topic_partition_list_regex_cnt(rktparlist) > 0)
                rkcg->rkcg_flags |= RD_KAFKA_CGRP_F_WILDCARD_SUBSCRIPTION;

        /* Topics in rkcg_subscribed_topics that don't match any pattern in
           the new subscription. */
        unsubscribing_topics =
            rd_kafka_cgrp_get_unsubscribing_topics(rkcg, rktparlist);

        /* Currently assigned topic partitions that are no longer desired. */
        revoking = rd_kafka_cgrp_calculate_subscribe_revoking_partitions(
            rkcg, unsubscribing_topics);

        rd_kafka_topic_partition_list_destroy(rkcg->rkcg_subscription);
        rkcg->rkcg_subscription = rktparlist;

        if (rd_kafka_cgrp_metadata_refresh(rkcg, &metadata_age,
                                           "modify subscription") == 1) {
                rd_kafka_dbg(rkcg->rkcg_rk, CGRP | RD_KAFKA_DBG_CONSUMER,
                             "MODSUB",
                             "Group \"%.*s\": postponing join until "
                             "up-to-date metadata is available",
                             RD_KAFKAP_STR_PR(rkcg->rkcg_group_id));

                rd_assert(
                    rkcg->rkcg_join_state == RD_KAFKA_CGRP_JOIN_STATE_INIT ||
                    /* Possible via rd_kafka_cgrp_modify_subscription */
                    rkcg->rkcg_join_state == RD_KAFKA_CGRP_JOIN_STATE_STEADY);

                rd_kafka_cgrp_set_join_state(
                    rkcg, RD_KAFKA_CGRP_JOIN_STATE_WAIT_METADATA);


                /* Revoke/join will occur after metadata refresh completes */
                if (revoking)
                        rd_kafka_topic_partition_list_destroy(revoking);
                if (unsubscribing_topics)
                        rd_kafka_topic_partition_list_destroy(
                            unsubscribing_topics);

                return RD_KAFKA_RESP_ERR_NO_ERROR;
        }

        rd_kafka_dbg(rkcg->rkcg_rk, CGRP | RD_KAFKA_DBG_CONSUMER, "SUBSCRIBE",
                     "Group \"%.*s\": modifying subscription of size %d to "
                     "new subscription of size %d, removing %d topic(s), "
                     "revoking %d partition(s) (join-state %s)",
                     RD_KAFKAP_STR_PR(rkcg->rkcg_group_id), old_cnt,
                     rkcg->rkcg_subscription->cnt,
                     unsubscribing_topics ? unsubscribing_topics->cnt : 0,
                     revoking ? revoking->cnt : 0,
                     rd_kafka_cgrp_join_state_names[rkcg->rkcg_join_state]);

        if (unsubscribing_topics)
                rd_kafka_topic_partition_list_destroy(unsubscribing_topics);

        /* Create a list of the topics in metadata that matches the new
         * subscription */
        tinfos = rd_list_new(rkcg->rkcg_subscription->cnt,
                             (void *)rd_kafka_topic_info_destroy);

        /* Unmatched topics will be added to the errored list. */
        errored = rd_kafka_topic_partition_list_new(0);

        if (rkcg->rkcg_flags & RD_KAFKA_CGRP_F_WILDCARD_SUBSCRIPTION)
                rd_kafka_metadata_topic_match(rkcg->rkcg_rk, tinfos,
                                              rkcg->rkcg_subscription, errored);
        else
                rd_kafka_metadata_topic_filter(
                    rkcg->rkcg_rk, tinfos, rkcg->rkcg_subscription, errored);

        /* Propagate consumer errors for any non-existent or errored topics.
         * The function takes ownership of errored. */
        rd_kafka_propagate_consumer_topic_errors(
            rkcg, errored, "Subscribed topic not available");

        if (rd_kafka_cgrp_update_subscribed_topics(rkcg, tinfos) && !revoking) {
                rd_kafka_cgrp_rejoin(rkcg, "Subscription modified");
                return RD_KAFKA_RESP_ERR_NO_ERROR;
        }

        if (revoking) {
                rd_kafka_dbg(rkcg->rkcg_rk, CONSUMER | RD_KAFKA_DBG_CGRP,
                             "REBALANCE",
                             "Group \"%.*s\" revoking "
                             "%d of %d partition(s)",
                             RD_KAFKAP_STR_PR(rkcg->rkcg_group_id),
                             revoking->cnt, rkcg->rkcg_group_assignment->cnt);

                rd_kafka_rebalance_op_incr(
                    rkcg, RD_KAFKA_RESP_ERR__REVOKE_PARTITIONS, revoking,
                    rd_true /*rejoin*/, "subscribe");

                rd_kafka_topic_partition_list_destroy(revoking);
        }

        return RD_KAFKA_RESP_ERR_NO_ERROR;
}


/**
 * Remove existing topic subscription.
 */
static rd_kafka_resp_err_t rd_kafka_cgrp_unsubscribe(rd_kafka_cgrp_t *rkcg,
                                                     rd_bool_t leave_group) {

        rd_kafka_dbg(rkcg->rkcg_rk, CGRP, "UNSUBSCRIBE",
                     "Group \"%.*s\": unsubscribe from current %ssubscription "
                     "of size %d (leave group=%s, has joined=%s, %s, "
                     "join-state %s)",
                     RD_KAFKAP_STR_PR(rkcg->rkcg_group_id),
                     rkcg->rkcg_subscription ? "" : "unset ",
                     rkcg->rkcg_subscription ? rkcg->rkcg_subscription->cnt : 0,
                     RD_STR_ToF(leave_group),
                     RD_STR_ToF(RD_KAFKA_CGRP_HAS_JOINED(rkcg)),
                     rkcg->rkcg_member_id ? rkcg->rkcg_member_id->str : "n/a",
                     rd_kafka_cgrp_join_state_names[rkcg->rkcg_join_state]);

        rd_kafka_timer_stop(&rkcg->rkcg_rk->rk_timers,
                            &rkcg->rkcg_max_poll_interval_tmr, 1 /*lock*/);

        if (rkcg->rkcg_subscription) {
                rd_kafka_topic_partition_list_destroy(rkcg->rkcg_subscription);
                rkcg->rkcg_subscription = NULL;
        }

        if (rkcg->rkcg_group_protocol == RD_KAFKA_GROUP_PROTOCOL_GENERIC)
                rd_kafka_cgrp_update_subscribed_topics(rkcg, NULL);

        /*
         * Clean-up group leader duties, if any.
         */
        rd_kafka_cgrp_group_leader_reset(rkcg, "unsubscribe");

        if (leave_group && RD_KAFKA_CGRP_HAS_JOINED(rkcg))
                rkcg->rkcg_flags |= RD_KAFKA_CGRP_F_LEAVE_ON_UNASSIGN_DONE;

        /* FIXME: Why are we only revoking if !assignment_lost ? */
        if (!rd_kafka_cgrp_assignment_is_lost(rkcg))
                rd_kafka_cgrp_revoke_all_rejoin(rkcg, rd_false /*not lost*/,
                                                rd_true /*initiating*/,
                                                "unsubscribe");

        rkcg->rkcg_flags &= ~(RD_KAFKA_CGRP_F_SUBSCRIPTION |
                              RD_KAFKA_CGRP_F_WILDCARD_SUBSCRIPTION);

        return RD_KAFKA_RESP_ERR_NO_ERROR;
}

/**
 * Set new atomic topic subscription.
 */
static rd_kafka_resp_err_t
rd_kafka_cgrp_subscribe(rd_kafka_cgrp_t *rkcg,
                        rd_kafka_topic_partition_list_t *rktparlist) {

        rd_kafka_dbg(rkcg->rkcg_rk, CGRP | RD_KAFKA_DBG_CONSUMER, "SUBSCRIBE",
                     "Group \"%.*s\": subscribe to new %ssubscription "
                     "of %d topics (join-state %s)",
                     RD_KAFKAP_STR_PR(rkcg->rkcg_group_id),
                     rktparlist ? "" : "unset ",
                     rktparlist ? rktparlist->cnt : 0,
                     rd_kafka_cgrp_join_state_names[rkcg->rkcg_join_state]);

        if (rkcg->rkcg_rk->rk_conf.enabled_assignor_cnt == 0)
                return RD_KAFKA_RESP_ERR__INVALID_ARG;

        /* If the consumer has raised a fatal error treat all subscribes as
           unsubscribe */
        if (rd_kafka_fatal_error_code(rkcg->rkcg_rk)) {
                if (rkcg->rkcg_subscription)
                        rd_kafka_cgrp_unsubscribe(rkcg,
                                                  rd_true /*leave group*/);
                return RD_KAFKA_RESP_ERR__FATAL;
        }

        /* Clear any existing postponed subscribe. */
        if (rkcg->rkcg_next_subscription)
                rd_kafka_topic_partition_list_destroy_free(
                    rkcg->rkcg_next_subscription);
        rkcg->rkcg_next_subscription = NULL;
        rkcg->rkcg_next_unsubscribe  = rd_false;

        if (RD_KAFKA_CGRP_REBALANCING(rkcg)) {
                rd_kafka_dbg(
                    rkcg->rkcg_rk, CGRP | RD_KAFKA_DBG_CONSUMER, "SUBSCRIBE",
                    "Group \"%.*s\": postponing "
                    "subscribe until previous rebalance "
                    "completes (join-state %s)",
                    RD_KAFKAP_STR_PR(rkcg->rkcg_group_id),
                    rd_kafka_cgrp_join_state_names[rkcg->rkcg_join_state]);

                if (!rktparlist)
                        rkcg->rkcg_next_unsubscribe = rd_true;
                else
                        rkcg->rkcg_next_subscription = rktparlist;

                return RD_KAFKA_RESP_ERR_NO_ERROR;
        }

        if (rd_kafka_cgrp_rebalance_protocol(rkcg) ==
                RD_KAFKA_REBALANCE_PROTOCOL_COOPERATIVE &&
            rktparlist && rkcg->rkcg_subscription)
                return rd_kafka_cgrp_modify_subscription(rkcg, rktparlist);

        /* Remove existing subscription first */
        if (rkcg->rkcg_subscription)
                rd_kafka_cgrp_unsubscribe(
                    rkcg,
                    rktparlist
                        ? rd_false /* don't leave group if new subscription */
                        : rd_true /* leave group if no new subscription */);

        if (!rktparlist)
                return RD_KAFKA_RESP_ERR_NO_ERROR;

        rkcg->rkcg_flags |= RD_KAFKA_CGRP_F_SUBSCRIPTION;

        if (rd_kafka_topic_partition_list_regex_cnt(rktparlist) > 0)
                rkcg->rkcg_flags |= RD_KAFKA_CGRP_F_WILDCARD_SUBSCRIPTION;

        rkcg->rkcg_subscription = rktparlist;

        rd_kafka_cgrp_join(rkcg);

        return RD_KAFKA_RESP_ERR_NO_ERROR;
}



/**
 * Same as cgrp_terminate() but called from the cgrp/main thread upon receiving
 * the op 'rko' from cgrp_terminate().
 *
 * NOTE: Takes ownership of 'rko'
 *
 * Locality: main thread
 */
void rd_kafka_cgrp_terminate0(rd_kafka_cgrp_t *rkcg, rd_kafka_op_t *rko) {

        rd_kafka_assert(NULL, thrd_is_current(rkcg->rkcg_rk->rk_thread));

        rd_kafka_dbg(rkcg->rkcg_rk, CGRP, "CGRPTERM",
                     "Terminating group \"%.*s\" in state %s "
                     "with %d partition(s)",
                     RD_KAFKAP_STR_PR(rkcg->rkcg_group_id),
                     rd_kafka_cgrp_state_names[rkcg->rkcg_state],
                     rd_list_cnt(&rkcg->rkcg_toppars));

        if (unlikely(rkcg->rkcg_state == RD_KAFKA_CGRP_STATE_TERM ||
                     (rkcg->rkcg_flags & RD_KAFKA_CGRP_F_TERMINATE) ||
                     rkcg->rkcg_reply_rko != NULL)) {
                /* Already terminating or handling a previous terminate */
                if (rko) {
                        rd_kafka_q_t *rkq = rko->rko_replyq.q;
                        rko->rko_replyq.q = NULL;
                        rd_kafka_consumer_err(
                            rkq, RD_KAFKA_NODEID_UA,
                            RD_KAFKA_RESP_ERR__IN_PROGRESS,
                            rko->rko_replyq.version, NULL, NULL,
                            RD_KAFKA_OFFSET_INVALID, "Group is %s",
                            rkcg->rkcg_reply_rko ? "terminating"
                                                 : "terminated");
                        rd_kafka_q_destroy(rkq);
                        rd_kafka_op_destroy(rko);
                }
                return;
        }

        /* Mark for stopping, the actual state transition
         * is performed when all toppars have left. */
        rkcg->rkcg_flags |= RD_KAFKA_CGRP_F_TERMINATE;
        rkcg->rkcg_ts_terminate = rd_clock();
        rkcg->rkcg_reply_rko    = rko;

        if (rkcg->rkcg_flags & RD_KAFKA_CGRP_F_SUBSCRIPTION)
                rd_kafka_cgrp_unsubscribe(
                    rkcg,
                    /* Leave group if this is a controlled shutdown */
                    !rd_kafka_destroy_flags_no_consumer_close(rkcg->rkcg_rk));

        /* Reset the wait-for-LeaveGroup flag if there is an outstanding
         * LeaveGroupRequest being waited on (from a prior unsubscribe), but
         * the destroy flags have NO_CONSUMER_CLOSE set, which calls
         * for immediate termination. */
        if (rd_kafka_destroy_flags_no_consumer_close(rkcg->rkcg_rk))
                rkcg->rkcg_flags &= ~RD_KAFKA_CGRP_F_WAIT_LEAVE;

        /* If there's an oustanding rebalance which has not yet been
         * served by the application it will be served from consumer_close().
         * If the instance is being terminated with NO_CONSUMER_CLOSE we
         * trigger unassign directly to avoid stalling on rebalance callback
         * queues that are no longer served by the application. */
        if (!RD_KAFKA_CGRP_WAIT_ASSIGN_CALL(rkcg) ||
            rd_kafka_destroy_flags_no_consumer_close(rkcg->rkcg_rk))
                rd_kafka_cgrp_unassign(rkcg);

        /* Serve assignment so it can start to decommission */
        rd_kafka_assignment_serve(rkcg->rkcg_rk);

        /* Try to terminate right away if all preconditions are met. */
        rd_kafka_cgrp_try_terminate(rkcg);
}


/**
 * Terminate and decommission a cgrp asynchronously.
 *
 * Locality: any thread
 */
void rd_kafka_cgrp_terminate(rd_kafka_cgrp_t *rkcg, rd_kafka_replyq_t replyq) {
        rd_kafka_assert(NULL, !thrd_is_current(rkcg->rkcg_rk->rk_thread));
        rd_kafka_cgrp_op(rkcg, NULL, replyq, RD_KAFKA_OP_TERMINATE, 0);
}


struct _op_timeout_offset_commit {
        rd_ts_t now;
        rd_kafka_t *rk;
        rd_list_t expired;
};

/**
 * q_filter callback for expiring OFFSET_COMMIT timeouts.
 */
static int rd_kafka_op_offset_commit_timeout_check(rd_kafka_q_t *rkq,
                                                   rd_kafka_op_t *rko,
                                                   void *opaque) {
        struct _op_timeout_offset_commit *state =
            (struct _op_timeout_offset_commit *)opaque;

        if (likely(rko->rko_type != RD_KAFKA_OP_OFFSET_COMMIT ||
                   rko->rko_u.offset_commit.ts_timeout == 0 ||
                   rko->rko_u.offset_commit.ts_timeout > state->now)) {
                return 0;
        }

        rd_kafka_q_deq0(rkq, rko);

        /* Add to temporary list to avoid recursive
         * locking of rkcg_wait_coord_q. */
        rd_list_add(&state->expired, rko);
        return 1;
}


/**
 * Scan for various timeouts.
 */
static void rd_kafka_cgrp_timeout_scan(rd_kafka_cgrp_t *rkcg, rd_ts_t now) {
        struct _op_timeout_offset_commit ofc_state;
        int i, cnt = 0;
        rd_kafka_op_t *rko;

        ofc_state.now = now;
        ofc_state.rk  = rkcg->rkcg_rk;
        rd_list_init(&ofc_state.expired, 0, NULL);

        cnt += rd_kafka_q_apply(rkcg->rkcg_wait_coord_q,
                                rd_kafka_op_offset_commit_timeout_check,
                                &ofc_state);

        RD_LIST_FOREACH(rko, &ofc_state.expired, i)
        rd_kafka_cgrp_op_handle_OffsetCommit(rkcg->rkcg_rk, NULL,
                                             RD_KAFKA_RESP_ERR__WAIT_COORD,
                                             NULL, NULL, rko);

        rd_list_destroy(&ofc_state.expired);

        if (cnt > 0)
                rd_kafka_dbg(rkcg->rkcg_rk, CGRP, "CGRPTIMEOUT",
                             "Group \"%.*s\": timed out %d op(s), %d remain",
                             RD_KAFKAP_STR_PR(rkcg->rkcg_group_id), cnt,
                             rd_kafka_q_len(rkcg->rkcg_wait_coord_q));
}


/**
 * @brief Handle an assign op.
 * @locality rdkafka main thread
 * @locks none
 */
static void rd_kafka_cgrp_handle_assign_op(rd_kafka_cgrp_t *rkcg,
                                           rd_kafka_op_t *rko) {
        rd_kafka_error_t *error = NULL;

        if (rd_kafka_fatal_error_code(rkcg->rkcg_rk) ||
            rkcg->rkcg_flags & RD_KAFKA_CGRP_F_TERMINATE) {
                /* Treat all assignments as unassign when a fatal error is
                 * raised or the cgrp is terminating. */

                rd_kafka_dbg(rkcg->rkcg_rk, CGRP | RD_KAFKA_DBG_CONSUMER,
                             "ASSIGN",
                             "Group \"%s\": Consumer %s: "
                             "treating assign as unassign",
                             rkcg->rkcg_group_id->str,
                             rd_kafka_fatal_error_code(rkcg->rkcg_rk)
                                 ? "has raised a fatal error"
                                 : "is terminating");

                if (rko->rko_u.assign.partitions) {
                        rd_kafka_topic_partition_list_destroy(
                            rko->rko_u.assign.partitions);
                        rko->rko_u.assign.partitions = NULL;
                }

                if (rkcg->rkcg_rebalance_incr_assignment) {
                        rd_kafka_topic_partition_list_destroy(
                            rkcg->rkcg_rebalance_incr_assignment);
                        rkcg->rkcg_rebalance_incr_assignment = NULL;
                }

                rko->rko_u.assign.method = RD_KAFKA_ASSIGN_METHOD_ASSIGN;

                if (rkcg->rkcg_join_state ==
                    RD_KAFKA_CGRP_JOIN_STATE_WAIT_ASSIGN_CALL) {
                        rd_kafka_cgrp_set_join_state(
                            rkcg, RD_KAFKA_CGRP_JOIN_STATE_WAIT_UNASSIGN_CALL);
                }

        } else if (rd_kafka_cgrp_rebalance_protocol(rkcg) ==
                       RD_KAFKA_REBALANCE_PROTOCOL_COOPERATIVE &&
                   !(rko->rko_u.assign.method ==
                         RD_KAFKA_ASSIGN_METHOD_INCR_ASSIGN ||
                     rko->rko_u.assign.method ==
                         RD_KAFKA_ASSIGN_METHOD_INCR_UNASSIGN))
                error = rd_kafka_error_new(RD_KAFKA_RESP_ERR__STATE,
                                           "Changes to the current assignment "
                                           "must be made using "
                                           "incremental_assign() or "
                                           "incremental_unassign() "
                                           "when rebalance protocol type is "
                                           "COOPERATIVE");

        else if (rd_kafka_cgrp_rebalance_protocol(rkcg) ==
                     RD_KAFKA_REBALANCE_PROTOCOL_EAGER &&
                 !(rko->rko_u.assign.method == RD_KAFKA_ASSIGN_METHOD_ASSIGN))
                error = rd_kafka_error_new(RD_KAFKA_RESP_ERR__STATE,
                                           "Changes to the current assignment "
                                           "must be made using "
                                           "assign() when rebalance "
                                           "protocol type is EAGER");

        if (!error) {
                switch (rko->rko_u.assign.method) {
                case RD_KAFKA_ASSIGN_METHOD_ASSIGN:
                        /* New atomic assignment (partitions != NULL),
                         * or unassignment (partitions == NULL) */
                        if (rko->rko_u.assign.partitions)
                                error = rd_kafka_cgrp_assign(
                                    rkcg, rko->rko_u.assign.partitions);
                        else
                                error = rd_kafka_cgrp_unassign(rkcg);
                        break;
                case RD_KAFKA_ASSIGN_METHOD_INCR_ASSIGN:
                        error = rd_kafka_cgrp_incremental_assign(
                            rkcg, rko->rko_u.assign.partitions);
                        break;
                case RD_KAFKA_ASSIGN_METHOD_INCR_UNASSIGN:
                        error = rd_kafka_cgrp_incremental_unassign(
                            rkcg, rko->rko_u.assign.partitions);
                        break;
                default:
                        RD_NOTREACHED();
                        break;
                }

                /* If call succeeded serve the assignment */
                if (!error)
                        rd_kafka_assignment_serve(rkcg->rkcg_rk);
        }

        if (error) {
                /* Log error since caller might not check
                 * *assign() return value. */
                rd_kafka_log(rkcg->rkcg_rk, LOG_WARNING, "ASSIGN",
                             "Group \"%s\": application *assign() call "
                             "failed: %s",
                             rkcg->rkcg_group_id->str,
                             rd_kafka_error_string(error));
        }

        rd_kafka_op_error_reply(rko, error);
}

/**
 * @returns true if the session timeout has expired (due to no successful
 *          Heartbeats in session.timeout.ms) and triggers a rebalance.
 */
static rd_bool_t rd_kafka_cgrp_session_timeout_check(rd_kafka_cgrp_t *rkcg,
                                                     rd_ts_t now) {
        rd_ts_t delta;
        char buf[256];

        if (unlikely(!rkcg->rkcg_ts_session_timeout))
                return rd_true; /* Session has expired */

        delta = now - rkcg->rkcg_ts_session_timeout;
        if (likely(delta < 0))
                return rd_false;

        delta += rkcg->rkcg_rk->rk_conf.group_session_timeout_ms * 1000;

        rd_snprintf(buf, sizeof(buf),
                    "Consumer group session timed out (in join-state %s) after "
                    "%" PRId64
                    " ms without a successful response from the "
                    "group coordinator (broker %" PRId32 ", last error was %s)",
                    rd_kafka_cgrp_join_state_names[rkcg->rkcg_join_state],
                    delta / 1000, rkcg->rkcg_coord_id,
                    rd_kafka_err2str(rkcg->rkcg_last_heartbeat_err));

        rkcg->rkcg_last_heartbeat_err = RD_KAFKA_RESP_ERR_NO_ERROR;

        rd_kafka_log(rkcg->rkcg_rk, LOG_WARNING, "SESSTMOUT",
                     "%s: revoking assignment and rejoining group", buf);

        /* Prevent further rebalances */
        rkcg->rkcg_ts_session_timeout = 0;

        /* Timing out invalidates the member id, reset it
         * now to avoid an ERR_UNKNOWN_MEMBER_ID on the next join. */
        rd_kafka_cgrp_set_member_id(rkcg, "");

        /* Revoke and rebalance */
        rd_kafka_cgrp_revoke_all_rejoin_maybe(rkcg, rd_true /*lost*/,
                                              rd_true /*initiating*/, buf);

        return rd_true;
}


/**
 * @brief Apply the next waiting subscribe/unsubscribe, if any.
 */
static void rd_kafka_cgrp_apply_next_subscribe(rd_kafka_cgrp_t *rkcg) {
        rd_assert(rkcg->rkcg_join_state == RD_KAFKA_CGRP_JOIN_STATE_INIT);

        if (rkcg->rkcg_next_subscription) {
                rd_kafka_topic_partition_list_t *next_subscription =
                    rkcg->rkcg_next_subscription;
                rd_kafka_dbg(rkcg->rkcg_rk, CGRP, "SUBSCRIBE",
                             "Group \"%s\": invoking waiting postponed "
                             "subscribe",
                             rkcg->rkcg_group_id->str);
                rkcg->rkcg_next_subscription = NULL;
                rd_kafka_cgrp_subscribe(rkcg, next_subscription);

        } else if (rkcg->rkcg_next_unsubscribe) {
                rd_kafka_dbg(rkcg->rkcg_rk, CGRP, "SUBSCRIBE",
                             "Group \"%s\": invoking waiting postponed "
                             "unsubscribe",
                             rkcg->rkcg_group_id->str);
                rkcg->rkcg_next_unsubscribe = rd_false;
                rd_kafka_cgrp_unsubscribe(rkcg, rd_true /*Leave*/);
        }
}

/**
 * Client group's join state handling
 */
static void rd_kafka_cgrp_join_state_serve(rd_kafka_cgrp_t *rkcg) {
        rd_ts_t now = rd_clock();

        if (unlikely(rd_kafka_fatal_error_code(rkcg->rkcg_rk)))
                return;

        switch (rkcg->rkcg_join_state) {
        case RD_KAFKA_CGRP_JOIN_STATE_INIT:
                if (unlikely(rd_kafka_cgrp_awaiting_response(rkcg)))
                        break;

                /* If there is a next subscription, apply it.  */
                rd_kafka_cgrp_apply_next_subscribe(rkcg);

                /* If we have a subscription start the join process. */
                if (!rkcg->rkcg_subscription)
                        break;

                if (rd_interval_immediate(&rkcg->rkcg_join_intvl, 1000 * 1000,
                                          now) > 0)
                        rd_kafka_cgrp_join(rkcg);
                break;

        case RD_KAFKA_CGRP_JOIN_STATE_WAIT_JOIN:
        case RD_KAFKA_CGRP_JOIN_STATE_WAIT_METADATA:
        case RD_KAFKA_CGRP_JOIN_STATE_WAIT_SYNC:
        case RD_KAFKA_CGRP_JOIN_STATE_WAIT_UNASSIGN_TO_COMPLETE:
                /* FIXME: I think we might have to send heartbeats in
                 *        in WAIT_INCR_UNASSIGN, yes-no? */
        case RD_KAFKA_CGRP_JOIN_STATE_WAIT_INCR_UNASSIGN_TO_COMPLETE:
                break;

        case RD_KAFKA_CGRP_JOIN_STATE_STEADY:
        case RD_KAFKA_CGRP_JOIN_STATE_WAIT_ASSIGN_CALL:
        case RD_KAFKA_CGRP_JOIN_STATE_WAIT_UNASSIGN_CALL:
                if (rkcg->rkcg_flags & RD_KAFKA_CGRP_F_SUBSCRIPTION &&
                    rd_interval(
                        &rkcg->rkcg_heartbeat_intvl,
                        rkcg->rkcg_rk->rk_conf.group_heartbeat_intvl_ms * 1000,
                        now) > 0)
                        rd_kafka_cgrp_heartbeat(rkcg);
                break;
        }
}

void rd_kafka_cgrp_consumer_group_heartbeat(rd_kafka_cgrp_t *rkcg,
                                            rd_bool_t full_request,
                                            rd_bool_t send_ack) {

        rd_kafkap_str_t *rkcg_group_instance_id                = NULL;
        rd_kafkap_str_t *rkcg_client_rack                      = NULL;
        int max_poll_interval_ms                               = -1;
        rd_kafka_topic_partition_list_t *rkcg_subscription     = NULL;
        rd_kafkap_str_t *rkcg_group_remote_assignor            = NULL;
        rd_kafka_topic_partition_list_t *rkcg_group_assignment = NULL;
        int32_t member_epoch = rkcg->rkcg_generation_id;
        if (member_epoch < 0)
                member_epoch = 0;


        if (rkcg->rkcg_flags & RD_KAFKA_CGRP_F_MAX_POLL_EXCEEDED) {
                if (rd_kafka_max_poll_exceeded(rkcg->rkcg_rk)) {
                        /* Don't send heartbeats if max.poll.interval.ms was
                         * exceeded */
                        return;
                } else {
                        rkcg->rkcg_flags &= ~RD_KAFKA_CGRP_F_MAX_POLL_EXCEEDED;
                }
        }

        /* Skip heartbeat if we have one in transit */
        if (rkcg->rkcg_flags & RD_KAFKA_CGRP_F_HEARTBEAT_IN_TRANSIT)
                return;

        rkcg->rkcg_flags |= RD_KAFKA_CGRP_F_HEARTBEAT_IN_TRANSIT;

        if (full_request) {
                rkcg_group_instance_id = rkcg->rkcg_group_instance_id;
                rkcg_client_rack       = rkcg->rkcg_client_rack;
                max_poll_interval_ms =
                    rkcg->rkcg_rk->rk_conf.max_poll_interval_ms;
                rkcg_subscription          = rkcg->rkcg_subscription;
                rkcg_group_remote_assignor = rkcg->rkcg_group_remote_assignor;
        }

<<<<<<< HEAD
        printf("Full Request %d, Sending Current Assignment %d\n", full_request, send_current_assignment);
        if (full_request || send_current_assignment) {
                rkcg_group_assignment = rkcg->rkcg_group_assignment;
=======
        if (send_ack) {
                rkcg_group_assignment = rkcg->rkcg_target_assignment;
        } else if (full_request) {
                rkcg_group_assignment = rkcg->rkcg_current_assignment;
>>>>>>> 8b307c01
        }

        if (rkcg->rkcg_join_state == RD_KAFKA_CGRP_JOIN_STATE_STEADY &&
            (rkcg->rkcg_consumer_flags &
                 RD_KAFKA_CGRP_CONSUMER_F_SEND_NEW_SUBSCRIPTION ||
             rkcg->rkcg_consumer_flags &
                 RD_KAFKA_CGRP_CONSUMER_F_SENDING_NEW_SUBSCRIPTION)) {
                rkcg->rkcg_consumer_flags =
                    (rkcg->rkcg_consumer_flags &
                     ~RD_KAFKA_CGRP_CONSUMER_F_SEND_NEW_SUBSCRIPTION) |
                    RD_KAFKA_CGRP_CONSUMER_F_SENDING_NEW_SUBSCRIPTION;
                rkcg_subscription = rkcg->rkcg_subscription;
        }

        rd_kafka_ConsumerGroupHeartbeatRequest(
            rkcg->rkcg_coord, rkcg->rkcg_group_id, rkcg->rkcg_member_id,
            member_epoch, rkcg_group_instance_id, rkcg_client_rack,
            max_poll_interval_ms, rkcg_subscription, rkcg_group_remote_assignor,
            rkcg_group_assignment, RD_KAFKA_REPLYQ(rkcg->rkcg_ops, 0),
            rd_kafka_cgrp_handle_ConsumerGroupHeartbeat, NULL);
}

void rd_kafka_cgrp_consumer_serve(rd_kafka_cgrp_t *rkcg) {
<<<<<<< HEAD
        rd_ts_t now                       = rd_clock();
        rd_bool_t full_request            = rkcg->rkcg_consumer_flags & RD_KAFKA_CGRP_CONSUMER_F_SEND_FULL_REQUEST;
        rd_bool_t send_current_assignment = rd_false;
=======
        rd_ts_t now            = rd_clock();
        rd_bool_t full_request = rd_false;
        rd_bool_t send_ack     = rd_false;
>>>>>>> 8b307c01

        if (unlikely(rd_kafka_fatal_error_code(rkcg->rkcg_rk)))
                return;

//        printf("Consumer Group Running\n");

        switch (rkcg->rkcg_join_state) {
        case RD_KAFKA_CGRP_JOIN_STATE_INIT:
                rkcg->rkcg_flags &= ~RD_KAFKA_CGRP_F_WAIT_REJOIN;
                full_request = rd_true;
                if(rkcg->rkcg_group_assignment && rkcg->rkcg_group_assignment->cnt > 0) {
                        rd_kafka_topic_partition_list_destroy(rkcg->rkcg_group_assignment);
                        rkcg->rkcg_group_assignment = NULL;
                }
                if(!rkcg->rkcg_group_assignment)
                        rkcg->rkcg_group_assignment = rd_kafka_topic_partition_list_new(0);
                break;
        case RD_KAFKA_CGRP_JOIN_STATE_STEADY:
                if (rkcg->rkcg_consumer_flags &
                    RD_KAFKA_CGRP_CONSUMER_F_WAITS_ACK) {
                        send_ack = rd_true;
                }
                break;
        case RD_KAFKA_CGRP_JOIN_STATE_WAIT_UNASSIGN_CALL:
        case RD_KAFKA_CGRP_JOIN_STATE_WAIT_ASSIGN_CALL:
        case RD_KAFKA_CGRP_JOIN_STATE_WAIT_INCR_UNASSIGN_TO_COMPLETE:
        case RD_KAFKA_CGRP_JOIN_STATE_WAIT_UNASSIGN_TO_COMPLETE:
                break;
        default:
                rd_assert(!*"unexpected state");
        }

        if (rkcg->rkcg_flags & RD_KAFKA_CGRP_F_SUBSCRIPTION &&
            !(rkcg->rkcg_flags & RD_KAFKA_CGRP_F_WAIT_REJOIN) &&
            rd_interval(&rkcg->rkcg_heartbeat_intvl,
                        rkcg->rkcg_heartbeat_intvl_ms * 1000, now) > 0) {
//                printf("consumer_serve: At start full_request -> %d\n", full_request);
                setbuf(stdout, 0);
                printf("Sending Heartbeat in state: %s\n", rd_kafka_cgrp_join_state_names[rkcg->rkcg_join_state]);
                rd_kafka_cgrp_consumer_group_heartbeat(rkcg, full_request,
<<<<<<< HEAD
                                                       send_current_assignment);
                rkcg->rkcg_consumer_flags &= ~RD_KAFKA_CGRP_CONSUMER_F_SEND_FULL_REQUEST;
//                printf("consumer_serve: At end full_request -> %d\n", rkcg->rkcg_consumer_flags & RD_KAFKA_CGRP_CONSUMER_F_SEND_FULL_REQUEST);
        }
=======
                                                       send_ack);
>>>>>>> 8b307c01
}

/**
 * @brief TODO: write.
 */
static rd_kafka_topic_partition_list_t *
rd_kafka_cgrp_consumer_get_unsubscribing_topics(
    rd_kafka_cgrp_t *rkcg,
    rd_kafka_topic_partition_list_t *subscription) {
        int i;
        rd_kafka_topic_partition_list_t *result;
        if (!rkcg->rkcg_group_assignment)
                return NULL;

        result =
            rd_kafka_topic_partition_list_new(rkcg->rkcg_group_assignment->cnt);

        /* TODO: Something that isn't O(N*M). */
        for (i = 0; i < rkcg->rkcg_group_assignment->cnt; i++) {
                int j;
                const char *topic = rkcg->rkcg_group_assignment->elems[i].topic;
                if (i > 0) {
                        const char *prev_topic =
                            rkcg->rkcg_group_assignment->elems[i - 1].topic;
                        if (!rd_strcmp(prev_topic, topic))
                                continue;
                }

                for (j = 0; j < subscription->cnt; j++) {
                        const char *pattern = subscription->elems[j].topic;
                        if (rd_kafka_topic_match(rkcg->rkcg_rk, pattern,
                                                 topic)) {
                                break;
                        }
                }

                if (j == subscription->cnt)
                        rd_kafka_topic_partition_list_add(
                            result, topic, RD_KAFKA_PARTITION_UA);
        }

        if (result->cnt == 0) {
                rd_kafka_topic_partition_list_destroy(result);
                return NULL;
        }

        return result;
}

static void rd_kafka_cgrp_consumer_propagate_subscription_changes(
    rd_kafka_cgrp_t *rkcg,
    rd_kafka_topic_partition_list_t *rktparlist) {
        rd_kafka_topic_partition_list_t *unsubscribing_topics;
        rd_kafka_topic_partition_list_t *revoking;
        // rd_list_t *tinfos;
        // rd_kafka_topic_partition_list_t *errored;
        int old_cnt =
            rkcg->rkcg_subscription ? rkcg->rkcg_subscription->cnt : 0;

        /* Topics in rkcg_subscribed_topics that don't match any pattern in
           the new subscription. */
        unsubscribing_topics =
            rd_kafka_cgrp_consumer_get_unsubscribing_topics(rkcg, rktparlist);

        /* Currently assigned topic partitions that are no longer desired. */
        revoking = rd_kafka_cgrp_calculate_subscribe_revoking_partitions(
            rkcg, unsubscribing_topics);

        rd_kafka_dbg(rkcg->rkcg_rk, CGRP | RD_KAFKA_DBG_CONSUMER, "SUBSCRIBE",
                     "Group \"%.*s\": modifying subscription of size %d to "
                     "new subscription of size %d, removing %d topic(s), "
                     "revoking %d partition(s) (join-state %s)",
                     RD_KAFKAP_STR_PR(rkcg->rkcg_group_id), old_cnt,
                     rktparlist->cnt,
                     unsubscribing_topics ? unsubscribing_topics->cnt : 0,
                     revoking ? revoking->cnt : 0,
                     rd_kafka_cgrp_join_state_names[rkcg->rkcg_join_state]);

        if (unsubscribing_topics)
                rd_kafka_topic_partition_list_destroy(unsubscribing_topics);

        // /* Create a list of the topics in metadata that matches the new
        // * subscription */
        // tinfos = rd_list_new(rktparlist->cnt,
        //                 (void *)rd_kafka_topic_info_destroy);

        // /* Unmatched topics will be added to the errored list. */
        // errored = rd_kafka_topic_partition_list_new(0);

        // if (rkcg->rkcg_flags & RD_KAFKA_CGRP_F_WILDCARD_SUBSCRIPTION)
        //         rd_kafka_metadata_topic_match(rkcg->rkcg_rk, tinfos,
        //                                 rktparlist, errored);
        // else
        //         rd_kafka_metadata_topic_filter(
        //         rkcg->rkcg_rk, tinfos, rktparlist, errored);

        // rd_list_destroy(tinfos);

        // /* Propagate consumer errors for any non-existent or errored topics.
        // * The function takes ownership of errored. */
        // rd_kafka_propagate_consumer_topic_errors(
        //         rkcg, errored, "Subscribed topic not available");

        if (revoking) {
                rd_kafka_dbg(rkcg->rkcg_rk, CONSUMER | RD_KAFKA_DBG_CGRP,
                             "REBALANCE",
                             "Group \"%.*s\" revoking "
                             "%d of %d partition(s)",
                             RD_KAFKAP_STR_PR(rkcg->rkcg_group_id),
                             revoking->cnt, rkcg->rkcg_group_assignment->cnt);

                rd_kafka_rebalance_op_incr(
                    rkcg, RD_KAFKA_RESP_ERR__REVOKE_PARTITIONS, revoking,
                    rd_false /*rejoin*/, "subscribe");

                rd_kafka_topic_partition_list_destroy(revoking);
        }
}

/**
 * Set new atomic topic subscription (KIP-848).
 */
static rd_kafka_resp_err_t
rd_kafka_cgrp_consumer_subscribe(rd_kafka_cgrp_t *rkcg,
                                 rd_kafka_topic_partition_list_t *rktparlist) {

        rd_kafka_dbg(rkcg->rkcg_rk, CGRP | RD_KAFKA_DBG_CONSUMER, "SUBSCRIBE",
                     "Group \"%.*s\": subscribe to new %ssubscription "
                     "of %d topics (join-state %s)",
                     RD_KAFKAP_STR_PR(rkcg->rkcg_group_id),
                     rktparlist ? "" : "unset ",
                     rktparlist ? rktparlist->cnt : 0,
                     rd_kafka_cgrp_join_state_names[rkcg->rkcg_join_state]);

        /* If the consumer has raised a fatal error treat all subscribes as
           unsubscribe */
        if (rd_kafka_fatal_error_code(rkcg->rkcg_rk)) {
                if (rkcg->rkcg_subscription)
                        rd_kafka_cgrp_unsubscribe(rkcg,
                                                  rd_true /*leave group*/);
                return RD_KAFKA_RESP_ERR__FATAL;
        }

        rkcg->rkcg_flags &= ~RD_KAFKA_CGRP_F_WILDCARD_SUBSCRIPTION;
        if (rktparlist) {
                rd_kafka_cgrp_consumer_propagate_subscription_changes(
                    rkcg, rktparlist);

                if (rkcg->rkcg_subscription)
                        rd_kafka_topic_partition_list_destroy(
                            rkcg->rkcg_subscription);

                rkcg->rkcg_flags |= RD_KAFKA_CGRP_F_SUBSCRIPTION;

                if (rd_kafka_topic_partition_list_regex_cnt(rktparlist) > 0)
                        rkcg->rkcg_flags |=
                            RD_KAFKA_CGRP_F_WILDCARD_SUBSCRIPTION;

                rkcg->rkcg_consumer_flags |=
                    RD_KAFKA_CGRP_CONSUMER_F_SUBSCRIBED_ONCE |
                    RD_KAFKA_CGRP_CONSUMER_F_SEND_NEW_SUBSCRIPTION;

                rkcg->rkcg_subscription = rktparlist;

                rd_kafka_cgrp_consumer_expedite_next_heartbeat(rkcg);
        } else {
                rd_kafka_cgrp_unsubscribe(rkcg, rd_true /*leave group*/);
        }

        return RD_KAFKA_RESP_ERR_NO_ERROR;
}

/**
 * @brief Call when all incremental unassign operations are done to transition
 *        to the next state.
 */
static void rd_kafka_cgrp_consumer_incr_unassign_done(rd_kafka_cgrp_t *rkcg) {

        /* If this action was underway when a terminate was initiated, it will
         * be left to complete. Now that's done, unassign all partitions */
        if (rkcg->rkcg_flags & RD_KAFKA_CGRP_F_TERMINATE) {
                rd_kafka_dbg(rkcg->rkcg_rk, CGRP, "UNASSIGN",
                             "Group \"%s\" is terminating, initiating full "
                             "unassign",
                             rkcg->rkcg_group_id->str);
                rd_kafka_cgrp_unassign(rkcg);
                return;
        }

        if (rkcg->rkcg_rebalance_incr_assignment) {
                /* This incremental unassign was part of a normal rebalance
                 * (in which the revoke set was not empty). Immediately
                 * trigger the assign that follows this revoke. The protocol
                 * dictates this should occur even if the new assignment
                 * set is empty.
                 *
                 * Also, since this rebalance had some revoked partitions,
                 * a re-join should occur following the assign.
                 */

                rd_kafka_rebalance_op_incr(
                    rkcg, RD_KAFKA_RESP_ERR__ASSIGN_PARTITIONS,
                    rkcg->rkcg_rebalance_incr_assignment,
                    rd_false /* don't rejoin following assign*/,
                    "cooperative assign after revoke");

                rd_kafka_topic_partition_list_destroy(
                    rkcg->rkcg_rebalance_incr_assignment);
                rkcg->rkcg_rebalance_incr_assignment = NULL;

                /* Note: rkcg_rebalance_rejoin is actioned / reset in
                 * rd_kafka_cgrp_incremental_assign call */

        } else if (rkcg->rkcg_rebalance_rejoin) {
                rkcg->rkcg_rebalance_rejoin = rd_false;

                /* There are some cases (lost partitions), where a rejoin
                 * should occur immediately following the unassign (this
                 * is not the case under normal conditions), in which case
                 * the rejoin flag will be set. */

                rd_kafka_cgrp_rejoin(rkcg, "Incremental unassignment done");

        } else {
                /* After this incremental unassignment we're now back in
                 * a steady state. */
                rd_kafka_cgrp_set_join_state(rkcg,
                                             RD_KAFKA_CGRP_JOIN_STATE_STEADY);
                rd_kafka_cgrp_consumer_expedite_next_heartbeat(rkcg);
                if (rkcg->rkcg_subscription) {
                        rd_kafka_cgrp_start_max_poll_interval_timer(rkcg);
                }
        }
}


/**
 * @brief TODO: write
 */
static void rd_kafka_cgrp_consumer_assignment_done(rd_kafka_cgrp_t *rkcg) {
        rd_kafka_dbg(rkcg->rkcg_rk, CGRP, "ASSIGNDONE",
                     "Group \"%s\": "
                     "assignment operations done in join-state %s "
                     "(rebalance rejoin=%s)",
                     rkcg->rkcg_group_id->str,
                     rd_kafka_cgrp_join_state_names[rkcg->rkcg_join_state],
                     RD_STR_ToF(rkcg->rkcg_rebalance_rejoin));

        switch (rkcg->rkcg_join_state) {
        case RD_KAFKA_CGRP_JOIN_STATE_WAIT_UNASSIGN_TO_COMPLETE:
                rd_kafka_cgrp_unassign_done(rkcg);
                break;

        case RD_KAFKA_CGRP_JOIN_STATE_WAIT_INCR_UNASSIGN_TO_COMPLETE:
                rd_kafka_cgrp_consumer_incr_unassign_done(rkcg);
                break;

        case RD_KAFKA_CGRP_JOIN_STATE_STEADY:
                /* If an updated/next subscription is available, schedule it. */
                if (rd_kafka_trigger_waiting_subscribe_maybe(rkcg))
                        break;

                if (rkcg->rkcg_rebalance_rejoin) {
                        rkcg->rkcg_rebalance_rejoin = rd_false;
                        rd_kafka_cgrp_rejoin(
                            rkcg,
                            "rejoining group to redistribute "
                            "previously owned partitions to other "
                            "group members");
                        break;
                }

                /* FALLTHRU */

        case RD_KAFKA_CGRP_JOIN_STATE_INIT:
                /* Check if cgrp is trying to terminate, which is safe to do
                 * in these two states. Otherwise we'll need to wait for
                 * the current state to decommission. */
                rd_kafka_cgrp_try_terminate(rkcg);
                break;

        default:
                break;
        }
}

void rd_kafka_cgrp_consumer_expedite_next_heartbeat(rd_kafka_cgrp_t *rkcg) {
        if (rkcg->rkcg_group_protocol != RD_KAFKA_GROUP_PROTOCOL_CONSUMER)
                return;

        rd_interval_reset(&rkcg->rkcg_heartbeat_intvl);
}

/**
 * Client group handling.
 * Called from main thread to serve the operational aspects of a cgrp.
 */
void rd_kafka_cgrp_serve(rd_kafka_cgrp_t *rkcg) {
        rd_kafka_broker_t *rkb = rkcg->rkcg_coord;
        int rkb_state          = RD_KAFKA_BROKER_STATE_INIT;
        rd_ts_t now;

        if (rkb) {
                rd_kafka_broker_lock(rkb);
                rkb_state = rkb->rkb_state;
                rd_kafka_broker_unlock(rkb);

                /* Go back to querying state if we lost the current coordinator
                 * connection. */
                if (rkb_state < RD_KAFKA_BROKER_STATE_UP &&
                    rkcg->rkcg_state == RD_KAFKA_CGRP_STATE_UP)
                        rd_kafka_cgrp_set_state(
                            rkcg, RD_KAFKA_CGRP_STATE_QUERY_COORD);
        }

        now = rd_clock();

        /* Check for cgrp termination */
        if (unlikely(rd_kafka_cgrp_try_terminate(rkcg))) {
                rd_kafka_cgrp_terminated(rkcg);
                return; /* cgrp terminated */
        }

        /* Bail out if we're terminating. */
        if (unlikely(rd_kafka_terminating(rkcg->rkcg_rk)))
                return;

        /* Check session timeout regardless of current coordinator
         * connection state (rkcg_state) */
        if (rkcg->rkcg_join_state == RD_KAFKA_CGRP_JOIN_STATE_STEADY)
                rd_kafka_cgrp_session_timeout_check(rkcg, now);

retry:
        switch (rkcg->rkcg_state) {
        case RD_KAFKA_CGRP_STATE_TERM:
                break;

        case RD_KAFKA_CGRP_STATE_INIT:
                rd_kafka_cgrp_set_state(rkcg, RD_KAFKA_CGRP_STATE_QUERY_COORD);
                /* FALLTHRU */

        case RD_KAFKA_CGRP_STATE_QUERY_COORD:
                /* Query for coordinator. */
                if (rd_interval_immediate(&rkcg->rkcg_coord_query_intvl,
                                          500 * 1000, now) > 0)
                        rd_kafka_cgrp_coord_query(rkcg,
                                                  "intervaled in "
                                                  "state query-coord");
                break;

        case RD_KAFKA_CGRP_STATE_WAIT_COORD:
                /* Waiting for FindCoordinator response */
                break;

        case RD_KAFKA_CGRP_STATE_WAIT_BROKER:
                /* See if the group should be reassigned to another broker. */
                if (rd_kafka_cgrp_coord_update(rkcg, rkcg->rkcg_coord_id))
                        goto retry; /* Coordinator changed, retry state-machine
                                     * to speed up next transition. */

                /* Coordinator query */
                if (rd_interval(&rkcg->rkcg_coord_query_intvl, 1000 * 1000,
                                now) > 0)
                        rd_kafka_cgrp_coord_query(rkcg,
                                                  "intervaled in "
                                                  "state wait-broker");
                break;

        case RD_KAFKA_CGRP_STATE_WAIT_BROKER_TRANSPORT:
                /* Waiting for broker transport to come up.
                 * Also make sure broker supports groups. */
                if (rkb_state < RD_KAFKA_BROKER_STATE_UP || !rkb ||
                    !rd_kafka_broker_supports(
                        rkb, RD_KAFKA_FEATURE_BROKER_GROUP_COORD)) {
                        /* Coordinator query */
                        if (rd_interval(&rkcg->rkcg_coord_query_intvl,
                                        1000 * 1000, now) > 0)
                                rd_kafka_cgrp_coord_query(
                                    rkcg,
                                    "intervaled in state "
                                    "wait-broker-transport");

                } else {
                        rd_kafka_cgrp_set_state(rkcg, RD_KAFKA_CGRP_STATE_UP);

                        /* Serve join state to trigger (re)join */
                        if (rkcg->rkcg_group_protocol ==
                            RD_KAFKA_GROUP_PROTOCOL_CONSUMER) {
                                rd_kafka_cgrp_consumer_serve(rkcg);
                        } else {
                                rd_kafka_cgrp_join_state_serve(rkcg);
                        }

                        /* Serve any pending partitions in the
                         * assignment */
                        rd_kafka_assignment_serve(rkcg->rkcg_rk);
                }
                break;

        case RD_KAFKA_CGRP_STATE_UP:
                /* Move any ops awaiting the coordinator to the ops queue
                 * for reprocessing. */
                rd_kafka_q_concat(rkcg->rkcg_ops, rkcg->rkcg_wait_coord_q);

                /* Relaxed coordinator queries. */
                if (rd_interval(&rkcg->rkcg_coord_query_intvl,
                                rkcg->rkcg_rk->rk_conf.coord_query_intvl_ms *
                                    1000,
                                now) > 0)
                        rd_kafka_cgrp_coord_query(rkcg,
                                                  "intervaled in state up");

                if (rkcg->rkcg_group_protocol ==
                    RD_KAFKA_GROUP_PROTOCOL_CONSUMER) {
                        rd_kafka_cgrp_consumer_serve(rkcg);
                } else {
                        rd_kafka_cgrp_join_state_serve(rkcg);
                }

                break;
        }

        if (unlikely(rkcg->rkcg_state != RD_KAFKA_CGRP_STATE_UP &&
                     rd_interval(&rkcg->rkcg_timeout_scan_intvl, 1000 * 1000,
                                 now) > 0))
                rd_kafka_cgrp_timeout_scan(rkcg, now);
}



/**
 * Send an op to a cgrp.
 *
 * Locality: any thread
 */
void rd_kafka_cgrp_op(rd_kafka_cgrp_t *rkcg,
                      rd_kafka_toppar_t *rktp,
                      rd_kafka_replyq_t replyq,
                      rd_kafka_op_type_t type,
                      rd_kafka_resp_err_t err) {
        rd_kafka_op_t *rko;

        rko             = rd_kafka_op_new(type);
        rko->rko_err    = err;
        rko->rko_replyq = replyq;

        if (rktp)
                rko->rko_rktp = rd_kafka_toppar_keep(rktp);

        rd_kafka_q_enq(rkcg->rkcg_ops, rko);
}

/**
 * @brief Handle cgrp queue op.
 * @locality rdkafka main thread
 * @locks none
 */
static rd_kafka_op_res_t rd_kafka_cgrp_op_serve(rd_kafka_t *rk,
                                                rd_kafka_q_t *rkq,
                                                rd_kafka_op_t *rko,
                                                rd_kafka_q_cb_type_t cb_type,
                                                void *opaque) {
        rd_kafka_cgrp_t *rkcg = opaque;
        rd_kafka_toppar_t *rktp;
        rd_kafka_resp_err_t err;
        const int silent_op = rko->rko_type == RD_KAFKA_OP_RECV_BUF;

        rktp = rko->rko_rktp;

        if (rktp && !silent_op)
                rd_kafka_dbg(
                    rkcg->rkcg_rk, CGRP, "CGRPOP",
                    "Group \"%.*s\" received op %s in state %s "
                    "(join-state %s) for %.*s [%" PRId32 "]",
                    RD_KAFKAP_STR_PR(rkcg->rkcg_group_id),
                    rd_kafka_op2str(rko->rko_type),
                    rd_kafka_cgrp_state_names[rkcg->rkcg_state],
                    rd_kafka_cgrp_join_state_names[rkcg->rkcg_join_state],
                    RD_KAFKAP_STR_PR(rktp->rktp_rkt->rkt_topic),
                    rktp->rktp_partition);
        else if (!silent_op)
                rd_kafka_dbg(
                    rkcg->rkcg_rk, CGRP, "CGRPOP",
                    "Group \"%.*s\" received op %s in state %s "
                    "(join-state %s)",
                    RD_KAFKAP_STR_PR(rkcg->rkcg_group_id),
                    rd_kafka_op2str(rko->rko_type),
                    rd_kafka_cgrp_state_names[rkcg->rkcg_state],
                    rd_kafka_cgrp_join_state_names[rkcg->rkcg_join_state]);

        switch ((int)rko->rko_type) {
        case RD_KAFKA_OP_NAME:
                /* Return the currently assigned member id. */
                if (rkcg->rkcg_member_id)
                        rko->rko_u.name.str =
                            RD_KAFKAP_STR_DUP(rkcg->rkcg_member_id);
                rd_kafka_op_reply(rko, 0);
                rko = NULL;
                break;

        case RD_KAFKA_OP_CG_METADATA:
                /* Return the current consumer group metadata. */
                rko->rko_u.cg_metadata =
                    rkcg->rkcg_member_id
                        ? rd_kafka_consumer_group_metadata_new_with_genid(
                              rkcg->rkcg_rk->rk_conf.group_id_str,
                              rkcg->rkcg_generation_id,
                              rkcg->rkcg_member_id->str,
                              rkcg->rkcg_rk->rk_conf.group_instance_id)
                        : NULL;
                rd_kafka_op_reply(rko, RD_KAFKA_RESP_ERR_NO_ERROR);
                rko = NULL;
                break;

        case RD_KAFKA_OP_OFFSET_FETCH:
                if (rkcg->rkcg_state != RD_KAFKA_CGRP_STATE_UP ||
                    (rkcg->rkcg_flags & RD_KAFKA_CGRP_F_TERMINATE)) {
                        rd_kafka_op_handle_OffsetFetch(
                            rkcg->rkcg_rk, NULL, RD_KAFKA_RESP_ERR__WAIT_COORD,
                            NULL, NULL, rko);
                        rko = NULL; /* rko freed by handler */
                        break;
                }

                rd_kafka_OffsetFetchRequest(
                    rkcg->rkcg_coord, rk->rk_group_id->str,
                    rko->rko_u.offset_fetch.partitions, rd_false, -1, NULL,
                    rko->rko_u.offset_fetch.require_stable_offsets,
                    0, /* Timeout */
                    RD_KAFKA_REPLYQ(rkcg->rkcg_ops, 0),
                    rd_kafka_op_handle_OffsetFetch, rko);
                rko = NULL; /* rko now owned by request */
                break;

        case RD_KAFKA_OP_PARTITION_JOIN:
                rd_kafka_cgrp_partition_add(rkcg, rktp);

                /* If terminating tell the partition to leave */
                if (rkcg->rkcg_flags & RD_KAFKA_CGRP_F_TERMINATE)
                        rd_kafka_toppar_op_fetch_stop(rktp, RD_KAFKA_NO_REPLYQ);
                break;

        case RD_KAFKA_OP_PARTITION_LEAVE:
                rd_kafka_cgrp_partition_del(rkcg, rktp);
                break;

        case RD_KAFKA_OP_OFFSET_COMMIT:
                /* Trigger offsets commit. */
                rd_kafka_cgrp_offsets_commit(rkcg, rko,
                                             /* only set offsets
                                              * if no partitions were
                                              * specified. */
                                             rko->rko_u.offset_commit.partitions
                                                 ? 0
                                                 : 1 /* set_offsets*/,
                                             rko->rko_u.offset_commit.reason);
                rko = NULL; /* rko now owned by request */
                break;

        case RD_KAFKA_OP_COORD_QUERY:
                rd_kafka_cgrp_coord_query(
                    rkcg,
                    rko->rko_err ? rd_kafka_err2str(rko->rko_err) : "from op");
                break;

        case RD_KAFKA_OP_SUBSCRIBE:
                rd_kafka_app_polled(rk);

                /* New atomic subscription (may be NULL) */
                if (rkcg->rkcg_group_protocol ==
                    RD_KAFKA_GROUP_PROTOCOL_CONSUMER) {
                        err = rd_kafka_cgrp_consumer_subscribe(
                            rkcg, rko->rko_u.subscribe.topics);
                } else {
                        err = rd_kafka_cgrp_subscribe(
                            rkcg, rko->rko_u.subscribe.topics);
                }

                if (!err) /* now owned by rkcg */
                        rko->rko_u.subscribe.topics = NULL;

                rd_kafka_op_reply(rko, err);
                rko = NULL;
                break;

        case RD_KAFKA_OP_ASSIGN:
                rd_kafka_cgrp_handle_assign_op(rkcg, rko);
                rko = NULL;
                break;

        case RD_KAFKA_OP_GET_SUBSCRIPTION:
                if (rkcg->rkcg_next_subscription)
                        rko->rko_u.subscribe.topics =
                            rd_kafka_topic_partition_list_copy(
                                rkcg->rkcg_next_subscription);
                else if (rkcg->rkcg_next_unsubscribe)
                        rko->rko_u.subscribe.topics = NULL;
                else if (rkcg->rkcg_subscription)
                        rko->rko_u.subscribe.topics =
                            rd_kafka_topic_partition_list_copy(
                                rkcg->rkcg_subscription);
                rd_kafka_op_reply(rko, 0);
                rko = NULL;
                break;

        case RD_KAFKA_OP_GET_ASSIGNMENT:
                /* This is the consumer assignment, not the group assignment. */
                rko->rko_u.assign.partitions =
                    rd_kafka_topic_partition_list_copy(
                        rkcg->rkcg_rk->rk_consumer.assignment.all);

                rd_kafka_op_reply(rko, 0);
                rko = NULL;
                break;

        case RD_KAFKA_OP_GET_REBALANCE_PROTOCOL:
                rko->rko_u.rebalance_protocol.str =
                    rd_kafka_rebalance_protocol2str(
                        rd_kafka_cgrp_rebalance_protocol(rkcg));
                rd_kafka_op_reply(rko, RD_KAFKA_RESP_ERR_NO_ERROR);
                rko = NULL;
                break;

        case RD_KAFKA_OP_TERMINATE:
                rd_kafka_cgrp_terminate0(rkcg, rko);
                rko = NULL; /* terminate0() takes ownership */
                break;

        default:
                rd_kafka_assert(rkcg->rkcg_rk, !*"unknown type");
                break;
        }

        if (rko)
                rd_kafka_op_destroy(rko);

        return RD_KAFKA_OP_RES_HANDLED;
}

void rd_kafka_cgrp_set_member_id(rd_kafka_cgrp_t *rkcg, const char *member_id) {
        if (rkcg->rkcg_member_id && member_id &&
            !rd_kafkap_str_cmp_str(rkcg->rkcg_member_id, member_id))
                return; /* No change */

        rd_kafka_dbg(rkcg->rkcg_rk, CGRP, "MEMBERID",
                     "Group \"%.*s\": updating member id \"%s\" -> \"%s\"",
                     RD_KAFKAP_STR_PR(rkcg->rkcg_group_id),
                     rkcg->rkcg_member_id ? rkcg->rkcg_member_id->str
                                          : "(not-set)",
                     member_id ? member_id : "(not-set)");

        if (rkcg->rkcg_member_id) {
                rd_kafkap_str_destroy(rkcg->rkcg_member_id);
                rkcg->rkcg_member_id = NULL;
        }

        if (member_id)
                rkcg->rkcg_member_id = rd_kafkap_str_new(member_id, -1);
}


/**
 * @brief Determine owned partitions that no longer exist (partitions in
 *        deleted or re-created topics).
 */
static rd_kafka_topic_partition_list_t *
rd_kafka_cgrp_owned_but_not_exist_partitions(rd_kafka_cgrp_t *rkcg) {
        rd_kafka_topic_partition_list_t *result = NULL;
        const rd_kafka_topic_partition_t *curr;

        if (!rkcg->rkcg_group_assignment)
                return NULL;

        RD_KAFKA_TPLIST_FOREACH(curr, rkcg->rkcg_group_assignment) {
                if (rd_list_find(rkcg->rkcg_subscribed_topics, curr->topic,
                                 rd_kafka_topic_info_topic_cmp))
                        continue;

                if (!result)
                        result = rd_kafka_topic_partition_list_new(
                            rkcg->rkcg_group_assignment->cnt);

                rd_kafka_topic_partition_list_add_copy(result, curr);
        }

        return result;
}


/**
 * @brief Check if the latest metadata affects the current subscription:
 * - matched topic added
 * - matched topic removed
 * - matched topic's partition count change
 *
 * @locks none
 * @locality rdkafka main thread
 */
void rd_kafka_cgrp_metadata_update_check(rd_kafka_cgrp_t *rkcg,
                                         rd_bool_t do_join) {
        rd_list_t *tinfos;
        rd_kafka_topic_partition_list_t *errored;
        rd_bool_t changed;

        rd_kafka_assert(NULL, thrd_is_current(rkcg->rkcg_rk->rk_thread));

        if (!rkcg->rkcg_subscription || rkcg->rkcg_subscription->cnt == 0)
                return;

        if (rkcg->rkcg_group_protocol != RD_KAFKA_GROUP_PROTOCOL_GENERIC)
                return;

        /*
         * Unmatched topics will be added to the errored list.
         */
        errored = rd_kafka_topic_partition_list_new(0);

        /*
         * Create a list of the topics in metadata that matches our subscription
         */
        tinfos = rd_list_new(rkcg->rkcg_subscription->cnt,
                             (void *)rd_kafka_topic_info_destroy);

        if (rkcg->rkcg_flags & RD_KAFKA_CGRP_F_WILDCARD_SUBSCRIPTION)
                rd_kafka_metadata_topic_match(rkcg->rkcg_rk, tinfos,
                                              rkcg->rkcg_subscription, errored);
        else
                rd_kafka_metadata_topic_filter(
                    rkcg->rkcg_rk, tinfos, rkcg->rkcg_subscription, errored);


        /*
         * Propagate consumer errors for any non-existent or errored topics.
         * The function takes ownership of errored.
         */
        rd_kafka_propagate_consumer_topic_errors(
            rkcg, errored, "Subscribed topic not available");

        /*
         * Update effective list of topics (takes ownership of \c tinfos)
         */
        changed = rd_kafka_cgrp_update_subscribed_topics(rkcg, tinfos);

        if (!do_join ||
            (!changed &&
             /* If we get the same effective list of topics as last time around,
              * but the join is waiting for this metadata query to complete,
              * then we should not return here but follow through with the
              * (re)join below. */
             rkcg->rkcg_join_state != RD_KAFKA_CGRP_JOIN_STATE_WAIT_METADATA))
                return;

        /* List of subscribed topics changed, trigger rejoin. */
        rd_kafka_dbg(rkcg->rkcg_rk,
                     CGRP | RD_KAFKA_DBG_METADATA | RD_KAFKA_DBG_CONSUMER,
                     "REJOIN",
                     "Group \"%.*s\": "
                     "subscription updated from metadata change: "
                     "rejoining group in state %s",
                     RD_KAFKAP_STR_PR(rkcg->rkcg_group_id),
                     rd_kafka_cgrp_join_state_names[rkcg->rkcg_join_state]);

        if (rd_kafka_cgrp_rebalance_protocol(rkcg) ==
            RD_KAFKA_REBALANCE_PROTOCOL_COOPERATIVE) {

                /* Partitions from deleted topics */
                rd_kafka_topic_partition_list_t *owned_but_not_exist =
                    rd_kafka_cgrp_owned_but_not_exist_partitions(rkcg);

                if (owned_but_not_exist) {
                        rd_kafka_cgrp_assignment_set_lost(
                            rkcg, "%d subscribed topic(s) no longer exist",
                            owned_but_not_exist->cnt);

                        rd_kafka_rebalance_op_incr(
                            rkcg, RD_KAFKA_RESP_ERR__REVOKE_PARTITIONS,
                            owned_but_not_exist,
                            rkcg->rkcg_group_leader.members != NULL
                            /* Rejoin group following revoke's
                             * unassign if we are leader and consumer
                             * group protocol is GENERIC */
                            ,
                            "topics not available");
                        rd_kafka_topic_partition_list_destroy(
                            owned_but_not_exist);

                } else {
                        /* Nothing to revoke, rejoin group if we are the
                         * leader.
                         * The KIP says to rejoin the group on metadata
                         * change only if we're the leader. But what if a
                         * non-leader is subscribed to a regex that the others
                         * aren't?
                         * Going against the KIP and rejoining here. */
                        rd_kafka_cgrp_rejoin(
                            rkcg,
                            "Metadata for subscribed topic(s) has "
                            "changed");
                }

        } else {
                /* EAGER */
                rd_kafka_cgrp_revoke_rejoin(rkcg,
                                            "Metadata for subscribed topic(s) "
                                            "has changed");
        }

        /* We shouldn't get stuck in this state. */
        rd_dassert(rkcg->rkcg_join_state !=
                   RD_KAFKA_CGRP_JOIN_STATE_WAIT_METADATA);
}


rd_kafka_consumer_group_metadata_t *
rd_kafka_consumer_group_metadata_new(const char *group_id) {
        rd_kafka_consumer_group_metadata_t *cgmetadata;

        cgmetadata = rd_kafka_consumer_group_metadata_new_with_genid(
            group_id, -1, "", NULL);

        return cgmetadata;
}

rd_kafka_consumer_group_metadata_t *
rd_kafka_consumer_group_metadata_new_with_genid(const char *group_id,
                                                int32_t generation_id,
                                                const char *member_id,
                                                const char *group_instance_id) {
        rd_kafka_consumer_group_metadata_t *cgmetadata;

        cgmetadata                = rd_calloc(1, sizeof(*cgmetadata));
        cgmetadata->group_id      = rd_strdup(group_id);
        cgmetadata->generation_id = generation_id;
        cgmetadata->member_id     = rd_strdup(member_id);
        if (group_instance_id)
                cgmetadata->group_instance_id = rd_strdup(group_instance_id);

        return cgmetadata;
}

rd_kafka_consumer_group_metadata_t *
rd_kafka_consumer_group_metadata(rd_kafka_t *rk) {
        rd_kafka_consumer_group_metadata_t *cgmetadata;
        rd_kafka_op_t *rko;
        rd_kafka_cgrp_t *rkcg;

        if (!(rkcg = rd_kafka_cgrp_get(rk)))
                return NULL;

        rko = rd_kafka_op_req2(rkcg->rkcg_ops, RD_KAFKA_OP_CG_METADATA);
        if (!rko)
                return NULL;

        cgmetadata             = rko->rko_u.cg_metadata;
        rko->rko_u.cg_metadata = NULL;
        rd_kafka_op_destroy(rko);

        return cgmetadata;
}

const char *rd_kafka_consumer_group_metadata_member_id(
    const rd_kafka_consumer_group_metadata_t *group_metadata) {
        return group_metadata->member_id;
}

void rd_kafka_consumer_group_metadata_destroy(
    rd_kafka_consumer_group_metadata_t *cgmetadata) {
        rd_free(cgmetadata->group_id);
        rd_free(cgmetadata->member_id);
        if (cgmetadata->group_instance_id)
                rd_free(cgmetadata->group_instance_id);
        rd_free(cgmetadata);
}

rd_kafka_consumer_group_metadata_t *rd_kafka_consumer_group_metadata_dup(
    const rd_kafka_consumer_group_metadata_t *cgmetadata) {
        rd_kafka_consumer_group_metadata_t *ret;

        ret                = rd_calloc(1, sizeof(*cgmetadata));
        ret->group_id      = rd_strdup(cgmetadata->group_id);
        ret->generation_id = cgmetadata->generation_id;
        ret->member_id     = rd_strdup(cgmetadata->member_id);
        if (cgmetadata->group_instance_id)
                ret->group_instance_id =
                    rd_strdup(cgmetadata->group_instance_id);

        return ret;
}

/*
 * Consumer group metadata serialization format v2:
 *    "CGMDv2:"<generation_id><group_id>"\0"<member_id>"\0" \
 *    <group_instance_id_is_null>[<group_instance_id>"\0"]
 * Where <group_id> is the group_id string.
 */
static const char rd_kafka_consumer_group_metadata_magic[7] = "CGMDv2:";

rd_kafka_error_t *rd_kafka_consumer_group_metadata_write(
    const rd_kafka_consumer_group_metadata_t *cgmd,
    void **bufferp,
    size_t *sizep) {
        char *buf;
        size_t size;
        size_t of          = 0;
        size_t magic_len   = sizeof(rd_kafka_consumer_group_metadata_magic);
        size_t groupid_len = strlen(cgmd->group_id) + 1;
        size_t generationid_len          = sizeof(cgmd->generation_id);
        size_t member_id_len             = strlen(cgmd->member_id) + 1;
        int8_t group_instance_id_is_null = cgmd->group_instance_id ? 0 : 1;
        size_t group_instance_id_is_null_len =
            sizeof(group_instance_id_is_null);
        size_t group_instance_id_len =
            cgmd->group_instance_id ? strlen(cgmd->group_instance_id) + 1 : 0;

        size = magic_len + groupid_len + generationid_len + member_id_len +
               group_instance_id_is_null_len + group_instance_id_len;

        buf = rd_malloc(size);

        memcpy(buf, rd_kafka_consumer_group_metadata_magic, magic_len);
        of += magic_len;

        memcpy(buf + of, &cgmd->generation_id, generationid_len);
        of += generationid_len;

        memcpy(buf + of, cgmd->group_id, groupid_len);
        of += groupid_len;

        memcpy(buf + of, cgmd->member_id, member_id_len);
        of += member_id_len;

        memcpy(buf + of, &group_instance_id_is_null,
               group_instance_id_is_null_len);
        of += group_instance_id_is_null_len;

        if (!group_instance_id_is_null)
                memcpy(buf + of, cgmd->group_instance_id,
                       group_instance_id_len);
        of += group_instance_id_len;

        rd_assert(of == size);

        *bufferp = buf;
        *sizep   = size;

        return NULL;
}


/*
 * Check that a string is printable, returning NULL if not or
 * a pointer immediately after the end of the string NUL
 * terminator if so.
 **/
static const char *str_is_printable(const char *s, const char *end) {
        const char *c;
        for (c = s; *c && c != end; c++)
                if (!isprint((int)*c))
                        return NULL;
        return c + 1;
}


rd_kafka_error_t *rd_kafka_consumer_group_metadata_read(
    rd_kafka_consumer_group_metadata_t **cgmdp,
    const void *buffer,
    size_t size) {
        const char *buf = (const char *)buffer;
        const char *end = buf + size;
        const char *next;
        size_t magic_len = sizeof(rd_kafka_consumer_group_metadata_magic);
        int32_t generation_id;
        size_t generationid_len = sizeof(generation_id);
        const char *group_id;
        const char *member_id;
        int8_t group_instance_id_is_null;
        const char *group_instance_id = NULL;

        if (size < magic_len + generationid_len + 1 + 1 + 1)
                return rd_kafka_error_new(RD_KAFKA_RESP_ERR__BAD_MSG,
                                          "Input buffer is too short");

        if (memcmp(buffer, rd_kafka_consumer_group_metadata_magic, magic_len))
                return rd_kafka_error_new(RD_KAFKA_RESP_ERR__BAD_MSG,
                                          "Input buffer is not a serialized "
                                          "consumer group metadata object");
        memcpy(&generation_id, buf + magic_len, generationid_len);

        group_id = buf + magic_len + generationid_len;
        next     = str_is_printable(group_id, end);
        if (!next)
                return rd_kafka_error_new(RD_KAFKA_RESP_ERR__BAD_MSG,
                                          "Input buffer group id is not safe");

        member_id = next;
        next      = str_is_printable(member_id, end);
        if (!next)
                return rd_kafka_error_new(RD_KAFKA_RESP_ERR__BAD_MSG,
                                          "Input buffer member id is not "
                                          "safe");

        group_instance_id_is_null = (int8_t) * (next++);
        if (!group_instance_id_is_null) {
                group_instance_id = next;
                next              = str_is_printable(group_instance_id, end);
                if (!next)
                        return rd_kafka_error_new(RD_KAFKA_RESP_ERR__BAD_MSG,
                                                  "Input buffer group "
                                                  "instance id is not safe");
        }

        if (next != end)
                return rd_kafka_error_new(RD_KAFKA_RESP_ERR__BAD_MSG,
                                          "Input buffer bad length");

        *cgmdp = rd_kafka_consumer_group_metadata_new_with_genid(
            group_id, generation_id, member_id, group_instance_id);

        return NULL;
}


static int
unittest_consumer_group_metadata_iteration(const char *group_id,
                                           int32_t generation_id,
                                           const char *member_id,
                                           const char *group_instance_id) {
        rd_kafka_consumer_group_metadata_t *cgmd;
        void *buffer, *buffer2;
        size_t size, size2;
        rd_kafka_error_t *error;

        cgmd = rd_kafka_consumer_group_metadata_new_with_genid(
            group_id, generation_id, member_id, group_instance_id);
        RD_UT_ASSERT(cgmd != NULL, "failed to create metadata");

        error = rd_kafka_consumer_group_metadata_write(cgmd, &buffer, &size);
        RD_UT_ASSERT(!error, "metadata_write failed: %s",
                     rd_kafka_error_string(error));

        rd_kafka_consumer_group_metadata_destroy(cgmd);

        cgmd  = NULL;
        error = rd_kafka_consumer_group_metadata_read(&cgmd, buffer, size);
        RD_UT_ASSERT(!error, "metadata_read failed: %s",
                     rd_kafka_error_string(error));

        /* Serialize again and compare buffers */
        error = rd_kafka_consumer_group_metadata_write(cgmd, &buffer2, &size2);
        RD_UT_ASSERT(!error, "metadata_write failed: %s",
                     rd_kafka_error_string(error));

        RD_UT_ASSERT(size == size2 && !memcmp(buffer, buffer2, size),
                     "metadata_read/write size or content mismatch: "
                     "size %" PRIusz ", size2 %" PRIusz,
                     size, size2);

        rd_kafka_consumer_group_metadata_destroy(cgmd);
        rd_free(buffer);
        rd_free(buffer2);

        return 0;
}


static int unittest_consumer_group_metadata(void) {
        const char *ids[] = {
            "mY. random id:.",
            "0",
            "2222222222222222222222221111111111111111111111111111112222",
            "",
            "NULL",
            NULL,
        };
        int i, j, k, gen_id;
        int ret;
        const char *group_id;
        const char *member_id;
        const char *group_instance_id;

        for (i = 0; ids[i]; i++) {
                for (j = 0; ids[j]; j++) {
                        for (k = 0; ids[k]; k++) {
                                for (gen_id = -1; gen_id < 1; gen_id++) {
                                        group_id          = ids[i];
                                        member_id         = ids[j];
                                        group_instance_id = ids[k];
                                        if (strcmp(group_instance_id, "NULL") ==
                                            0)
                                                group_instance_id = NULL;
                                        ret =
                                            unittest_consumer_group_metadata_iteration(
                                                group_id, gen_id, member_id,
                                                group_instance_id);
                                        if (ret)
                                                return ret;
                                }
                        }
                }
        }

        RD_UT_PASS();
}


static int unittest_set_intersect(void) {
        size_t par_cnt = 10;
        map_toppar_member_info_t *dst;
        rd_kafka_topic_partition_t *toppar;
        PartitionMemberInfo_t *v;
        char *id            = "id";
        rd_kafkap_str_t id1 = RD_KAFKAP_STR_INITIALIZER;
        rd_kafkap_str_t id2 = RD_KAFKAP_STR_INITIALIZER;
        rd_kafka_group_member_t *gm1;
        rd_kafka_group_member_t *gm2;

        id1.len = 2;
        id1.str = id;
        id2.len = 2;
        id2.str = id;

        map_toppar_member_info_t a = RD_MAP_INITIALIZER(
            par_cnt, rd_kafka_topic_partition_cmp,
            rd_kafka_topic_partition_hash,
            rd_kafka_topic_partition_destroy_free, PartitionMemberInfo_free);

        map_toppar_member_info_t b = RD_MAP_INITIALIZER(
            par_cnt, rd_kafka_topic_partition_cmp,
            rd_kafka_topic_partition_hash,
            rd_kafka_topic_partition_destroy_free, PartitionMemberInfo_free);

        gm1                         = rd_calloc(1, sizeof(*gm1));
        gm1->rkgm_member_id         = &id1;
        gm1->rkgm_group_instance_id = &id1;
        gm2                         = rd_calloc(1, sizeof(*gm2));
        gm2->rkgm_member_id         = &id2;
        gm2->rkgm_group_instance_id = &id2;

        RD_MAP_SET(&a, rd_kafka_topic_partition_new("t1", 4),
                   PartitionMemberInfo_new(gm1, rd_false));
        RD_MAP_SET(&a, rd_kafka_topic_partition_new("t2", 4),
                   PartitionMemberInfo_new(gm1, rd_false));
        RD_MAP_SET(&a, rd_kafka_topic_partition_new("t1", 7),
                   PartitionMemberInfo_new(gm1, rd_false));

        RD_MAP_SET(&b, rd_kafka_topic_partition_new("t2", 7),
                   PartitionMemberInfo_new(gm1, rd_false));
        RD_MAP_SET(&b, rd_kafka_topic_partition_new("t1", 4),
                   PartitionMemberInfo_new(gm2, rd_false));

        dst = rd_kafka_member_partitions_intersect(&a, &b);

        RD_UT_ASSERT(RD_MAP_CNT(&a) == 3, "expected a cnt to be 3 not %d",
                     (int)RD_MAP_CNT(&a));
        RD_UT_ASSERT(RD_MAP_CNT(&b) == 2, "expected b cnt to be 2 not %d",
                     (int)RD_MAP_CNT(&b));
        RD_UT_ASSERT(RD_MAP_CNT(dst) == 1, "expected dst cnt to be 1 not %d",
                     (int)RD_MAP_CNT(dst));

        toppar = rd_kafka_topic_partition_new("t1", 4);
        RD_UT_ASSERT((v = RD_MAP_GET(dst, toppar)), "unexpected element");
        RD_UT_ASSERT(v->members_match, "expected members to match");
        rd_kafka_topic_partition_destroy(toppar);

        RD_MAP_DESTROY(&a);
        RD_MAP_DESTROY(&b);
        RD_MAP_DESTROY(dst);
        rd_free(dst);

        rd_free(gm1);
        rd_free(gm2);

        RD_UT_PASS();
}


static int unittest_set_subtract(void) {
        size_t par_cnt = 10;
        rd_kafka_topic_partition_t *toppar;
        map_toppar_member_info_t *dst;

        map_toppar_member_info_t a = RD_MAP_INITIALIZER(
            par_cnt, rd_kafka_topic_partition_cmp,
            rd_kafka_topic_partition_hash,
            rd_kafka_topic_partition_destroy_free, PartitionMemberInfo_free);

        map_toppar_member_info_t b = RD_MAP_INITIALIZER(
            par_cnt, rd_kafka_topic_partition_cmp,
            rd_kafka_topic_partition_hash,
            rd_kafka_topic_partition_destroy_free, PartitionMemberInfo_free);

        RD_MAP_SET(&a, rd_kafka_topic_partition_new("t1", 4),
                   PartitionMemberInfo_new(NULL, rd_false));
        RD_MAP_SET(&a, rd_kafka_topic_partition_new("t2", 7),
                   PartitionMemberInfo_new(NULL, rd_false));

        RD_MAP_SET(&b, rd_kafka_topic_partition_new("t2", 4),
                   PartitionMemberInfo_new(NULL, rd_false));
        RD_MAP_SET(&b, rd_kafka_topic_partition_new("t1", 4),
                   PartitionMemberInfo_new(NULL, rd_false));
        RD_MAP_SET(&b, rd_kafka_topic_partition_new("t1", 7),
                   PartitionMemberInfo_new(NULL, rd_false));

        dst = rd_kafka_member_partitions_subtract(&a, &b);

        RD_UT_ASSERT(RD_MAP_CNT(&a) == 2, "expected a cnt to be 2 not %d",
                     (int)RD_MAP_CNT(&a));
        RD_UT_ASSERT(RD_MAP_CNT(&b) == 3, "expected b cnt to be 3 not %d",
                     (int)RD_MAP_CNT(&b));
        RD_UT_ASSERT(RD_MAP_CNT(dst) == 1, "expected dst cnt to be 1 not %d",
                     (int)RD_MAP_CNT(dst));

        toppar = rd_kafka_topic_partition_new("t2", 7);
        RD_UT_ASSERT(RD_MAP_GET(dst, toppar), "unexpected element");
        rd_kafka_topic_partition_destroy(toppar);

        RD_MAP_DESTROY(&a);
        RD_MAP_DESTROY(&b);
        RD_MAP_DESTROY(dst);
        rd_free(dst);

        RD_UT_PASS();
}


static int unittest_map_to_list(void) {
        rd_kafka_topic_partition_list_t *list;

        map_toppar_member_info_t map = RD_MAP_INITIALIZER(
            10, rd_kafka_topic_partition_cmp, rd_kafka_topic_partition_hash,
            rd_kafka_topic_partition_destroy_free, PartitionMemberInfo_free);

        RD_MAP_SET(&map, rd_kafka_topic_partition_new("t1", 101),
                   PartitionMemberInfo_new(NULL, rd_false));

        list = rd_kafka_toppar_member_info_map_to_list(&map);

        RD_UT_ASSERT(list->cnt == 1, "expecting list size of 1 not %d.",
                     list->cnt);
        RD_UT_ASSERT(list->elems[0].partition == 101,
                     "expecting partition 101 not %d",
                     list->elems[0].partition);
        RD_UT_ASSERT(!strcmp(list->elems[0].topic, "t1"),
                     "expecting topic 't1', not %s", list->elems[0].topic);

        rd_kafka_topic_partition_list_destroy(list);
        RD_MAP_DESTROY(&map);

        RD_UT_PASS();
}


static int unittest_list_to_map(void) {
        rd_kafka_topic_partition_t *toppar;
        map_toppar_member_info_t *map;
        rd_kafka_topic_partition_list_t *list =
            rd_kafka_topic_partition_list_new(1);

        rd_kafka_topic_partition_list_add(list, "topic1", 201);
        rd_kafka_topic_partition_list_add(list, "topic2", 202);

        map = rd_kafka_toppar_list_to_toppar_member_info_map(list);

        RD_UT_ASSERT(RD_MAP_CNT(map) == 2, "expected map cnt to be 2 not %d",
                     (int)RD_MAP_CNT(map));
        toppar = rd_kafka_topic_partition_new("topic1", 201);
        RD_UT_ASSERT(RD_MAP_GET(map, toppar),
                     "expected topic1 [201] to exist in map");
        rd_kafka_topic_partition_destroy(toppar);
        toppar = rd_kafka_topic_partition_new("topic2", 202);
        RD_UT_ASSERT(RD_MAP_GET(map, toppar),
                     "expected topic2 [202] to exist in map");
        rd_kafka_topic_partition_destroy(toppar);

        RD_MAP_DESTROY(map);
        rd_free(map);
        rd_kafka_topic_partition_list_destroy(list);

        RD_UT_PASS();
}

int unittest_member_metadata_serdes(void) {
        rd_list_t *topics = rd_list_new(0, (void *)rd_kafka_topic_info_destroy);
        rd_kafka_topic_partition_list_t *owned_partitions =
            rd_kafka_topic_partition_list_new(0);
        rd_kafkap_str_t *rack_id    = rd_kafkap_str_new("myrack", -1);
        const void *userdata        = NULL;
        const int32_t userdata_size = 0;
        const int generation        = 3;
        const char topic_name[]     = "mytopic";
        rd_kafka_group_member_t *rkgm;
        int version;

        rd_list_add(topics, rd_kafka_topic_info_new(topic_name, 3));
        rd_kafka_topic_partition_list_add(owned_partitions, topic_name, 0);
        rkgm = rd_calloc(1, sizeof(*rkgm));

        /* Note that the version variable doesn't actually change the Version
         *  field in the serialized message. It only runs the tests with/without
         *  additional fields added in that particular version. */
        for (version = 0; version <= 3; version++) {
                rd_kafkap_bytes_t *member_metadata;

                /* Serialize. */
                member_metadata =
                    rd_kafka_consumer_protocol_member_metadata_new(
                        topics, userdata, userdata_size,
                        version >= 1 ? owned_partitions : NULL,
                        version >= 2 ? generation : -1,
                        version >= 3 ? rack_id : NULL);

                /* Deserialize. */
                rd_kafka_group_MemberMetadata_consumer_read(NULL, rkgm,
                                                            member_metadata);

                /* Compare results. */
                RD_UT_ASSERT(rkgm->rkgm_subscription->cnt ==
                                 rd_list_cnt(topics),
                             "subscription size should be correct");
                RD_UT_ASSERT(!strcmp(topic_name,
                                     rkgm->rkgm_subscription->elems[0].topic),
                             "subscriptions should be correct");
                RD_UT_ASSERT(rkgm->rkgm_userdata->len == userdata_size,
                             "userdata should have the size 0");
                if (version >= 1)
                        RD_UT_ASSERT(!rd_kafka_topic_partition_list_cmp(
                                         rkgm->rkgm_owned, owned_partitions,
                                         rd_kafka_topic_partition_cmp),
                                     "owned partitions should be same");
                if (version >= 2)
                        RD_UT_ASSERT(generation == rkgm->rkgm_generation,
                                     "generation should be same");
                if (version >= 3)
                        RD_UT_ASSERT(
                            !rd_kafkap_str_cmp(rack_id, rkgm->rkgm_rack_id),
                            "rack id should be same");

                rd_kafka_group_member_clear(rkgm);
                rd_kafkap_bytes_destroy(member_metadata);
        }

        /* Clean up. */
        rd_list_destroy(topics);
        rd_kafka_topic_partition_list_destroy(owned_partitions);
        rd_kafkap_str_destroy(rack_id);
        rd_free(rkgm);

        RD_UT_PASS();
}


/**
 * @brief Consumer group unit tests
 */
int unittest_cgrp(void) {
        int fails = 0;

        fails += unittest_consumer_group_metadata();
        fails += unittest_set_intersect();
        fails += unittest_set_subtract();
        fails += unittest_map_to_list();
        fails += unittest_list_to_map();
        fails += unittest_member_metadata_serdes();

        return fails;
}<|MERGE_RESOLUTION|>--- conflicted
+++ resolved
@@ -461,15 +461,9 @@
         rd_interval_init(&rkcg->rkcg_timeout_scan_intvl);
         rd_atomic32_init(&rkcg->rkcg_assignment_lost, rd_false);
         rd_atomic32_init(&rkcg->rkcg_terminated, rd_false);
-<<<<<<< HEAD
-        rkcg->rkcg_current_target_assignments = NULL;
-        rkcg->rkcg_next_target_assignments    = NULL;
-        rkcg->rkcg_group_assignment = NULL;
-=======
         rkcg->rkcg_current_assignment = rd_kafka_topic_partition_list_new(0);
         rkcg->rkcg_target_assignment  = NULL;
         rkcg->rkcg_next_target_assignment = NULL;
->>>>>>> 8b307c01
 
         rkcg->rkcg_errored_topics = rd_kafka_topic_partition_list_new(0);
 
@@ -2607,11 +2601,17 @@
         if (rkcg->rkcg_consumer_flags & RD_KAFKA_CGRP_CONSUMER_F_WAITS_ACK)
                 return RD_KAFKA_OP_RES_HANDLED;
 
-<<<<<<< HEAD
-        is_assignment_different = rd_kafka_topic_partition_list_cmp(
-            new_target_assignments,
-            rkcg->rkcg_current_target_assignments,
-            rd_kafka_topic_partition_by_id_cmp);
+        if (rkcg->rkcg_target_assignment) {
+                is_assignment_different = rd_kafka_topic_partition_list_cmp(
+                    new_target_assignments,
+                    rkcg->rkcg_target_assignment,
+                    rd_kafka_topic_partition_by_id_cmp);
+        } else {
+                is_assignment_different = rd_kafka_topic_partition_list_cmp(
+                    new_target_assignments,
+                    rkcg->rkcg_current_assignment,
+                    rd_kafka_topic_partition_by_id_cmp);
+        }
 
         /*
          * TODO: What happens in other states?
@@ -2619,44 +2619,20 @@
         if (is_assignment_different &&
             (rkcg->rkcg_join_state == RD_KAFKA_CGRP_JOIN_STATE_INIT ||
              rkcg->rkcg_join_state == RD_KAFKA_CGRP_JOIN_STATE_STEADY)) {
-=======
-        if (rkcg->rkcg_target_assignment) {
-                is_assignment_different = rd_kafka_topic_partition_list_cmp(
-                    rkcg->rkcg_next_target_assignment,
-                    rkcg->rkcg_target_assignment,
-                    rd_kafka_topic_partition_by_id_cmp);
-        } else {
-                is_assignment_different = rd_kafka_topic_partition_list_cmp(
-                    rkcg->rkcg_next_target_assignment,
-                    rkcg->rkcg_current_assignment,
-                    rd_kafka_topic_partition_by_id_cmp);
-        }
-
-        if (!is_assignment_different) {
-                RD_IF_FREE(rkcg->rkcg_next_target_assignment,
-                           rd_kafka_topic_partition_list_destroy);
-                rkcg->rkcg_next_target_assignment = NULL;
-        } else if (rkcg->rkcg_join_state == RD_KAFKA_CGRP_JOIN_STATE_INIT ||
-                   rkcg->rkcg_join_state == RD_KAFKA_CGRP_JOIN_STATE_STEADY) {
->>>>>>> 8b307c01
                 rkcg->rkcg_consumer_flags |= RD_KAFKA_CGRP_CONSUMER_F_WAITS_ACK;
                 if (rkcg->rkcg_target_assignment) {
                         rd_kafka_topic_partition_list_destroy(
                             rkcg->rkcg_target_assignment);
                 }
-<<<<<<< HEAD
-                rkcg->rkcg_current_target_assignments = rd_kafka_topic_partition_list_copy(new_target_assignments);
+                rkcg->rkcg_target_assignment = rd_kafka_topic_partition_list_copy(new_target_assignments);
 
                 // TODO: Check how to improve this logic. Next target assignment should be exactly same as new_target_assignment not just cnt.
-                if (rkcg->rkcg_next_target_assignments && (new_target_assignments->cnt == rkcg->rkcg_next_target_assignments->cnt)) {
-                        rd_kafka_topic_partition_list_destroy(rkcg->rkcg_next_target_assignments);
-                        rkcg->rkcg_next_target_assignments = NULL;
+                if (rkcg->rkcg_next_target_assignment && (new_target_assignments->cnt == rkcg->rkcg_next_target_assignment->cnt)) {
+                        rd_kafka_topic_partition_list_destroy(rkcg->rkcg_next_target_assignment);
+                        rkcg->rkcg_next_target_assignment = NULL;
                 }
-                rd_kafka_cgrp_handle_assignment(
-                    rkcg, rkcg->rkcg_current_target_assignments);
-=======
-                rkcg->rkcg_target_assignment =
-                    rkcg->rkcg_next_target_assignment;
+
+
                 if (rd_kafka_is_dbg(rkcg->rkcg_rk, CGRP)) {
                         char rkcg_target_assignment_str[512] = "NULL";
 
@@ -2670,10 +2646,8 @@
                                      "assignment \"%s\"",
                                      rkcg_target_assignment_str);
                 }
-                rkcg->rkcg_next_target_assignment = NULL;
                 rd_kafka_cgrp_handle_assignment(rkcg,
                                                 rkcg->rkcg_target_assignment);
->>>>>>> 8b307c01
         }
 
         return RD_KAFKA_OP_RES_HANDLED;
@@ -2689,7 +2663,7 @@
         /*
          * FIXME: Using next_target_assignment is not correct as other heartbeat call can change it.
          */
-        int i, j, found = 0;
+        int i, j;
         rd_kafka_cgrp_t *rkcg = rk->rk_cgrp;
         rd_kafka_op_res_t assignment_handle_ret;
         // TODO: Change name to new_assignments?
@@ -2708,21 +2682,9 @@
          *      TODO: Checking local metadata cache is an improvement which we can do
          *      later.
          */
-<<<<<<< HEAD
         new_target_assignments = rd_kafka_topic_partition_list_new(
-            rkcg->rkcg_next_target_assignments->cnt);
-        for (i = 0; i < rkcg->rkcg_next_target_assignments->cnt; i++) {
-                rd_kafka_topic_partition_t *rktpar =
-                    &rkcg->rkcg_next_target_assignments->elems[i];
-=======
+            rkcg->rkcg_next_target_assignment->cnt);
         for (i = 0; i < rkcg->rkcg_next_target_assignment->cnt; i++) {
-                rd_kafka_topic_partition_t *rktpar =
-                    &rkcg->rkcg_next_target_assignment->elems[i];
-                if (rktpar->topic) {
-                        found++;
-                        continue;
-                }
->>>>>>> 8b307c01
                 rd_kafka_Uuid_t request_topic_id =
                     rd_kafka_topic_partition_get_topic_id(
                         &rkcg->rkcg_next_target_assignment->elems[i]);
@@ -2734,37 +2696,30 @@
                                 rd_kafka_topic_partition_list_add_with_topic_name_and_id(new_target_assignments,
                                     request_topic_id,
                                     rko->rko_u.metadata.md->topics[j].topic,
-                                    rkcg->rkcg_next_target_assignments->elems[i].partition);
+                                    rkcg->rkcg_next_target_assignment->elems[i].partition);
                                 break;
                         }
                 }
         }
 
-<<<<<<< HEAD
+        if (rd_kafka_is_dbg(rkcg->rkcg_rk, CGRP)) {
+                char rkcg_next_target_assignment_str[512] = "NULL";
+
+                rd_kafka_topic_partition_list_str(
+                    rkcg->rkcg_next_target_assignment,
+                    rkcg_next_target_assignment_str,
+                    sizeof(rkcg_next_target_assignment_str), 0);
+
+                rd_kafka_dbg(
+                    rkcg->rkcg_rk, CGRP, "HEARTBEAT",
+                    "Metadata available for next target assignment \"%s\"",
+                    rkcg_next_target_assignment_str);
+        }
+
         assignment_handle_ret = rd_kafka_cgrp_consumer_handle_next_assignment(rkcg,
                                                                               new_target_assignments);
         rd_kafka_topic_partition_list_destroy(new_target_assignments);
         return assignment_handle_ret;
-=======
-        if (found < rkcg->rkcg_next_target_assignment->cnt)
-                return RD_KAFKA_OP_RES_HANDLED;
-
-        if (rd_kafka_is_dbg(rkcg->rkcg_rk, CGRP)) {
-                char rkcg_next_target_assignment_str[512] = "NULL";
-
-                rd_kafka_topic_partition_list_str(
-                    rkcg->rkcg_next_target_assignment,
-                    rkcg_next_target_assignment_str,
-                    sizeof(rkcg_next_target_assignment_str), 0);
-
-                rd_kafka_dbg(
-                    rkcg->rkcg_rk, CGRP, "HEARTBEAT",
-                    "Metadata available for next target assignment \"%s\"",
-                    rkcg_next_target_assignment_str);
-        }
-
-        return rd_kafka_cgrp_consumer_handle_next_assignment(rkcg);
->>>>>>> 8b307c01
 }
 
 void rd_kafka_cgrp_consumer_next_target_assignment_request_metadata(
@@ -2927,16 +2882,6 @@
             ~RD_KAFKA_CGRP_CONSUMER_F_SENDING_NEW_SUBSCRIPTION;
         rkcg->rkcg_last_heartbeat_err = RD_KAFKA_RESP_ERR_NO_ERROR;
 
-<<<<<<< HEAD
-        if (rkcg->rkcg_join_state == RD_KAFKA_CGRP_JOIN_STATE_STEADY &&
-            rkcg->rkcg_consumer_flags & RD_KAFKA_CGRP_CONSUMER_F_WAITS_ACK) {
-                rkcg->rkcg_consumer_flags &=
-                    ~RD_KAFKA_CGRP_CONSUMER_F_WAITS_ACK;
-        }
-        printf("\n");
-
-=======
->>>>>>> 8b307c01
         return;
 
 
@@ -5689,16 +5634,10 @@
                 rkcg_group_remote_assignor = rkcg->rkcg_group_remote_assignor;
         }
 
-<<<<<<< HEAD
-        printf("Full Request %d, Sending Current Assignment %d\n", full_request, send_current_assignment);
-        if (full_request || send_current_assignment) {
-                rkcg_group_assignment = rkcg->rkcg_group_assignment;
-=======
         if (send_ack) {
                 rkcg_group_assignment = rkcg->rkcg_target_assignment;
         } else if (full_request) {
                 rkcg_group_assignment = rkcg->rkcg_current_assignment;
->>>>>>> 8b307c01
         }
 
         if (rkcg->rkcg_join_state == RD_KAFKA_CGRP_JOIN_STATE_STEADY &&
@@ -5722,15 +5661,9 @@
 }
 
 void rd_kafka_cgrp_consumer_serve(rd_kafka_cgrp_t *rkcg) {
-<<<<<<< HEAD
-        rd_ts_t now                       = rd_clock();
-        rd_bool_t full_request            = rkcg->rkcg_consumer_flags & RD_KAFKA_CGRP_CONSUMER_F_SEND_FULL_REQUEST;
-        rd_bool_t send_current_assignment = rd_false;
-=======
         rd_ts_t now            = rd_clock();
-        rd_bool_t full_request = rd_false;
+        rd_bool_t full_request = rkcg->rkcg_consumer_flags & RD_KAFKA_CGRP_CONSUMER_F_SEND_FULL_REQUEST;
         rd_bool_t send_ack     = rd_false;
->>>>>>> 8b307c01
 
         if (unlikely(rd_kafka_fatal_error_code(rkcg->rkcg_rk)))
                 return;
@@ -5771,14 +5704,10 @@
                 setbuf(stdout, 0);
                 printf("Sending Heartbeat in state: %s\n", rd_kafka_cgrp_join_state_names[rkcg->rkcg_join_state]);
                 rd_kafka_cgrp_consumer_group_heartbeat(rkcg, full_request,
-<<<<<<< HEAD
-                                                       send_current_assignment);
+                                                       send_ack);
                 rkcg->rkcg_consumer_flags &= ~RD_KAFKA_CGRP_CONSUMER_F_SEND_FULL_REQUEST;
 //                printf("consumer_serve: At end full_request -> %d\n", rkcg->rkcg_consumer_flags & RD_KAFKA_CGRP_CONSUMER_F_SEND_FULL_REQUEST);
         }
-=======
-                                                       send_ack);
->>>>>>> 8b307c01
 }
 
 /**
