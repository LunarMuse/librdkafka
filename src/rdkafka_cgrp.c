/*
 * librdkafka - Apache Kafka C library
 *
 * Copyright (c) 2012-2022, Magnus Edenhill
 *               2023 Confluent Inc.
 * All rights reserved.
 *
 * Redistribution and use in source and binary forms, with or without
 * modification, are permitted provided that the following conditions are met:
 *
 * 1. Redistributions of source code must retain the above copyright notice,
 *    this list of conditions and the following disclaimer.
 * 2. Redistributions in binary form must reproduce the above copyright notice,
 *    this list of conditions and the following disclaimer in the documentation
 *    and/or other materials provided with the distribution.
 *
 * THIS SOFTWARE IS PROVIDED BY THE COPYRIGHT HOLDERS AND CONTRIBUTORS "AS IS"
 * AND ANY EXPRESS OR IMPLIED WARRANTIES, INCLUDING, BUT NOT LIMITED TO, THE
 * IMPLIED WARRANTIES OF MERCHANTABILITY AND FITNESS FOR A PARTICULAR PURPOSE
 * ARE DISCLAIMED. IN NO EVENT SHALL THE COPYRIGHT OWNER OR CONTRIBUTORS BE
 * LIABLE FOR ANY DIRECT, INDIRECT, INCIDENTAL, SPECIAL, EXEMPLARY, OR
 * CONSEQUENTIAL DAMAGES (INCLUDING, BUT NOT LIMITED TO, PROCUREMENT OF
 * SUBSTITUTE GOODS OR SERVICES; LOSS OF USE, DATA, OR PROFITS; OR BUSINESS
 * INTERRUPTION) HOWEVER CAUSED AND ON ANY THEORY OF LIABILITY, WHETHER IN
 * CONTRACT, STRICT LIABILITY, OR TORT (INCLUDING NEGLIGENCE OR OTHERWISE)
 * ARISING IN ANY WAY OUT OF THE USE OF THIS SOFTWARE, EVEN IF ADVISED OF THE
 * POSSIBILITY OF SUCH DAMAGE.
 */

#include "rdkafka_int.h"
#include "rdkafka_broker.h"
#include "rdkafka_request.h"
#include "rdkafka_topic.h"
#include "rdkafka_partition.h"
#include "rdkafka_assignor.h"
#include "rdkafka_offset.h"
#include "rdkafka_metadata.h"
#include "rdkafka_cgrp.h"
#include "rdkafka_interceptor.h"
#include "rdmap.h"

#include "rdunittest.h"

#include <ctype.h>
#include <stdarg.h>

static void rd_kafka_cgrp_offset_commit_tmr_cb(rd_kafka_timers_t *rkts,
                                               void *arg);
static rd_kafka_error_t *
rd_kafka_cgrp_assign(rd_kafka_cgrp_t *rkcg,
                     rd_kafka_topic_partition_list_t *assignment);
static rd_kafka_error_t *rd_kafka_cgrp_unassign(rd_kafka_cgrp_t *rkcg);
static rd_kafka_error_t *
rd_kafka_cgrp_incremental_assign(rd_kafka_cgrp_t *rkcg,
                                 rd_kafka_topic_partition_list_t *partitions);
static rd_kafka_error_t *
rd_kafka_cgrp_incremental_unassign(rd_kafka_cgrp_t *rkcg,
                                   rd_kafka_topic_partition_list_t *partitions);

static rd_kafka_op_res_t rd_kafka_cgrp_op_serve(rd_kafka_t *rk,
                                                rd_kafka_q_t *rkq,
                                                rd_kafka_op_t *rko,
                                                rd_kafka_q_cb_type_t cb_type,
                                                void *opaque);

static void rd_kafka_cgrp_group_leader_reset(rd_kafka_cgrp_t *rkcg,
                                             const char *reason);

static RD_INLINE int rd_kafka_cgrp_try_terminate(rd_kafka_cgrp_t *rkcg);

static void rd_kafka_cgrp_revoke_all_rejoin(rd_kafka_cgrp_t *rkcg,
                                            rd_bool_t assignment_lost,
                                            rd_bool_t initiating,
                                            const char *reason);
static void rd_kafka_cgrp_revoke_all_rejoin_maybe(rd_kafka_cgrp_t *rkcg,
                                                  rd_bool_t assignment_lost,
                                                  rd_bool_t initiating,
                                                  const char *reason);

static void rd_kafka_cgrp_group_is_rebalancing(rd_kafka_cgrp_t *rkcg);

static void
rd_kafka_cgrp_max_poll_interval_check_tmr_cb(rd_kafka_timers_t *rkts,
                                             void *arg);
static rd_kafka_resp_err_t
rd_kafka_cgrp_subscribe(rd_kafka_cgrp_t *rkcg,
                        rd_kafka_topic_partition_list_t *rktparlist);

static void rd_kafka_cgrp_group_assignment_set(
    rd_kafka_cgrp_t *rkcg,
    const rd_kafka_topic_partition_list_t *partitions);
static void rd_kafka_cgrp_group_assignment_modify(
    rd_kafka_cgrp_t *rkcg,
    rd_bool_t add,
    const rd_kafka_topic_partition_list_t *partitions);

static void
rd_kafka_cgrp_handle_assignment(rd_kafka_cgrp_t *rkcg,
                                rd_kafka_topic_partition_list_t *assignment);


/**
 * @returns true if the current assignment is lost.
 */
rd_bool_t rd_kafka_cgrp_assignment_is_lost(rd_kafka_cgrp_t *rkcg) {
        return rd_atomic32_get(&rkcg->rkcg_assignment_lost) != 0;
}


/**
 * @brief Call when the current assignment has been lost, with a
 *        human-readable reason.
 */
static void rd_kafka_cgrp_assignment_set_lost(rd_kafka_cgrp_t *rkcg,
                                              char *fmt,
                                              ...) RD_FORMAT(printf, 2, 3);
static void
rd_kafka_cgrp_assignment_set_lost(rd_kafka_cgrp_t *rkcg, char *fmt, ...) {
        va_list ap;
        char reason[256];

        if (!rkcg->rkcg_group_assignment)
                return;

        va_start(ap, fmt);
        rd_vsnprintf(reason, sizeof(reason), fmt, ap);
        va_end(ap);

        rd_kafka_dbg(rkcg->rkcg_rk, CONSUMER | RD_KAFKA_DBG_CGRP, "LOST",
                     "Group \"%s\": "
                     "current assignment of %d partition(s) lost: %s",
                     rkcg->rkcg_group_id->str, rkcg->rkcg_group_assignment->cnt,
                     reason);

        rd_atomic32_set(&rkcg->rkcg_assignment_lost, rd_true);
}


/**
 * @brief Call when the current assignment is no longer considered lost, with a
 *        human-readable reason.
 */
static void
rd_kafka_cgrp_assignment_clear_lost(rd_kafka_cgrp_t *rkcg, char *fmt, ...) {
        va_list ap;
        char reason[256];

        if (!rd_atomic32_get(&rkcg->rkcg_assignment_lost))
                return;

        va_start(ap, fmt);
        rd_vsnprintf(reason, sizeof(reason), fmt, ap);
        va_end(ap);

        rd_kafka_dbg(rkcg->rkcg_rk, CONSUMER | RD_KAFKA_DBG_CGRP, "LOST",
                     "Group \"%s\": "
                     "current assignment no longer considered lost: %s",
                     rkcg->rkcg_group_id->str, reason);

        rd_atomic32_set(&rkcg->rkcg_assignment_lost, rd_false);
}


/**
 * @brief The rebalance protocol currently in use. This will be
 *        RD_KAFKA_REBALANCE_PROTOCOL_NONE if the consumer has not
 *        (yet) joined a group, else it will match the rebalance
 *        protocol of the configured assignor(s).
 *
 * @locality main thread
 */
rd_kafka_rebalance_protocol_t
rd_kafka_cgrp_rebalance_protocol(rd_kafka_cgrp_t *rkcg) {
        if (!rkcg->rkcg_assignor)
                return RD_KAFKA_REBALANCE_PROTOCOL_NONE;
        return rkcg->rkcg_assignor->rkas_protocol;
}



/**
 * @returns true if the cgrp is awaiting a protocol response. This prohibits
 *          the join-state machine to proceed before the current state
 *          is done.
 */
static rd_bool_t rd_kafka_cgrp_awaiting_response(rd_kafka_cgrp_t *rkcg) {
        return rkcg->rkcg_wait_resp != -1;
}


/**
 * @brief Set flag indicating we are waiting for a coordinator response
 *        for the given request.
 *
 * This is used for specific requests to postpone rejoining the group if
 * there are outstanding JoinGroup or SyncGroup requests.
 *
 * @locality main thread
 */
static void rd_kafka_cgrp_set_wait_resp(rd_kafka_cgrp_t *rkcg, int16_t ApiKey) {
        rd_assert(rkcg->rkcg_wait_resp == -1);
        rkcg->rkcg_wait_resp = ApiKey;
}

/**
 * @brief Clear the flag that says we're waiting for a coordinator response
 *        for the given \p request.
 *
 * @param request Original request, possibly NULL (for errors).
 *
 * @locality main thread
 */
static void rd_kafka_cgrp_clear_wait_resp(rd_kafka_cgrp_t *rkcg,
                                          int16_t ApiKey) {
        rd_assert(rkcg->rkcg_wait_resp == ApiKey);
        rkcg->rkcg_wait_resp = -1;
}



/**
 * @struct Auxillary glue type used for COOPERATIVE rebalance set operations.
 */
typedef struct PartitionMemberInfo_s {
        const rd_kafka_group_member_t *member;
        rd_bool_t members_match;
} PartitionMemberInfo_t;

static PartitionMemberInfo_t *
PartitionMemberInfo_new(const rd_kafka_group_member_t *member,
                        rd_bool_t members_match) {
        PartitionMemberInfo_t *pmi;

        pmi                = rd_calloc(1, sizeof(*pmi));
        pmi->member        = member;
        pmi->members_match = members_match;

        return pmi;
}

static void PartitionMemberInfo_free(void *p) {
        PartitionMemberInfo_t *pmi = p;
        rd_free(pmi);
}

typedef RD_MAP_TYPE(const rd_kafka_topic_partition_t *,
                    PartitionMemberInfo_t *) map_toppar_member_info_t;


/**
 * @returns true if consumer has joined the group and thus requires a leave.
 */
#define RD_KAFKA_CGRP_HAS_JOINED(rkcg)                                         \
        (rkcg->rkcg_member_id != NULL &&                                       \
         RD_KAFKAP_STR_LEN((rkcg)->rkcg_member_id) > 0)


/**
 * @returns true if cgrp is waiting for a rebalance_cb to be handled by
 *          the application.
 */
#define RD_KAFKA_CGRP_WAIT_ASSIGN_CALL(rkcg)                                   \
        ((rkcg)->rkcg_join_state ==                                            \
             RD_KAFKA_CGRP_JOIN_STATE_WAIT_ASSIGN_CALL ||                      \
         (rkcg)->rkcg_join_state ==                                            \
             RD_KAFKA_CGRP_JOIN_STATE_WAIT_UNASSIGN_CALL)

/**
 * @returns true if a rebalance is in progress.
 *
 * 1. In WAIT_JOIN or WAIT_METADATA state with a member-id set,
 *    this happens on rejoin.
 * 2. In WAIT_SYNC waiting for the group to rebalance on the broker.
 * 3. in *_WAIT_UNASSIGN_TO_COMPLETE waiting for unassigned partitions to
 *    stop fetching, et.al.
 * 4. In _WAIT_*ASSIGN_CALL waiting for the application to handle the
 *    assignment changes in its rebalance callback and then call *assign().
 * 5. An incremental rebalancing is in progress.
 * 6. A rebalance-induced rejoin is in progress.
 */
#define RD_KAFKA_CGRP_REBALANCING(rkcg)                                        \
        ((RD_KAFKA_CGRP_HAS_JOINED(rkcg) &&                                    \
          ((rkcg)->rkcg_join_state == RD_KAFKA_CGRP_JOIN_STATE_WAIT_JOIN ||    \
           (rkcg)->rkcg_join_state ==                                          \
               RD_KAFKA_CGRP_JOIN_STATE_WAIT_METADATA)) ||                     \
         (rkcg)->rkcg_join_state == RD_KAFKA_CGRP_JOIN_STATE_WAIT_SYNC ||      \
         (rkcg)->rkcg_join_state ==                                            \
             RD_KAFKA_CGRP_JOIN_STATE_WAIT_UNASSIGN_TO_COMPLETE ||             \
         (rkcg)->rkcg_join_state ==                                            \
             RD_KAFKA_CGRP_JOIN_STATE_WAIT_INCR_UNASSIGN_TO_COMPLETE ||        \
         (rkcg)->rkcg_join_state ==                                            \
             RD_KAFKA_CGRP_JOIN_STATE_WAIT_ASSIGN_CALL ||                      \
         (rkcg)->rkcg_join_state ==                                            \
             RD_KAFKA_CGRP_JOIN_STATE_WAIT_UNASSIGN_CALL ||                    \
         (rkcg)->rkcg_rebalance_incr_assignment != NULL ||                     \
         (rkcg)->rkcg_rebalance_rejoin)



const char *rd_kafka_cgrp_state_names[] = {
    "init",       "term",        "query-coord",
    "wait-coord", "wait-broker", "wait-broker-transport",
    "up"};

const char *rd_kafka_cgrp_join_state_names[] = {
    "init",
    "wait-join",
    "wait-metadata",
    "wait-sync",
    "wait-assign-call",
    "wait-unassign-call",
    "wait-unassign-to-complete",
    "wait-incr-unassign-to-complete",
    "steady",
};


/**
 * @brief Change the cgrp state.
 *
 * @returns 1 if the state was changed, else 0.
 */
static int rd_kafka_cgrp_set_state(rd_kafka_cgrp_t *rkcg, int state) {
        if ((int)rkcg->rkcg_state == state)
                return 0;

        rd_kafka_dbg(rkcg->rkcg_rk, CGRP, "CGRPSTATE",
                     "Group \"%.*s\" changed state %s -> %s "
                     "(join-state %s)",
                     RD_KAFKAP_STR_PR(rkcg->rkcg_group_id),
                     rd_kafka_cgrp_state_names[rkcg->rkcg_state],
                     rd_kafka_cgrp_state_names[state],
                     rd_kafka_cgrp_join_state_names[rkcg->rkcg_join_state]);
        rkcg->rkcg_state          = state;
        rkcg->rkcg_ts_statechange = rd_clock();

        rd_kafka_brokers_broadcast_state_change(rkcg->rkcg_rk);

        return 1;
}


void rd_kafka_cgrp_set_join_state(rd_kafka_cgrp_t *rkcg, int join_state) {
        if ((int)rkcg->rkcg_join_state == join_state)
                return;

        rd_kafka_dbg(rkcg->rkcg_rk, CGRP, "CGRPJOINSTATE",
                     "Group \"%.*s\" changed join state %s -> %s "
                     "(state %s)",
                     RD_KAFKAP_STR_PR(rkcg->rkcg_group_id),
                     rd_kafka_cgrp_join_state_names[rkcg->rkcg_join_state],
                     rd_kafka_cgrp_join_state_names[join_state],
                     rd_kafka_cgrp_state_names[rkcg->rkcg_state]);
        rkcg->rkcg_join_state = join_state;
}


void rd_kafka_cgrp_destroy_final(rd_kafka_cgrp_t *rkcg) {
        rd_kafka_assert(rkcg->rkcg_rk, !rkcg->rkcg_subscription);
        rd_kafka_assert(rkcg->rkcg_rk, !rkcg->rkcg_group_leader.members);
        rd_kafka_cgrp_set_member_id(rkcg, NULL);
        if (rkcg->rkcg_group_instance_id)
                rd_kafkap_str_destroy(rkcg->rkcg_group_instance_id);
        if (rkcg->rkcg_group_remote_assignor)
                rd_kafkap_str_destroy(rkcg->rkcg_group_remote_assignor);
<<<<<<< HEAD
        if(rkcg->rkcg_next_subscription_regex)
                rd_kafkap_str_destroy(rkcg->rkcg_next_subscription_regex);
        if(rkcg->rkcg_client_rack)
                rd_kafkap_str_destroy(rkcg->rkcg_client_rack);
=======

>>>>>>> cd83218c
        rd_kafka_q_destroy_owner(rkcg->rkcg_q);
        rd_kafka_q_destroy_owner(rkcg->rkcg_ops);
        rd_kafka_q_destroy_owner(rkcg->rkcg_wait_coord_q);
        rd_kafka_assert(rkcg->rkcg_rk, TAILQ_EMPTY(&rkcg->rkcg_topics));
        rd_kafka_assert(rkcg->rkcg_rk, rd_list_empty(&rkcg->rkcg_toppars));
        rd_list_destroy(&rkcg->rkcg_toppars);
        rd_list_destroy(rkcg->rkcg_subscribed_topics);
        rd_kafka_topic_partition_list_destroy(rkcg->rkcg_errored_topics);
        if (rkcg->rkcg_assignor && rkcg->rkcg_assignor->rkas_destroy_state_cb &&
            rkcg->rkcg_assignor_state)
                rkcg->rkcg_assignor->rkas_destroy_state_cb(
                    rkcg->rkcg_assignor_state);
        rd_free(rkcg);
}



/**
 * @brief Update the absolute session timeout following a successfull
 *        response from the coordinator.
 *        This timeout is used to enforce the session timeout in the
 *        consumer itself.
 *
 * @param reset if true the timeout is updated even if the session has expired.
 */
static RD_INLINE void
rd_kafka_cgrp_update_session_timeout(rd_kafka_cgrp_t *rkcg, rd_bool_t reset) {
        if (reset || rkcg->rkcg_ts_session_timeout != 0)
                rkcg->rkcg_ts_session_timeout =
                    rd_clock() +
                    (rkcg->rkcg_rk->rk_conf.group_session_timeout_ms * 1000);
}



rd_kafka_cgrp_t *rd_kafka_cgrp_new(rd_kafka_t *rk,
                                   rd_kafka_group_protocol_t group_protocol,
                                   const rd_kafkap_str_t *group_id,
                                   const rd_kafkap_str_t *client_id) {
        rd_kafka_cgrp_t *rkcg;

        rkcg = rd_calloc(1, sizeof(*rkcg));

        rkcg->rkcg_rk             = rk;
        rkcg->rkcg_group_protocol = group_protocol;
        rkcg->rkcg_group_id       = group_id;
        rkcg->rkcg_client_id      = client_id;
        rkcg->rkcg_coord_id       = -1;
        rkcg->rkcg_generation_id  = -1;
        rkcg->rkcg_wait_resp      = -1;
<<<<<<< HEAD
        rkcg->rkcg_member_epoch   = 0;
=======
>>>>>>> cd83218c

        rkcg->rkcg_ops                      = rd_kafka_q_new(rk);
        rkcg->rkcg_ops->rkq_serve           = rd_kafka_cgrp_op_serve;
        rkcg->rkcg_ops->rkq_opaque          = rkcg;
        rkcg->rkcg_wait_coord_q             = rd_kafka_q_new(rk);
        rkcg->rkcg_wait_coord_q->rkq_serve  = rkcg->rkcg_ops->rkq_serve;
        rkcg->rkcg_wait_coord_q->rkq_opaque = rkcg->rkcg_ops->rkq_opaque;
        rkcg->rkcg_q                        = rd_kafka_consume_q_new(rk);
        rkcg->rkcg_member_id = rd_kafkap_str_new("", -1);
        rkcg->rkcg_group_instance_id =
            rd_kafkap_str_new(rk->rk_conf.group_instance_id, -1);
        rkcg->rkcg_group_remote_assignor =
            rd_kafkap_str_new(rk->rk_conf.group_remote_assignor, -1);
<<<<<<< HEAD
        if(!RD_KAFKAP_STR_LEN(rkcg->rkcg_rk->rk_conf.client_rack))
                rkcg->rkcg_client_rack = rd_kafkap_str_new(NULL, -1);
        else
                rkcg->rkcg_client_rack = rd_kafkap_str_copy(rkcg->rkcg_rk->rk_conf.client_rack);
        rkcg->rkcg_next_subscription = NULL;
        rkcg->rkcg_next_subscription_regex = rd_kafkap_str_new(NULL, -1);
        rkcg->rkcg_group_assignment = rd_kafka_topic_partition_list_new(0);
=======

>>>>>>> cd83218c
        TAILQ_INIT(&rkcg->rkcg_topics);
        rd_list_init(&rkcg->rkcg_toppars, 32, NULL);
        rd_kafka_cgrp_set_member_id(rkcg, "");
        rkcg->rkcg_subscribed_topics =
            rd_list_new(0, (void *)rd_kafka_topic_info_destroy);
        rd_interval_init(&rkcg->rkcg_coord_query_intvl);
        rd_interval_init(&rkcg->rkcg_heartbeat_intvl);
        rd_interval_init(&rkcg->rkcg_join_intvl);
        rd_interval_init(&rkcg->rkcg_timeout_scan_intvl);
        rd_atomic32_init(&rkcg->rkcg_assignment_lost, rd_false);
        rd_atomic32_init(&rkcg->rkcg_terminated, rd_false);
        rkcg->rkcg_assignment_inprogress = rd_false;
        rkcg->rkcg_revocation_inprogress = rd_false;

        rkcg->rkcg_errored_topics = rd_kafka_topic_partition_list_new(0);

        /* Create a logical group coordinator broker to provide
         * a dedicated connection for group coordination.
         * This is needed since JoinGroup may block for up to
         * max.poll.interval.ms, effectively blocking and timing out
         * any other protocol requests (such as Metadata).
         * The address for this broker will be updated when
         * the group coordinator is assigned. */
        rkcg->rkcg_coord = rd_kafka_broker_add_logical(rk, "GroupCoordinator");

        if (rk->rk_conf.enable_auto_commit &&
            rk->rk_conf.auto_commit_interval_ms > 0)
                rd_kafka_timer_start(
                    &rk->rk_timers, &rkcg->rkcg_offset_commit_tmr,
                    rk->rk_conf.auto_commit_interval_ms * 1000ll,
                    rd_kafka_cgrp_offset_commit_tmr_cb, rkcg);

        return rkcg;
}


/**
 * @brief Set the group coordinator broker.
 */
static void rd_kafka_cgrp_coord_set_broker(rd_kafka_cgrp_t *rkcg,
                                           rd_kafka_broker_t *rkb) {

        rd_assert(rkcg->rkcg_curr_coord == NULL);

        rd_assert(RD_KAFKA_CGRP_BROKER_IS_COORD(rkcg, rkb));

        rkcg->rkcg_curr_coord = rkb;
        rd_kafka_broker_keep(rkb);

        rd_kafka_dbg(rkcg->rkcg_rk, CGRP, "COORDSET",
                     "Group \"%.*s\" coordinator set to broker %s",
                     RD_KAFKAP_STR_PR(rkcg->rkcg_group_id),
                     rd_kafka_broker_name(rkb));

        /* Reset query interval to trigger an immediate
         * coord query if required */
        if (!rd_interval_disabled(&rkcg->rkcg_coord_query_intvl))
                rd_interval_reset(&rkcg->rkcg_coord_query_intvl);

        rd_kafka_cgrp_set_state(rkcg,
                                RD_KAFKA_CGRP_STATE_WAIT_BROKER_TRANSPORT);

        rd_kafka_broker_persistent_connection_add(
            rkcg->rkcg_coord, &rkcg->rkcg_coord->rkb_persistconn.coord);

        /* Set the logical coordinator's nodename to the
         * proper broker's nodename, this will trigger a (re)connect
         * to the new address. */
        rd_kafka_broker_set_nodename(rkcg->rkcg_coord, rkb);
}


/**
 * @brief Reset/clear the group coordinator broker.
 */
static void rd_kafka_cgrp_coord_clear_broker(rd_kafka_cgrp_t *rkcg) {
        rd_kafka_broker_t *rkb = rkcg->rkcg_curr_coord;

        rd_assert(rkcg->rkcg_curr_coord);
        rd_kafka_dbg(rkcg->rkcg_rk, CGRP, "COORDCLEAR",
                     "Group \"%.*s\" broker %s is no longer coordinator",
                     RD_KAFKAP_STR_PR(rkcg->rkcg_group_id),
                     rd_kafka_broker_name(rkb));

        rd_assert(rkcg->rkcg_coord);

        rd_kafka_broker_persistent_connection_del(
            rkcg->rkcg_coord, &rkcg->rkcg_coord->rkb_persistconn.coord);

        /* Clear the ephemeral broker's nodename.
         * This will also trigger a disconnect. */
        rd_kafka_broker_set_nodename(rkcg->rkcg_coord, NULL);

        rkcg->rkcg_curr_coord = NULL;
        rd_kafka_broker_destroy(rkb); /* from set_coord_broker() */
}


/**
 * @brief Update/set the group coordinator.
 *
 * Will do nothing if there's been no change.
 *
 * @returns 1 if the coordinator, or state, was updated, else 0.
 */
static int rd_kafka_cgrp_coord_update(rd_kafka_cgrp_t *rkcg, int32_t coord_id) {

        /* Don't do anything while terminating */
        if (rkcg->rkcg_state == RD_KAFKA_CGRP_STATE_TERM)
                return 0;

        /* Check if coordinator changed */
        if (rkcg->rkcg_coord_id != coord_id) {
                rd_kafka_dbg(rkcg->rkcg_rk, CGRP, "CGRPCOORD",
                             "Group \"%.*s\" changing coordinator %" PRId32
                             " -> %" PRId32,
                             RD_KAFKAP_STR_PR(rkcg->rkcg_group_id),
                             rkcg->rkcg_coord_id, coord_id);

                /* Update coord id */
                rkcg->rkcg_coord_id = coord_id;

                /* Clear previous broker handle, if any */
                if (rkcg->rkcg_curr_coord)
                        rd_kafka_cgrp_coord_clear_broker(rkcg);
        }


        if (rkcg->rkcg_curr_coord) {
                /* There is already a known coordinator and a
                 * corresponding broker handle. */
                if (rkcg->rkcg_state != RD_KAFKA_CGRP_STATE_UP)
                        return rd_kafka_cgrp_set_state(
                            rkcg, RD_KAFKA_CGRP_STATE_WAIT_BROKER_TRANSPORT);

        } else if (rkcg->rkcg_coord_id != -1) {
                rd_kafka_broker_t *rkb;

                /* Try to find the coordinator broker handle */
                rd_kafka_rdlock(rkcg->rkcg_rk);
                rkb = rd_kafka_broker_find_by_nodeid(rkcg->rkcg_rk, coord_id);
                rd_kafka_rdunlock(rkcg->rkcg_rk);

                /* It is possible, due to stale metadata, that the
                 * coordinator id points to a broker we still don't know
                 * about. In this case the client will continue
                 * querying metadata and querying for the coordinator
                 * until a match is found. */

                if (rkb) {
                        /* Coordinator is known and broker handle exists */
                        rd_kafka_cgrp_coord_set_broker(rkcg, rkb);
                        rd_kafka_broker_destroy(rkb); /*from find_by_nodeid()*/

                        return 1;
                } else {
                        /* Coordinator is known but no corresponding
                         * broker handle. */
                        return rd_kafka_cgrp_set_state(
                            rkcg, RD_KAFKA_CGRP_STATE_WAIT_BROKER);
                }

        } else {
                /* Coordinator still not known, re-query */
                if (rkcg->rkcg_state >= RD_KAFKA_CGRP_STATE_WAIT_COORD)
                        return rd_kafka_cgrp_set_state(
                            rkcg, RD_KAFKA_CGRP_STATE_QUERY_COORD);
        }

        return 0; /* no change */
}



/**
 * Handle FindCoordinator response
 */
static void rd_kafka_cgrp_handle_FindCoordinator(rd_kafka_t *rk,
                                                 rd_kafka_broker_t *rkb,
                                                 rd_kafka_resp_err_t err,
                                                 rd_kafka_buf_t *rkbuf,
                                                 rd_kafka_buf_t *request,
                                                 void *opaque) {
        const int log_decode_errors = LOG_ERR;
        int16_t ErrorCode           = 0;
        int32_t CoordId;
        rd_kafkap_str_t CoordHost = RD_ZERO_INIT;
        int32_t CoordPort;
        rd_kafka_cgrp_t *rkcg               = opaque;
        struct rd_kafka_metadata_broker mdb = RD_ZERO_INIT;
        char *errstr                        = NULL;
        int actions;

        if (likely(!(ErrorCode = err))) {
                if (rkbuf->rkbuf_reqhdr.ApiVersion >= 1)
                        rd_kafka_buf_read_throttle_time(rkbuf);

                rd_kafka_buf_read_i16(rkbuf, &ErrorCode);

                if (rkbuf->rkbuf_reqhdr.ApiVersion >= 1) {
                        rd_kafkap_str_t ErrorMsg;

                        rd_kafka_buf_read_str(rkbuf, &ErrorMsg);

                        if (!RD_KAFKAP_STR_IS_NULL(&ErrorMsg))
                                RD_KAFKAP_STR_DUPA(&errstr, &ErrorMsg);
                }

                rd_kafka_buf_read_i32(rkbuf, &CoordId);
                rd_kafka_buf_read_str(rkbuf, &CoordHost);
                rd_kafka_buf_read_i32(rkbuf, &CoordPort);
        }

        if (ErrorCode)
                goto err;


        mdb.id = CoordId;
        RD_KAFKAP_STR_DUPA(&mdb.host, &CoordHost);
        mdb.port = CoordPort;

        rd_rkb_dbg(rkb, CGRP, "CGRPCOORD",
                   "Group \"%.*s\" coordinator is %s:%i id %" PRId32,
                   RD_KAFKAP_STR_PR(rkcg->rkcg_group_id), mdb.host, mdb.port,
                   mdb.id);
        rd_kafka_broker_update(rkb->rkb_rk, rkb->rkb_proto, &mdb, NULL);

        rd_kafka_cgrp_coord_update(rkcg, CoordId);
        rd_kafka_cgrp_serve(rkcg); /* Serve updated state, if possible */
        return;

err_parse: /* Parse error */
        ErrorCode = rkbuf->rkbuf_err;
        /* FALLTHRU */

err:
        if (!errstr)
                errstr = (char *)rd_kafka_err2str(ErrorCode);

        rd_rkb_dbg(rkb, CGRP, "CGRPCOORD",
                   "Group \"%.*s\" FindCoordinator response error: %s: %s",
                   RD_KAFKAP_STR_PR(rkcg->rkcg_group_id),
                   rd_kafka_err2name(ErrorCode), errstr);

        if (ErrorCode == RD_KAFKA_RESP_ERR__DESTROY)
                return;

        actions = rd_kafka_err_action(
            rkb, ErrorCode, request,

            RD_KAFKA_ERR_ACTION_RETRY | RD_KAFKA_ERR_ACTION_REFRESH,
            RD_KAFKA_RESP_ERR_GROUP_COORDINATOR_NOT_AVAILABLE,

            RD_KAFKA_ERR_ACTION_RETRY, RD_KAFKA_RESP_ERR__TRANSPORT,

            RD_KAFKA_ERR_ACTION_RETRY, RD_KAFKA_RESP_ERR__TIMED_OUT,

            RD_KAFKA_ERR_ACTION_RETRY, RD_KAFKA_RESP_ERR__TIMED_OUT_QUEUE,

            RD_KAFKA_ERR_ACTION_END);



        if (actions & RD_KAFKA_ERR_ACTION_REFRESH) {
                rd_kafka_cgrp_coord_update(rkcg, -1);
        } else {
                if (!(actions & RD_KAFKA_ERR_ACTION_RETRY) &&
                    rkcg->rkcg_last_err != ErrorCode) {
                        /* Propagate non-retriable errors to the application */
                        rd_kafka_consumer_err(
                            rkcg->rkcg_q, rd_kafka_broker_id(rkb), ErrorCode, 0,
                            NULL, NULL, RD_KAFKA_OFFSET_INVALID,
                            "FindCoordinator response error: %s", errstr);

                        /* Suppress repeated errors */
                        rkcg->rkcg_last_err = ErrorCode;
                }

                /* Retries are performed by the timer-intervalled
                 * coord queries, continue querying */
                rd_kafka_cgrp_set_state(rkcg, RD_KAFKA_CGRP_STATE_QUERY_COORD);
        }

        rd_kafka_cgrp_serve(rkcg); /* Serve updated state, if possible */
}


/**
 * Query for coordinator.
 * Ask any broker in state UP
 *
 * Locality: main thread
 */
void rd_kafka_cgrp_coord_query(rd_kafka_cgrp_t *rkcg, const char *reason) {
        rd_kafka_broker_t *rkb;
        rd_kafka_resp_err_t err;

        rkb = rd_kafka_broker_any_usable(
            rkcg->rkcg_rk, RD_POLL_NOWAIT, RD_DO_LOCK,
            RD_KAFKA_FEATURE_BROKER_GROUP_COORD, "coordinator query");

        if (!rkb) {
                /* Reset the interval because there were no brokers. When a
                 * broker becomes available, we want to query it immediately. */
                rd_interval_reset(&rkcg->rkcg_coord_query_intvl);
                rd_kafka_dbg(rkcg->rkcg_rk, CGRP, "CGRPQUERY",
                             "Group \"%.*s\": "
                             "no broker available for coordinator query: %s",
                             RD_KAFKAP_STR_PR(rkcg->rkcg_group_id), reason);
                return;
        }

        rd_rkb_dbg(rkb, CGRP, "CGRPQUERY",
                   "Group \"%.*s\": querying for coordinator: %s",
                   RD_KAFKAP_STR_PR(rkcg->rkcg_group_id), reason);

        err = rd_kafka_FindCoordinatorRequest(
            rkb, RD_KAFKA_COORD_GROUP, rkcg->rkcg_group_id->str,
            RD_KAFKA_REPLYQ(rkcg->rkcg_ops, 0),
            rd_kafka_cgrp_handle_FindCoordinator, rkcg);

        if (err) {
                rd_rkb_dbg(rkb, CGRP, "CGRPQUERY",
                           "Group \"%.*s\": "
                           "unable to send coordinator query: %s",
                           RD_KAFKAP_STR_PR(rkcg->rkcg_group_id),
                           rd_kafka_err2str(err));
                rd_kafka_broker_destroy(rkb);
                return;
        }

        if (rkcg->rkcg_state == RD_KAFKA_CGRP_STATE_QUERY_COORD)
                rd_kafka_cgrp_set_state(rkcg, RD_KAFKA_CGRP_STATE_WAIT_COORD);

        rd_kafka_broker_destroy(rkb);

        /* Back off the next intervalled query with a jitter since we just sent
         * one. */
        rd_interval_reset_to_now_with_jitter(&rkcg->rkcg_coord_query_intvl, 0,
                                             500,
                                             RD_KAFKA_RETRY_JITTER_PERCENT);
}

/**
 * @brief Mark the current coordinator as dead.
 *
 * @locality main thread
 */
void rd_kafka_cgrp_coord_dead(rd_kafka_cgrp_t *rkcg,
                              rd_kafka_resp_err_t err,
                              const char *reason) {
        rd_kafka_dbg(rkcg->rkcg_rk, CGRP, "COORD",
                     "Group \"%.*s\": "
                     "marking the coordinator (%" PRId32 ") dead: %s: %s",
                     RD_KAFKAP_STR_PR(rkcg->rkcg_group_id), rkcg->rkcg_coord_id,
                     rd_kafka_err2str(err), reason);

        rd_kafka_cgrp_coord_update(rkcg, -1);

        /* Re-query for coordinator */
        rd_kafka_cgrp_set_state(rkcg, RD_KAFKA_CGRP_STATE_QUERY_COORD);
        rd_kafka_cgrp_coord_query(rkcg, reason);
}


/**
 * @returns a new reference to the current coordinator, if available, else NULL.
 *
 * @locality rdkafka main thread
 * @locks_required none
 * @locks_acquired none
 */
rd_kafka_broker_t *rd_kafka_cgrp_get_coord(rd_kafka_cgrp_t *rkcg) {
        if (rkcg->rkcg_state != RD_KAFKA_CGRP_STATE_UP || !rkcg->rkcg_coord)
                return NULL;

        rd_kafka_broker_keep(rkcg->rkcg_coord);

        return rkcg->rkcg_coord;
}


/**
 * @brief cgrp handling of LeaveGroup responses
 * @param opaque must be the cgrp handle.
 * @locality rdkafka main thread (unless err==ERR__DESTROY)
 */
static void rd_kafka_cgrp_handle_LeaveGroup(rd_kafka_t *rk,
                                            rd_kafka_broker_t *rkb,
                                            rd_kafka_resp_err_t err,
                                            rd_kafka_buf_t *rkbuf,
                                            rd_kafka_buf_t *request,
                                            void *opaque) {
        rd_kafka_cgrp_t *rkcg       = opaque;
        const int log_decode_errors = LOG_ERR;
        int16_t ErrorCode           = 0;

        if (err) {
                ErrorCode = err;
                goto err;
        }

        if (request->rkbuf_reqhdr.ApiVersion >= 1)
                rd_kafka_buf_read_throttle_time(rkbuf);

        rd_kafka_buf_read_i16(rkbuf, &ErrorCode);

err:
        if (ErrorCode)
                rd_kafka_dbg(rkb->rkb_rk, CGRP, "LEAVEGROUP",
                             "LeaveGroup response error in state %s: %s",
                             rd_kafka_cgrp_state_names[rkcg->rkcg_state],
                             rd_kafka_err2str(ErrorCode));
        else
                rd_kafka_dbg(rkb->rkb_rk, CGRP, "LEAVEGROUP",
                             "LeaveGroup response received in state %s",
                             rd_kafka_cgrp_state_names[rkcg->rkcg_state]);

        if (ErrorCode != RD_KAFKA_RESP_ERR__DESTROY) {
                rd_assert(thrd_is_current(rk->rk_thread));
                rkcg->rkcg_flags &= ~RD_KAFKA_CGRP_F_WAIT_LEAVE;
                rd_kafka_cgrp_try_terminate(rkcg);
        }



        return;

err_parse:
        ErrorCode = rkbuf->rkbuf_err;
        goto err;
}


static void rd_kafka_cgrp_leave(rd_kafka_cgrp_t *rkcg) {
        char *member_id;

        RD_KAFKAP_STR_DUPA(&member_id, rkcg->rkcg_member_id);

        /* Leaving the group invalidates the member id, reset it
         * now to avoid an ERR_UNKNOWN_MEMBER_ID on the next join. */
        rd_kafka_cgrp_set_member_id(rkcg, "");

        if (rkcg->rkcg_flags & RD_KAFKA_CGRP_F_WAIT_LEAVE) {
                rd_kafka_dbg(rkcg->rkcg_rk, CGRP, "LEAVE",
                             "Group \"%.*s\": leave (in state %s): "
                             "LeaveGroupRequest already in-transit",
                             RD_KAFKAP_STR_PR(rkcg->rkcg_group_id),
                             rd_kafka_cgrp_state_names[rkcg->rkcg_state]);
                return;
        }

        rd_kafka_dbg(rkcg->rkcg_rk, CGRP, "LEAVE",
                     "Group \"%.*s\": leave (in state %s)",
                     RD_KAFKAP_STR_PR(rkcg->rkcg_group_id),
                     rd_kafka_cgrp_state_names[rkcg->rkcg_state]);

        rkcg->rkcg_flags |= RD_KAFKA_CGRP_F_WAIT_LEAVE;

        if (rkcg->rkcg_state == RD_KAFKA_CGRP_STATE_UP) {
                rd_rkb_dbg(rkcg->rkcg_curr_coord, CONSUMER, "LEAVE",
                           "Leaving group");
                rd_kafka_LeaveGroupRequest(
                    rkcg->rkcg_coord, rkcg->rkcg_group_id->str, member_id,
                    RD_KAFKA_REPLYQ(rkcg->rkcg_ops, 0),
                    rd_kafka_cgrp_handle_LeaveGroup, rkcg);
        } else
                rd_kafka_cgrp_handle_LeaveGroup(rkcg->rkcg_rk, rkcg->rkcg_coord,
                                                RD_KAFKA_RESP_ERR__WAIT_COORD,
                                                NULL, NULL, rkcg);
}


/**
 * @brief Leave group, if desired.
 *
 * @returns true if a LeaveGroup was issued, else false.
 */
static rd_bool_t rd_kafka_cgrp_leave_maybe(rd_kafka_cgrp_t *rkcg) {

        /* We were not instructed to leave in the first place. */
        if (!(rkcg->rkcg_flags & RD_KAFKA_CGRP_F_LEAVE_ON_UNASSIGN_DONE))
                return rd_false;

        rkcg->rkcg_flags &= ~RD_KAFKA_CGRP_F_LEAVE_ON_UNASSIGN_DONE;

        /* Don't send Leave when termating with NO_CONSUMER_CLOSE flag */
        if (rd_kafka_destroy_flags_no_consumer_close(rkcg->rkcg_rk))
                return rd_false;

        /* KIP-345: Static group members must not send a LeaveGroupRequest
         * on termination. */
        if (RD_KAFKA_CGRP_IS_STATIC_MEMBER(rkcg) &&
            rkcg->rkcg_flags & RD_KAFKA_CGRP_F_TERMINATE)
                return rd_false;

        rd_kafka_cgrp_leave(rkcg);

        return rd_true;
}


/**
 * @brief Enqueues a rebalance op, delegating responsibility of calling
 *        incremental_assign / incremental_unassign to the application.
 *        If there is no rebalance handler configured, or the action
 *        should not be delegated to the application for some other
 *        reason, incremental_assign / incremental_unassign will be called
 *        automatically, immediately.
 *
 * @param rejoin whether or not to rejoin the group following completion
 *        of the incremental assign / unassign.
 *
 * @remarks does not take ownership of \p partitions.
 */
void rd_kafka_rebalance_op_incr(rd_kafka_cgrp_t *rkcg,
                                rd_kafka_resp_err_t err,
                                rd_kafka_topic_partition_list_t *partitions,
                                rd_bool_t rejoin,
                                const char *reason) {
        rd_kafka_error_t *error;

        /* Flag to rejoin after completion of the incr_assign or incr_unassign,
           if required. */
        rkcg->rkcg_rebalance_rejoin = rejoin;

        rd_kafka_wrlock(rkcg->rkcg_rk);
        rkcg->rkcg_c.ts_rebalance = rd_clock();
        rkcg->rkcg_c.rebalance_cnt++;
        rd_kafka_wrunlock(rkcg->rkcg_rk);

        if (rd_kafka_destroy_flags_no_consumer_close(rkcg->rkcg_rk) ||
            rd_kafka_fatal_error_code(rkcg->rkcg_rk)) {
                /* Total unconditional unassign in these cases */
                rd_kafka_cgrp_unassign(rkcg);

                /* Now serve the assignment to make updates */
                rd_kafka_assignment_serve(rkcg->rkcg_rk);
                goto done;
        }

        rd_kafka_cgrp_set_join_state(
            rkcg, err == RD_KAFKA_RESP_ERR__ASSIGN_PARTITIONS
                      ? RD_KAFKA_CGRP_JOIN_STATE_WAIT_ASSIGN_CALL
                      : RD_KAFKA_CGRP_JOIN_STATE_WAIT_UNASSIGN_CALL);

        /* Schedule application rebalance callback/event if enabled */
        if (rkcg->rkcg_rk->rk_conf.enabled_events & RD_KAFKA_EVENT_REBALANCE) {
                rd_kafka_op_t *rko;

                rd_kafka_dbg(rkcg->rkcg_rk, CGRP, "ASSIGN",
                             "Group \"%s\": delegating incremental %s of %d "
                             "partition(s) to application on queue %s: %s",
                             rkcg->rkcg_group_id->str,
                             err == RD_KAFKA_RESP_ERR__REVOKE_PARTITIONS
                                 ? "revoke"
                                 : "assign",
                             partitions->cnt,
                             rd_kafka_q_dest_name(rkcg->rkcg_q), reason);

                /* Pause currently assigned partitions while waiting for
                 * rebalance callback to get called to make sure the
                 * application will not receive any more messages that
                 * might block it from serving the rebalance callback
                 * and to not process messages for partitions it
                 * might have lost in the rebalance. */
                rd_kafka_assignment_pause(rkcg->rkcg_rk,
                                          "incremental rebalance");

                rko          = rd_kafka_op_new(RD_KAFKA_OP_REBALANCE);
                rko->rko_err = err;
                rko->rko_u.rebalance.partitions =
                    rd_kafka_topic_partition_list_copy(partitions);

                if (rd_kafka_q_enq(rkcg->rkcg_q, rko))
                        goto done; /* Rebalance op successfully enqueued */

                rd_kafka_dbg(rkcg->rkcg_rk, CGRP, "CGRP",
                             "Group \"%s\": ops queue is disabled, not "
                             "delegating partition %s to application",
                             rkcg->rkcg_group_id->str,
                             err == RD_KAFKA_RESP_ERR__REVOKE_PARTITIONS
                                 ? "unassign"
                                 : "assign");
                /* FALLTHRU */
        }

        /* No application rebalance callback/event handler, or it is not
         * available, do the assign/unassign ourselves.
         * We need to be careful here not to trigger assignment_serve()
         * since it may call into the cgrp code again, in which case we
         * can't really track what the outcome state will be. */

        if (err == RD_KAFKA_RESP_ERR__ASSIGN_PARTITIONS)
                error = rd_kafka_cgrp_incremental_assign(rkcg, partitions);
        else
                error = rd_kafka_cgrp_incremental_unassign(rkcg, partitions);

        if (error) {
                rd_kafka_log(rkcg->rkcg_rk, LOG_ERR, "REBALANCE",
                             "Group \"%s\": internal incremental %s "
                             "of %d partition(s) failed: %s: "
                             "unassigning all partitions and rejoining",
                             rkcg->rkcg_group_id->str,
                             err == RD_KAFKA_RESP_ERR__REVOKE_PARTITIONS
                                 ? "unassign"
                                 : "assign",
                             partitions->cnt, rd_kafka_error_string(error));
                rd_kafka_error_destroy(error);

                rd_kafka_cgrp_set_join_state(rkcg,
                                             /* This is a clean state for
                                              * assignment_done() to rejoin
                                              * from. */
                                             RD_KAFKA_CGRP_JOIN_STATE_STEADY);
                rd_kafka_assignment_clear(rkcg->rkcg_rk);
        }

        /* Now serve the assignment to make updates */
        rd_kafka_assignment_serve(rkcg->rkcg_rk);

done:
        /* Update the current group assignment based on the
         * added/removed partitions. */
        rd_kafka_cgrp_group_assignment_modify(
            rkcg, err == RD_KAFKA_RESP_ERR__ASSIGN_PARTITIONS, partitions);
}


/**
 * @brief Enqueues a rebalance op, delegating responsibility of calling
 *        assign / unassign to the application. If there is no rebalance
 *        handler configured, or the action should not be delegated to the
 *        application for some other reason, assign / unassign will be
 *        called automatically.
 *
 * @remarks \p partitions is copied.
 */
static void rd_kafka_rebalance_op(rd_kafka_cgrp_t *rkcg,
                                  rd_kafka_resp_err_t err,
                                  rd_kafka_topic_partition_list_t *assignment,
                                  const char *reason) {
        rd_kafka_error_t *error;

        rd_kafka_wrlock(rkcg->rkcg_rk);
        rkcg->rkcg_c.ts_rebalance = rd_clock();
        rkcg->rkcg_c.rebalance_cnt++;
        rd_kafka_wrunlock(rkcg->rkcg_rk);

        if (rd_kafka_destroy_flags_no_consumer_close(rkcg->rkcg_rk) ||
            rd_kafka_fatal_error_code(rkcg->rkcg_rk)) {
                /* Unassign */
                rd_kafka_cgrp_unassign(rkcg);

                /* Now serve the assignment to make updates */
                rd_kafka_assignment_serve(rkcg->rkcg_rk);
                goto done;
        }

        rd_assert(assignment != NULL);

        rd_kafka_cgrp_set_join_state(
            rkcg, err == RD_KAFKA_RESP_ERR__ASSIGN_PARTITIONS
                      ? RD_KAFKA_CGRP_JOIN_STATE_WAIT_ASSIGN_CALL
                      : RD_KAFKA_CGRP_JOIN_STATE_WAIT_UNASSIGN_CALL);

        /* Schedule application rebalance callback/event if enabled */
        if (rkcg->rkcg_rk->rk_conf.enabled_events & RD_KAFKA_EVENT_REBALANCE) {
                rd_kafka_op_t *rko;

                rd_kafka_dbg(rkcg->rkcg_rk, CGRP, "ASSIGN",
                             "Group \"%s\": delegating %s of %d partition(s) "
                             "to application on queue %s: %s",
                             rkcg->rkcg_group_id->str,
                             err == RD_KAFKA_RESP_ERR__REVOKE_PARTITIONS
                                 ? "revoke"
                                 : "assign",
                             assignment->cnt,
                             rd_kafka_q_dest_name(rkcg->rkcg_q), reason);

                /* Pause currently assigned partitions while waiting for
                 * rebalance callback to get called to make sure the
                 * application will not receive any more messages that
                 * might block it from serving the rebalance callback
                 * and to not process messages for partitions it
                 * might have lost in the rebalance. */
                rd_kafka_assignment_pause(rkcg->rkcg_rk, "rebalance");

                rko          = rd_kafka_op_new(RD_KAFKA_OP_REBALANCE);
                rko->rko_err = err;
                rko->rko_u.rebalance.partitions =
                    rd_kafka_topic_partition_list_copy(assignment);

                if (rd_kafka_q_enq(rkcg->rkcg_q, rko))
                        goto done; /* Rebalance op successfully enqueued */

                rd_kafka_dbg(rkcg->rkcg_rk, CGRP, "CGRP",
                             "Group \"%s\": ops queue is disabled, not "
                             "delegating partition %s to application",
                             rkcg->rkcg_group_id->str,
                             err == RD_KAFKA_RESP_ERR__REVOKE_PARTITIONS
                                 ? "unassign"
                                 : "assign");

                /* FALLTHRU */
        }

        /* No application rebalance callback/event handler, or it is not
         * available, do the assign/unassign ourselves.
         * We need to be careful here not to trigger assignment_serve()
         * since it may call into the cgrp code again, in which case we
         * can't really track what the outcome state will be. */

        if (err == RD_KAFKA_RESP_ERR__ASSIGN_PARTITIONS)
                error = rd_kafka_cgrp_assign(rkcg, assignment);
        else
                error = rd_kafka_cgrp_unassign(rkcg);

        if (error) {
                rd_kafka_log(rkcg->rkcg_rk, LOG_ERR, "REBALANCE",
                             "Group \"%s\": internal %s "
                             "of %d partition(s) failed: %s: "
                             "unassigning all partitions and rejoining",
                             rkcg->rkcg_group_id->str,
                             err == RD_KAFKA_RESP_ERR__REVOKE_PARTITIONS
                                 ? "unassign"
                                 : "assign",
                             rkcg->rkcg_group_assignment->cnt,
                             rd_kafka_error_string(error));
                rd_kafka_error_destroy(error);

                rd_kafka_cgrp_set_join_state(rkcg,
                                             /* This is a clean state for
                                              * assignment_done() to rejoin
                                              * from. */
                                             RD_KAFKA_CGRP_JOIN_STATE_STEADY);
                rd_kafka_assignment_clear(rkcg->rkcg_rk);
        }

        /* Now serve the assignment to make updates */
        rd_kafka_assignment_serve(rkcg->rkcg_rk);

done:
        if (err == RD_KAFKA_RESP_ERR__ASSIGN_PARTITIONS)
                rd_kafka_cgrp_group_assignment_set(rkcg, assignment);
        else
                rd_kafka_cgrp_group_assignment_set(rkcg, NULL);
}


/**
 * @brief Rejoin the group.
 *
 * @remark This function must not have any side-effects but setting the
 *         join state.
 */
static void rd_kafka_cgrp_rejoin(rd_kafka_cgrp_t *rkcg, const char *fmt, ...)
    RD_FORMAT(printf, 2, 3);

static void rd_kafka_cgrp_rejoin(rd_kafka_cgrp_t *rkcg, const char *fmt, ...) {
        char reason[512];
        va_list ap;
        char astr[128];

        va_start(ap, fmt);
        rd_vsnprintf(reason, sizeof(reason), fmt, ap);
        va_end(ap);

        if (rkcg->rkcg_group_assignment)
                rd_snprintf(astr, sizeof(astr), " with %d owned partition(s)",
                            rkcg->rkcg_group_assignment->cnt);
        else
                rd_snprintf(astr, sizeof(astr), " without an assignment");

        if (rkcg->rkcg_subscription || rkcg->rkcg_next_subscription) {
                rd_kafka_dbg(
                    rkcg->rkcg_rk, CONSUMER | RD_KAFKA_DBG_CGRP, "REJOIN",
                    "Group \"%s\": %s group%s: %s", rkcg->rkcg_group_id->str,
                    rkcg->rkcg_join_state == RD_KAFKA_CGRP_JOIN_STATE_INIT
                        ? "Joining"
                        : "Rejoining",
                    astr, reason);
        } else {
                rd_kafka_dbg(
                    rkcg->rkcg_rk, CONSUMER | RD_KAFKA_DBG_CGRP, "NOREJOIN",
                    "Group \"%s\": Not %s group%s: %s: "
                    "no subscribed topics",
                    rkcg->rkcg_group_id->str,
                    rkcg->rkcg_join_state == RD_KAFKA_CGRP_JOIN_STATE_INIT
                        ? "joining"
                        : "rejoining",
                    astr, reason);

                rd_kafka_cgrp_leave_maybe(rkcg);
        }

        rd_kafka_cgrp_set_join_state(rkcg, RD_KAFKA_CGRP_JOIN_STATE_INIT);
}


/**
 * @brief Collect all assigned or owned partitions from group members.
 *        The member field of each result element is set to the associated
 *        group member. The members_match field is set to rd_false.
 *
 * @param members Array of group members.
 * @param member_cnt Number of elements in members.
 * @param par_cnt The total number of partitions expected to be collected.
 * @param collect_owned If rd_true, rkgm_owned partitions will be collected,
 *        else rkgm_assignment partitions will be collected.
 */
static map_toppar_member_info_t *
rd_kafka_collect_partitions(const rd_kafka_group_member_t *members,
                            size_t member_cnt,
                            size_t par_cnt,
                            rd_bool_t collect_owned) {
        size_t i;
        map_toppar_member_info_t *collected = rd_calloc(1, sizeof(*collected));

        RD_MAP_INIT(collected, par_cnt, rd_kafka_topic_partition_cmp,
                    rd_kafka_topic_partition_hash,
                    rd_kafka_topic_partition_destroy_free,
                    PartitionMemberInfo_free);

        for (i = 0; i < member_cnt; i++) {
                size_t j;
                const rd_kafka_group_member_t *rkgm = &members[i];
                const rd_kafka_topic_partition_list_t *toppars =
                    collect_owned ? rkgm->rkgm_owned : rkgm->rkgm_assignment;

                for (j = 0; j < (size_t)toppars->cnt; j++) {
                        rd_kafka_topic_partition_t *rktpar =
                            rd_kafka_topic_partition_copy(&toppars->elems[j]);
                        PartitionMemberInfo_t *pmi =
                            PartitionMemberInfo_new(rkgm, rd_false);
                        RD_MAP_SET(collected, rktpar, pmi);
                }
        }

        return collected;
}


/**
 * @brief Set intersection. Returns a set of all elements of \p a that
 *        are also elements of \p b. Additionally, compares the members
 *        field of matching elements from \p a and \p b and if not NULL
 *        and equal, sets the members_match field in the result element
 *        to rd_true and the member field to equal that of the elements,
 *        else sets the members_match field to rd_false and member field
 *        to NULL.
 */
static map_toppar_member_info_t *
rd_kafka_member_partitions_intersect(map_toppar_member_info_t *a,
                                     map_toppar_member_info_t *b) {
        const rd_kafka_topic_partition_t *key;
        const PartitionMemberInfo_t *a_v;
        map_toppar_member_info_t *intersection =
            rd_calloc(1, sizeof(*intersection));

        RD_MAP_INIT(
            intersection, RD_MIN(a ? RD_MAP_CNT(a) : 1, b ? RD_MAP_CNT(b) : 1),
            rd_kafka_topic_partition_cmp, rd_kafka_topic_partition_hash,
            rd_kafka_topic_partition_destroy_free, PartitionMemberInfo_free);

        if (!a || !b)
                return intersection;

        RD_MAP_FOREACH(key, a_v, a) {
                rd_bool_t members_match;
                const PartitionMemberInfo_t *b_v = RD_MAP_GET(b, key);

                if (b_v == NULL)
                        continue;

                members_match =
                    a_v->member && b_v->member &&
                    rd_kafka_group_member_cmp(a_v->member, b_v->member) == 0;

                RD_MAP_SET(intersection, rd_kafka_topic_partition_copy(key),
                           PartitionMemberInfo_new(b_v->member, members_match));
        }

        return intersection;
}


/**
 * @brief Set subtraction. Returns a set of all elements of \p a
 *        that are not elements of \p b. Sets the member field in
 *        elements in the returned set to equal that of the
 *        corresponding element in \p a
 */
static map_toppar_member_info_t *
rd_kafka_member_partitions_subtract(map_toppar_member_info_t *a,
                                    map_toppar_member_info_t *b) {
        const rd_kafka_topic_partition_t *key;
        const PartitionMemberInfo_t *a_v;
        map_toppar_member_info_t *difference =
            rd_calloc(1, sizeof(*difference));

        RD_MAP_INIT(difference, a ? RD_MAP_CNT(a) : 1,
                    rd_kafka_topic_partition_cmp, rd_kafka_topic_partition_hash,
                    rd_kafka_topic_partition_destroy_free,
                    PartitionMemberInfo_free);

        if (!a)
                return difference;

        RD_MAP_FOREACH(key, a_v, a) {
                const PartitionMemberInfo_t *b_v =
                    b ? RD_MAP_GET(b, key) : NULL;

                if (!b_v)
                        RD_MAP_SET(
                            difference, rd_kafka_topic_partition_copy(key),
                            PartitionMemberInfo_new(a_v->member, rd_false));
        }

        return difference;
}


/**
 * @brief Adjust the partition assignment as provided by the assignor
 *        according to the COOPERATIVE protocol.
 */
static void rd_kafka_cooperative_protocol_adjust_assignment(
    rd_kafka_cgrp_t *rkcg,
    rd_kafka_group_member_t *members,
    int member_cnt) {

        /* https://cwiki.apache.org/confluence/display/KAFKA/KIP-429%3A+Kafk\
           a+Consumer+Incremental+Rebalance+Protocol */

        int i;
        int expected_max_assignment_size;
        int total_assigned = 0;
        int not_revoking   = 0;
        size_t par_cnt     = 0;
        const rd_kafka_topic_partition_t *toppar;
        const PartitionMemberInfo_t *pmi;
        map_toppar_member_info_t *assigned;
        map_toppar_member_info_t *owned;
        map_toppar_member_info_t *maybe_revoking;
        map_toppar_member_info_t *ready_to_migrate;
        map_toppar_member_info_t *unknown_but_owned;

        for (i = 0; i < member_cnt; i++)
                par_cnt += members[i].rkgm_owned->cnt;

        assigned = rd_kafka_collect_partitions(members, member_cnt, par_cnt,
                                               rd_false /*assigned*/);

        owned = rd_kafka_collect_partitions(members, member_cnt, par_cnt,
                                            rd_true /*owned*/);

        rd_kafka_dbg(rkcg->rkcg_rk, CGRP, "CGRP",
                     "Group \"%s\": Partitions owned by members: %d, "
                     "partitions assigned by assignor: %d",
                     rkcg->rkcg_group_id->str, (int)RD_MAP_CNT(owned),
                     (int)RD_MAP_CNT(assigned));

        /* Still owned by some members */
        maybe_revoking = rd_kafka_member_partitions_intersect(assigned, owned);

        /* Not previously owned by anyone */
        ready_to_migrate = rd_kafka_member_partitions_subtract(assigned, owned);

        /* Don't exist in assigned partitions */
        unknown_but_owned =
            rd_kafka_member_partitions_subtract(owned, assigned);

        /* Rough guess at a size that is a bit higher than
         * the maximum number of partitions likely to be
         * assigned to any partition. */
        expected_max_assignment_size =
            (int)(RD_MAP_CNT(assigned) / member_cnt) + 4;

        for (i = 0; i < member_cnt; i++) {
                rd_kafka_group_member_t *rkgm = &members[i];
                rd_kafka_topic_partition_list_destroy(rkgm->rkgm_assignment);

                rkgm->rkgm_assignment = rd_kafka_topic_partition_list_new(
                    expected_max_assignment_size);
        }

        /* For maybe-revoking-partitions, check if the owner has
         * changed. If yes, exclude them from the assigned-partitions
         * list to the new owner. The old owner will realize it does
         * not own it any more, revoke it and then trigger another
         * rebalance for these partitions to finally be reassigned.
         */
        RD_MAP_FOREACH(toppar, pmi, maybe_revoking) {
                if (!pmi->members_match)
                        /* Owner has changed. */
                        continue;

                /* Owner hasn't changed. */
                rd_kafka_topic_partition_list_add(pmi->member->rkgm_assignment,
                                                  toppar->topic,
                                                  toppar->partition);

                total_assigned++;
                not_revoking++;
        }

        /* For ready-to-migrate-partitions, it is safe to move them
         * to the new member immediately since we know no one owns
         * it before, and hence we can encode the owner from the
         * newly-assigned-partitions directly.
         */
        RD_MAP_FOREACH(toppar, pmi, ready_to_migrate) {
                rd_kafka_topic_partition_list_add(pmi->member->rkgm_assignment,
                                                  toppar->topic,
                                                  toppar->partition);
                total_assigned++;
        }

        /* For unknown-but-owned-partitions, it is also safe to just
         * give them back to whoever claimed to be their owners by
         * encoding them directly as well. If this is due to a topic
         * metadata update, then a later rebalance will be triggered
         * anyway.
         */
        RD_MAP_FOREACH(toppar, pmi, unknown_but_owned) {
                rd_kafka_topic_partition_list_add(pmi->member->rkgm_assignment,
                                                  toppar->topic,
                                                  toppar->partition);
                total_assigned++;
        }

        rd_kafka_dbg(rkcg->rkcg_rk, CGRP, "CGRP",
                     "Group \"%s\": COOPERATIVE protocol collection sizes: "
                     "maybe revoking: %d, ready to migrate: %d, unknown but "
                     "owned: %d",
                     rkcg->rkcg_group_id->str, (int)RD_MAP_CNT(maybe_revoking),
                     (int)RD_MAP_CNT(ready_to_migrate),
                     (int)RD_MAP_CNT(unknown_but_owned));

        rd_kafka_dbg(rkcg->rkcg_rk, CGRP, "CGRP",
                     "Group \"%s\": %d partitions assigned to consumers",
                     rkcg->rkcg_group_id->str, total_assigned);

        RD_MAP_DESTROY_AND_FREE(maybe_revoking);
        RD_MAP_DESTROY_AND_FREE(ready_to_migrate);
        RD_MAP_DESTROY_AND_FREE(unknown_but_owned);
        RD_MAP_DESTROY_AND_FREE(assigned);
        RD_MAP_DESTROY_AND_FREE(owned);
}


/**
 * @brief Parses and handles the MemberState from a SyncGroupResponse.
 */
static void rd_kafka_cgrp_handle_SyncGroup_memberstate(
    rd_kafka_cgrp_t *rkcg,
    rd_kafka_broker_t *rkb,
    rd_kafka_resp_err_t err,
    const rd_kafkap_bytes_t *member_state) {
        rd_kafka_buf_t *rkbuf                       = NULL;
        rd_kafka_topic_partition_list_t *assignment = NULL;
        const int log_decode_errors                 = LOG_ERR;
        int16_t Version;
        rd_kafkap_bytes_t UserData;

        /* Dont handle new assignments when terminating */
        if (!err && rkcg->rkcg_flags & RD_KAFKA_CGRP_F_TERMINATE)
                err = RD_KAFKA_RESP_ERR__DESTROY;

        if (err)
                goto err;

        if (RD_KAFKAP_BYTES_LEN(member_state) == 0) {
                /* Empty assignment. */
                assignment = rd_kafka_topic_partition_list_new(0);
                memset(&UserData, 0, sizeof(UserData));
                goto done;
        }

        /* Parse assignment from MemberState */
        rkbuf = rd_kafka_buf_new_shadow(
            member_state->data, RD_KAFKAP_BYTES_LEN(member_state), NULL);
        /* Protocol parser needs a broker handle to log errors on. */
        if (rkb) {
                rkbuf->rkbuf_rkb = rkb;
                rd_kafka_broker_keep(rkb);
        } else
                rkbuf->rkbuf_rkb = rd_kafka_broker_internal(rkcg->rkcg_rk);

        rd_kafka_buf_read_i16(rkbuf, &Version);
        const rd_kafka_topic_partition_field_t fields[] = {
            RD_KAFKA_TOPIC_PARTITION_FIELD_PARTITION,
            RD_KAFKA_TOPIC_PARTITION_FIELD_END};
        if (!(assignment =
                  rd_kafka_buf_read_topic_partitions(rkbuf, rd_false, 0, fields)))
                goto err_parse;
        rd_kafka_buf_read_kbytes(rkbuf, &UserData);

done:
        rd_kafka_cgrp_update_session_timeout(rkcg, rd_true /*reset timeout*/);

        rd_assert(rkcg->rkcg_assignor);
        if (rkcg->rkcg_assignor->rkas_on_assignment_cb) {
                char *member_id;
                RD_KAFKAP_STR_DUPA(&member_id, rkcg->rkcg_member_id);
                rd_kafka_consumer_group_metadata_t *cgmd =
                    rd_kafka_consumer_group_metadata_new_with_genid(
                        rkcg->rkcg_rk->rk_conf.group_id_str,
                        rkcg->rkcg_generation_id, member_id,
                        rkcg->rkcg_rk->rk_conf.group_instance_id);
                rkcg->rkcg_assignor->rkas_on_assignment_cb(
                    rkcg->rkcg_assignor, &(rkcg->rkcg_assignor_state),
                    assignment, &UserData, cgmd);
                rd_kafka_consumer_group_metadata_destroy(cgmd);
        }

        // FIXME: Remove when we're done debugging.
        rd_kafka_topic_partition_list_log(rkcg->rkcg_rk, "ASSIGNMENT",
                                          RD_KAFKA_DBG_CGRP, assignment);

        /* Set the new assignment */
        rd_kafka_cgrp_handle_assignment(rkcg, assignment);

        rd_kafka_topic_partition_list_destroy(assignment);

        if (rkbuf)
                rd_kafka_buf_destroy(rkbuf);

        return;

err_parse:
        err = rkbuf->rkbuf_err;

err:
        if (rkbuf)
                rd_kafka_buf_destroy(rkbuf);

        if (assignment)
                rd_kafka_topic_partition_list_destroy(assignment);

        rd_kafka_dbg(rkcg->rkcg_rk, CGRP, "GRPSYNC",
                     "Group \"%s\": synchronization failed: %s: rejoining",
                     rkcg->rkcg_group_id->str, rd_kafka_err2str(err));

        if (err == RD_KAFKA_RESP_ERR_FENCED_INSTANCE_ID)
                rd_kafka_set_fatal_error(rkcg->rkcg_rk, err,
                                         "Fatal consumer error: %s",
                                         rd_kafka_err2str(err));
        else if (err == RD_KAFKA_RESP_ERR_ILLEGAL_GENERATION)
                rkcg->rkcg_generation_id = -1;
        else if (err == RD_KAFKA_RESP_ERR_UNKNOWN_MEMBER_ID)
                rd_kafka_cgrp_set_member_id(rkcg, "");

        if (rd_kafka_cgrp_rebalance_protocol(rkcg) ==
                RD_KAFKA_REBALANCE_PROTOCOL_COOPERATIVE &&
            (err == RD_KAFKA_RESP_ERR_ILLEGAL_GENERATION ||
             err == RD_KAFKA_RESP_ERR_UNKNOWN_MEMBER_ID))
                rd_kafka_cgrp_revoke_all_rejoin(
                    rkcg, rd_true /*assignment is lost*/,
                    rd_true /*this consumer is initiating*/, "SyncGroup error");
        else
                rd_kafka_cgrp_rejoin(rkcg, "SyncGroup error: %s",
                                     rd_kafka_err2str(err));
}



/**
 * @brief Cgrp handler for SyncGroup responses. opaque must be the cgrp handle.
 */
static void rd_kafka_cgrp_handle_SyncGroup(rd_kafka_t *rk,
                                           rd_kafka_broker_t *rkb,
                                           rd_kafka_resp_err_t err,
                                           rd_kafka_buf_t *rkbuf,
                                           rd_kafka_buf_t *request,
                                           void *opaque) {
        rd_kafka_cgrp_t *rkcg         = opaque;
        const int log_decode_errors   = LOG_ERR;
        int16_t ErrorCode             = 0;
        rd_kafkap_bytes_t MemberState = RD_ZERO_INIT;
        int actions;

        if (rkcg->rkcg_join_state != RD_KAFKA_CGRP_JOIN_STATE_WAIT_SYNC) {
                rd_kafka_dbg(
                    rkb->rkb_rk, CGRP, "SYNCGROUP",
                    "SyncGroup response: discarding outdated request "
                    "(now in join-state %s)",
                    rd_kafka_cgrp_join_state_names[rkcg->rkcg_join_state]);
                rd_kafka_cgrp_clear_wait_resp(rkcg, RD_KAFKAP_SyncGroup);
                return;
        }

        if (err) {
                ErrorCode = err;
                goto err;
        }

        if (request->rkbuf_reqhdr.ApiVersion >= 1)
                rd_kafka_buf_read_throttle_time(rkbuf);

        rd_kafka_buf_read_i16(rkbuf, &ErrorCode);
        rd_kafka_buf_read_kbytes(rkbuf, &MemberState);

err:
        actions = rd_kafka_err_action(rkb, ErrorCode, request,
                                      RD_KAFKA_ERR_ACTION_END);

        if (actions & RD_KAFKA_ERR_ACTION_REFRESH) {
                /* Re-query for coordinator */
                rd_kafka_cgrp_op(rkcg, NULL, RD_KAFKA_NO_REPLYQ,
                                 RD_KAFKA_OP_COORD_QUERY, ErrorCode);
                /* FALLTHRU */
        }

        if (actions & RD_KAFKA_ERR_ACTION_RETRY) {
                if (rd_kafka_buf_retry(rkb, request))
                        return;
                /* FALLTHRU */
        }

        rd_kafka_dbg(rkb->rkb_rk, CGRP, "SYNCGROUP",
                     "SyncGroup response: %s (%d bytes of MemberState data)",
                     rd_kafka_err2str(ErrorCode),
                     RD_KAFKAP_BYTES_LEN(&MemberState));

        rd_kafka_cgrp_clear_wait_resp(rkcg, RD_KAFKAP_SyncGroup);

        if (ErrorCode == RD_KAFKA_RESP_ERR__DESTROY)
                return; /* Termination */

        rd_kafka_cgrp_handle_SyncGroup_memberstate(rkcg, rkb, ErrorCode,
                                                   &MemberState);

        return;

err_parse:
        ErrorCode = rkbuf->rkbuf_err;
        goto err;
}


/**
 * @brief Run group assignment.
 */
static void rd_kafka_cgrp_assignor_run(rd_kafka_cgrp_t *rkcg,
                                       rd_kafka_assignor_t *rkas,
                                       rd_kafka_resp_err_t err,
                                       rd_kafka_metadata_internal_t *metadata,
                                       rd_kafka_group_member_t *members,
                                       int member_cnt) {
        char errstr[512];

        if (err) {
                rd_snprintf(errstr, sizeof(errstr),
                            "Failed to get cluster metadata: %s",
                            rd_kafka_err2str(err));
                goto err;
        }

        *errstr = '\0';

        /* Run assignor */
        err = rd_kafka_assignor_run(rkcg, rkas, &metadata->metadata, members,
                                    member_cnt, errstr, sizeof(errstr));

        if (err) {
                if (!*errstr)
                        rd_snprintf(errstr, sizeof(errstr), "%s",
                                    rd_kafka_err2str(err));
                goto err;
        }

        rd_kafka_dbg(rkcg->rkcg_rk, CGRP | RD_KAFKA_DBG_CONSUMER, "ASSIGNOR",
                     "Group \"%s\": \"%s\" assignor run for %d member(s)",
                     rkcg->rkcg_group_id->str, rkas->rkas_protocol_name->str,
                     member_cnt);

        if (rkas->rkas_protocol == RD_KAFKA_REBALANCE_PROTOCOL_COOPERATIVE)
                rd_kafka_cooperative_protocol_adjust_assignment(rkcg, members,
                                                                member_cnt);

        rd_kafka_cgrp_set_join_state(rkcg, RD_KAFKA_CGRP_JOIN_STATE_WAIT_SYNC);

        rd_kafka_cgrp_set_wait_resp(rkcg, RD_KAFKAP_SyncGroup);

        /* Respond to broker with assignment set or error */
        rd_kafka_SyncGroupRequest(
            rkcg->rkcg_coord, rkcg->rkcg_group_id, rkcg->rkcg_generation_id,
            rkcg->rkcg_member_id, rkcg->rkcg_group_instance_id, members,
            err ? 0 : member_cnt, RD_KAFKA_REPLYQ(rkcg->rkcg_ops, 0),
            rd_kafka_cgrp_handle_SyncGroup, rkcg);
        return;

err:
        rd_kafka_log(rkcg->rkcg_rk, LOG_ERR, "ASSIGNOR",
                     "Group \"%s\": failed to run assignor \"%s\" for "
                     "%d member(s): %s",
                     rkcg->rkcg_group_id->str, rkas->rkas_protocol_name->str,
                     member_cnt, errstr);

        rd_kafka_cgrp_rejoin(rkcg, "%s assignor failed: %s",
                             rkas->rkas_protocol_name->str, errstr);
}



/**
 * @brief Op callback from handle_JoinGroup
 */
static rd_kafka_op_res_t
rd_kafka_cgrp_assignor_handle_Metadata_op(rd_kafka_t *rk,
                                          rd_kafka_q_t *rkq,
                                          rd_kafka_op_t *rko) {
        rd_kafka_cgrp_t *rkcg = rk->rk_cgrp;

        if (rko->rko_err == RD_KAFKA_RESP_ERR__DESTROY)
                return RD_KAFKA_OP_RES_HANDLED; /* Terminating */

        if (rkcg->rkcg_join_state != RD_KAFKA_CGRP_JOIN_STATE_WAIT_METADATA)
                return RD_KAFKA_OP_RES_HANDLED; /* From outdated state */

        if (!rkcg->rkcg_group_leader.members) {
                rd_kafka_dbg(rk, CGRP, "GRPLEADER",
                             "Group \"%.*s\": no longer leader: "
                             "not running assignor",
                             RD_KAFKAP_STR_PR(rkcg->rkcg_group_id));
                return RD_KAFKA_OP_RES_HANDLED;
        }

        rd_kafka_cgrp_assignor_run(rkcg, rkcg->rkcg_assignor, rko->rko_err,
                                   rko->rko_u.metadata.mdi,
                                   rkcg->rkcg_group_leader.members,
                                   rkcg->rkcg_group_leader.member_cnt);

        return RD_KAFKA_OP_RES_HANDLED;
}


/**
 * Parse single JoinGroup.Members.MemberMetadata for "consumer" ProtocolType
 *
 * Protocol definition:
 * https://cwiki.apache.org/confluence/display/KAFKA/Kafka+Client-side+Assignment+Proposal
 *
 * Returns 0 on success or -1 on error.
 */
static int rd_kafka_group_MemberMetadata_consumer_read(
    rd_kafka_broker_t *rkb,
    rd_kafka_group_member_t *rkgm,
    const rd_kafkap_bytes_t *MemberMetadata) {

        rd_kafka_buf_t *rkbuf;
        int16_t Version;
        int32_t subscription_cnt;
        rd_kafkap_bytes_t UserData;
        const int log_decode_errors = LOG_ERR;
        rd_kafka_resp_err_t err     = RD_KAFKA_RESP_ERR__BAD_MSG;

        /* Create a shadow-buffer pointing to the metadata to ease parsing. */
        rkbuf = rd_kafka_buf_new_shadow(
            MemberMetadata->data, RD_KAFKAP_BYTES_LEN(MemberMetadata), NULL);

        /* Protocol parser needs a broker handle to log errors on.
         * If none is provided, don't log errors (mainly for unit tests). */
        if (rkb) {
                rkbuf->rkbuf_rkb = rkb;
                rd_kafka_broker_keep(rkb);
        }

        rd_kafka_buf_read_i16(rkbuf, &Version);
        rd_kafka_buf_read_i32(rkbuf, &subscription_cnt);

        if (subscription_cnt > 10000 || subscription_cnt <= 0)
                goto err;

        rkgm->rkgm_subscription =
            rd_kafka_topic_partition_list_new(subscription_cnt);

        while (subscription_cnt-- > 0) {
                rd_kafkap_str_t Topic;
                char *topic_name;
                rd_kafka_buf_read_str(rkbuf, &Topic);
                RD_KAFKAP_STR_DUPA(&topic_name, &Topic);
                rd_kafka_topic_partition_list_add(
                    rkgm->rkgm_subscription, topic_name, RD_KAFKA_PARTITION_UA);
        }

        rd_kafka_buf_read_kbytes(rkbuf, &UserData);
        rkgm->rkgm_userdata = rd_kafkap_bytes_copy(&UserData);

        const rd_kafka_topic_partition_field_t fields[] = {
            RD_KAFKA_TOPIC_PARTITION_FIELD_PARTITION,
            RD_KAFKA_TOPIC_PARTITION_FIELD_END};
        if (Version >= 1 &&
            !(rkgm->rkgm_owned =
                  rd_kafka_buf_read_topic_partitions(rkbuf, rd_false, 0, fields)))
                goto err;

        if (Version >= 2) {
                rd_kafka_buf_read_i32(rkbuf, &rkgm->rkgm_generation);
        }

        if (Version >= 3) {
                rd_kafkap_str_t RackId = RD_KAFKAP_STR_INITIALIZER;
                rd_kafka_buf_read_str(rkbuf, &RackId);
                rkgm->rkgm_rack_id = rd_kafkap_str_copy(&RackId);
        }

        rd_kafka_buf_destroy(rkbuf);

        return 0;

err_parse:
        err = rkbuf->rkbuf_err;

err:
        if (rkb)
                rd_rkb_dbg(rkb, CGRP, "MEMBERMETA",
                           "Failed to parse MemberMetadata for \"%.*s\": %s",
                           RD_KAFKAP_STR_PR(rkgm->rkgm_member_id),
                           rd_kafka_err2str(err));
        if (rkgm->rkgm_subscription) {
                rd_kafka_topic_partition_list_destroy(rkgm->rkgm_subscription);
                rkgm->rkgm_subscription = NULL;
        }

        rd_kafka_buf_destroy(rkbuf);
        return -1;
}


/**
 * @brief cgrp handler for JoinGroup responses
 * opaque must be the cgrp handle.
 *
 * @locality rdkafka main thread (unless ERR__DESTROY: arbitrary thread)
 */
static void rd_kafka_cgrp_handle_JoinGroup(rd_kafka_t *rk,
                                           rd_kafka_broker_t *rkb,
                                           rd_kafka_resp_err_t err,
                                           rd_kafka_buf_t *rkbuf,
                                           rd_kafka_buf_t *request,
                                           void *opaque) {
        rd_kafka_cgrp_t *rkcg       = opaque;
        const int log_decode_errors = LOG_ERR;
        int16_t ErrorCode           = 0;
        int32_t GenerationId;
        rd_kafkap_str_t Protocol, LeaderId;
        rd_kafkap_str_t MyMemberId = RD_KAFKAP_STR_INITIALIZER;
        int32_t member_cnt;
        int actions;
        int i_am_leader           = 0;
        rd_kafka_assignor_t *rkas = NULL;

        rd_kafka_cgrp_clear_wait_resp(rkcg, RD_KAFKAP_JoinGroup);

        if (err == RD_KAFKA_RESP_ERR__DESTROY ||
            rkcg->rkcg_flags & RD_KAFKA_CGRP_F_TERMINATE)
                return; /* Terminating */

        if (rkcg->rkcg_join_state != RD_KAFKA_CGRP_JOIN_STATE_WAIT_JOIN) {
                rd_kafka_dbg(
                    rkb->rkb_rk, CGRP, "JOINGROUP",
                    "JoinGroup response: discarding outdated request "
                    "(now in join-state %s)",
                    rd_kafka_cgrp_join_state_names[rkcg->rkcg_join_state]);
                return;
        }

        if (err) {
                ErrorCode = err;
                goto err;
        }

        if (request->rkbuf_reqhdr.ApiVersion >= 2)
                rd_kafka_buf_read_throttle_time(rkbuf);

        rd_kafka_buf_read_i16(rkbuf, &ErrorCode);
        rd_kafka_buf_read_i32(rkbuf, &GenerationId);
        rd_kafka_buf_read_str(rkbuf, &Protocol);
        rd_kafka_buf_read_str(rkbuf, &LeaderId);
        rd_kafka_buf_read_str(rkbuf, &MyMemberId);
        rd_kafka_buf_read_i32(rkbuf, &member_cnt);

        if (!ErrorCode && RD_KAFKAP_STR_IS_NULL(&Protocol)) {
                /* Protocol not set, we will not be able to find
                 * a matching assignor so error out early. */
                ErrorCode = RD_KAFKA_RESP_ERR__BAD_MSG;
        } else if (!ErrorCode) {
                char *protocol_name;
                RD_KAFKAP_STR_DUPA(&protocol_name, &Protocol);
                if (!(rkas = rd_kafka_assignor_find(rkcg->rkcg_rk,
                                                    protocol_name)) ||
                    !rkas->rkas_enabled) {
                        rd_kafka_dbg(rkb->rkb_rk, CGRP, "JOINGROUP",
                                     "Unsupported assignment strategy \"%s\"",
                                     protocol_name);
                        if (rkcg->rkcg_assignor) {
                                if (rkcg->rkcg_assignor
                                        ->rkas_destroy_state_cb &&
                                    rkcg->rkcg_assignor_state)
                                        rkcg->rkcg_assignor
                                            ->rkas_destroy_state_cb(
                                                rkcg->rkcg_assignor_state);
                                rkcg->rkcg_assignor_state = NULL;
                                rkcg->rkcg_assignor       = NULL;
                        }
                        ErrorCode = RD_KAFKA_RESP_ERR__UNKNOWN_PROTOCOL;
                }
        }

        rd_kafka_dbg(rkb->rkb_rk, CGRP, "JOINGROUP",
                     "JoinGroup response: GenerationId %" PRId32
                     ", "
                     "Protocol %.*s, LeaderId %.*s%s, my MemberId %.*s, "
                     "member metadata count "
                     "%" PRId32 ": %s",
                     GenerationId, RD_KAFKAP_STR_PR(&Protocol),
                     RD_KAFKAP_STR_PR(&LeaderId),
                     RD_KAFKAP_STR_LEN(&MyMemberId) &&
                             !rd_kafkap_str_cmp(&LeaderId, &MyMemberId)
                         ? " (me)"
                         : "",
                     RD_KAFKAP_STR_PR(&MyMemberId), member_cnt,
                     ErrorCode ? rd_kafka_err2str(ErrorCode) : "(no error)");

        if (!ErrorCode) {
                char *my_member_id;
                RD_KAFKAP_STR_DUPA(&my_member_id, &MyMemberId);
                rd_kafka_cgrp_set_member_id(rkcg, my_member_id);
                rkcg->rkcg_generation_id = GenerationId;
                i_am_leader = !rd_kafkap_str_cmp(&LeaderId, &MyMemberId);
        } else {
                rd_interval_backoff(&rkcg->rkcg_join_intvl, 1000 * 1000);
                goto err;
        }

        if (rkcg->rkcg_assignor && rkcg->rkcg_assignor != rkas) {
                if (rkcg->rkcg_assignor->rkas_destroy_state_cb &&
                    rkcg->rkcg_assignor_state)
                        rkcg->rkcg_assignor->rkas_destroy_state_cb(
                            rkcg->rkcg_assignor_state);
                rkcg->rkcg_assignor_state = NULL;
        }
        rkcg->rkcg_assignor = rkas;

        if (i_am_leader) {
                rd_kafka_group_member_t *members;
                int i;
                int sub_cnt = 0;
                rd_list_t topics;
                rd_kafka_op_t *rko;
                rd_bool_t any_member_rack = rd_false;
                rd_kafka_dbg(rkb->rkb_rk, CGRP, "JOINGROUP",
                             "I am elected leader for group \"%s\" "
                             "with %" PRId32 " member(s)",
                             rkcg->rkcg_group_id->str, member_cnt);

                if (member_cnt > 100000) {
                        err = RD_KAFKA_RESP_ERR__BAD_MSG;
                        goto err;
                }

                rd_list_init(&topics, member_cnt, rd_free);

                members = rd_calloc(member_cnt, sizeof(*members));

                for (i = 0; i < member_cnt; i++) {
                        rd_kafkap_str_t MemberId;
                        rd_kafkap_bytes_t MemberMetadata;
                        rd_kafka_group_member_t *rkgm;
                        rd_kafkap_str_t GroupInstanceId =
                            RD_KAFKAP_STR_INITIALIZER;

                        rd_kafka_buf_read_str(rkbuf, &MemberId);
                        if (request->rkbuf_reqhdr.ApiVersion >= 5)
                                rd_kafka_buf_read_str(rkbuf, &GroupInstanceId);
                        rd_kafka_buf_read_kbytes(rkbuf, &MemberMetadata);

                        rkgm                 = &members[sub_cnt];
                        rkgm->rkgm_member_id = rd_kafkap_str_copy(&MemberId);
                        rkgm->rkgm_group_instance_id =
                            rd_kafkap_str_copy(&GroupInstanceId);
                        rd_list_init(&rkgm->rkgm_eligible, 0, NULL);
                        rkgm->rkgm_generation = -1;

                        if (rd_kafka_group_MemberMetadata_consumer_read(
                                rkb, rkgm, &MemberMetadata)) {
                                /* Failed to parse this member's metadata,
                                 * ignore it. */
                        } else {
                                sub_cnt++;
                                rkgm->rkgm_assignment =
                                    rd_kafka_topic_partition_list_new(
                                        rkgm->rkgm_subscription->cnt);
                                rd_kafka_topic_partition_list_get_topic_names(
                                    rkgm->rkgm_subscription, &topics,
                                    0 /*dont include regex*/);
                                if (!any_member_rack && rkgm->rkgm_rack_id &&
                                    RD_KAFKAP_STR_LEN(rkgm->rkgm_rack_id))
                                        any_member_rack = rd_true;
                        }
                }

                /* FIXME: What to do if parsing failed for some/all members?
                 *        It is a sign of incompatibility. */


                rd_kafka_cgrp_group_leader_reset(rkcg,
                                                 "JoinGroup response clean-up");

                rd_kafka_assert(NULL, rkcg->rkcg_group_leader.members == NULL);
                rkcg->rkcg_group_leader.members    = members;
                rkcg->rkcg_group_leader.member_cnt = sub_cnt;

                rd_kafka_cgrp_set_join_state(
                    rkcg, RD_KAFKA_CGRP_JOIN_STATE_WAIT_METADATA);

                /* The assignor will need metadata so fetch it asynchronously
                 * and run the assignor when we get a reply.
                 * Create a callback op that the generic metadata code
                 * will trigger when metadata has been parsed. */
                rko = rd_kafka_op_new_cb(
                    rkcg->rkcg_rk, RD_KAFKA_OP_METADATA,
                    rd_kafka_cgrp_assignor_handle_Metadata_op);
                rd_kafka_op_set_replyq(rko, rkcg->rkcg_ops, NULL);

                rd_kafka_MetadataRequest(
                    rkb, &topics, NULL, "partition assignor",
                    rd_false /*!allow_auto_create*/,
                    /* cgrp_update=false:
                     * Since the subscription list may not be identical
                     * across all members of the group and thus the
                     * Metadata response may not be identical to this
                     * consumer's subscription list, we want to
                     * avoid triggering a rejoin or error propagation
                     * on receiving the response since some topics
                     * may be missing. */
                    rd_false,
                    /* force_racks is true if any memeber has a client rack set,
                       since we will require partition to rack mapping in that
                       case for rack-aware assignors. */
                    any_member_rack, rko);
                rd_list_destroy(&topics);

        } else {
                rd_kafka_cgrp_set_join_state(
                    rkcg, RD_KAFKA_CGRP_JOIN_STATE_WAIT_SYNC);

                rd_kafka_cgrp_set_wait_resp(rkcg, RD_KAFKAP_SyncGroup);

                rd_kafka_SyncGroupRequest(
                    rkb, rkcg->rkcg_group_id, rkcg->rkcg_generation_id,
                    rkcg->rkcg_member_id, rkcg->rkcg_group_instance_id, NULL, 0,
                    RD_KAFKA_REPLYQ(rkcg->rkcg_ops, 0),
                    rd_kafka_cgrp_handle_SyncGroup, rkcg);
        }

err:
        actions = rd_kafka_err_action(
            rkb, ErrorCode, request, RD_KAFKA_ERR_ACTION_IGNORE,
            RD_KAFKA_RESP_ERR_UNKNOWN_MEMBER_ID,

            RD_KAFKA_ERR_ACTION_IGNORE, RD_KAFKA_RESP_ERR_MEMBER_ID_REQUIRED,

            RD_KAFKA_ERR_ACTION_IGNORE, RD_KAFKA_RESP_ERR_ILLEGAL_GENERATION,

            RD_KAFKA_ERR_ACTION_PERMANENT, RD_KAFKA_RESP_ERR_FENCED_INSTANCE_ID,

            RD_KAFKA_ERR_ACTION_END);

        if (actions & RD_KAFKA_ERR_ACTION_REFRESH) {
                /* Re-query for coordinator */
                rd_kafka_cgrp_op(rkcg, NULL, RD_KAFKA_NO_REPLYQ,
                                 RD_KAFKA_OP_COORD_QUERY, ErrorCode);
        }

        /* No need for retries here since the join is intervalled,
         * see rkcg_join_intvl */

        if (ErrorCode) {
                if (ErrorCode == RD_KAFKA_RESP_ERR__DESTROY)
                        return; /* Termination */

                if (ErrorCode == RD_KAFKA_RESP_ERR_FENCED_INSTANCE_ID) {
                        rd_kafka_set_fatal_error(rkcg->rkcg_rk, ErrorCode,
                                                 "Fatal consumer error: %s",
                                                 rd_kafka_err2str(ErrorCode));
                        ErrorCode = RD_KAFKA_RESP_ERR__FATAL;

                } else if (actions & RD_KAFKA_ERR_ACTION_PERMANENT)
                        rd_kafka_consumer_err(
                            rkcg->rkcg_q, rd_kafka_broker_id(rkb), ErrorCode, 0,
                            NULL, NULL, RD_KAFKA_OFFSET_INVALID,
                            "JoinGroup failed: %s",
                            rd_kafka_err2str(ErrorCode));

                if (ErrorCode == RD_KAFKA_RESP_ERR_UNKNOWN_MEMBER_ID)
                        rd_kafka_cgrp_set_member_id(rkcg, "");
                else if (ErrorCode == RD_KAFKA_RESP_ERR_ILLEGAL_GENERATION)
                        rkcg->rkcg_generation_id = -1;
                else if (ErrorCode == RD_KAFKA_RESP_ERR_MEMBER_ID_REQUIRED) {
                        /* KIP-394 requires member.id on initial join
                         * group request */
                        char *my_member_id;
                        RD_KAFKAP_STR_DUPA(&my_member_id, &MyMemberId);
                        rd_kafka_cgrp_set_member_id(rkcg, my_member_id);
                        /* Skip the join backoff */
                        rd_interval_reset(&rkcg->rkcg_join_intvl);
                }

                if (rd_kafka_cgrp_rebalance_protocol(rkcg) ==
                        RD_KAFKA_REBALANCE_PROTOCOL_COOPERATIVE &&
                    (ErrorCode == RD_KAFKA_RESP_ERR_ILLEGAL_GENERATION ||
                     ErrorCode == RD_KAFKA_RESP_ERR_MEMBER_ID_REQUIRED))
                        rd_kafka_cgrp_revoke_all_rejoin(
                            rkcg, rd_true /*assignment is lost*/,
                            rd_true /*this consumer is initiating*/,
                            "JoinGroup error");
                else
                        rd_kafka_cgrp_rejoin(rkcg, "JoinGroup error: %s",
                                             rd_kafka_err2str(ErrorCode));
        }

        return;

err_parse:
        ErrorCode = rkbuf->rkbuf_err;
        goto err;
}


/**
 * @brief Check subscription against requested Metadata.
 */
static rd_kafka_op_res_t rd_kafka_cgrp_handle_Metadata_op(rd_kafka_t *rk,
                                                          rd_kafka_q_t *rkq,
                                                          rd_kafka_op_t *rko) {
        rd_kafka_cgrp_t *rkcg = rk->rk_cgrp;

        if (rko->rko_err == RD_KAFKA_RESP_ERR__DESTROY)
                return RD_KAFKA_OP_RES_HANDLED; /* Terminating */

        rd_kafka_cgrp_metadata_update_check(rkcg, rd_false /*dont rejoin*/);

        return RD_KAFKA_OP_RES_HANDLED;
}


/**
 * @brief (Async) Refresh metadata (for cgrp's needs)
 *
 * @returns 1 if metadata refresh was requested, or 0 if metadata is
 *          up to date, or -1 if no broker is available for metadata requests.
 *
 * @locks none
 * @locality rdkafka main thread
 */
static int rd_kafka_cgrp_metadata_refresh(rd_kafka_cgrp_t *rkcg,
                                          int *metadata_agep,
                                          const char *reason) {
        rd_kafka_t *rk = rkcg->rkcg_rk;
        rd_kafka_op_t *rko;
        rd_list_t topics;
        rd_kafka_resp_err_t err;

        rd_list_init(&topics, 8, rd_free);

        /* Insert all non-wildcard topics in cache. */
        rd_kafka_metadata_cache_hint_rktparlist(
            rkcg->rkcg_rk, rkcg->rkcg_subscription, NULL, 0 /*dont replace*/);

        if (rkcg->rkcg_flags & RD_KAFKA_CGRP_F_WILDCARD_SUBSCRIPTION) {
                /* For wildcard subscriptions make sure the
                 * cached full metadata isn't too old. */
                int metadata_age = -1;

                if (rk->rk_ts_full_metadata)
                        metadata_age =
                            (int)(rd_clock() - rk->rk_ts_full_metadata) / 1000;

                *metadata_agep = metadata_age;

                if (metadata_age != -1 &&
                    metadata_age <= rk->rk_conf.metadata_max_age_ms) {
                        rd_kafka_dbg(rk, CGRP | RD_KAFKA_DBG_METADATA,
                                     "CGRPMETADATA",
                                     "%s: metadata for wildcard subscription "
                                     "is up to date (%dms old)",
                                     reason, *metadata_agep);
                        rd_list_destroy(&topics);
                        return 0; /* Up-to-date */
                }

        } else {
                /* Check that all subscribed topics are in the cache. */
                int r;

                rd_kafka_topic_partition_list_get_topic_names(
                    rkcg->rkcg_subscription, &topics, 0 /*no regexps*/);

                rd_kafka_rdlock(rk);
                r = rd_kafka_metadata_cache_topics_count_exists(rk, &topics,
                                                                metadata_agep);
                rd_kafka_rdunlock(rk);

                if (r == rd_list_cnt(&topics)) {
                        rd_kafka_dbg(rk, CGRP | RD_KAFKA_DBG_METADATA,
                                     "CGRPMETADATA",
                                     "%s: metadata for subscription "
                                     "is up to date (%dms old)",
                                     reason, *metadata_agep);
                        rd_list_destroy(&topics);
                        return 0; /* Up-to-date and all topics exist. */
                }

                rd_kafka_dbg(rk, CGRP | RD_KAFKA_DBG_METADATA, "CGRPMETADATA",
                             "%s: metadata for subscription "
                             "only available for %d/%d topics (%dms old)",
                             reason, r, rd_list_cnt(&topics), *metadata_agep);
        }

        /* Async request, result will be triggered from
         * rd_kafka_parse_metadata(). */
        rko = rd_kafka_op_new_cb(rkcg->rkcg_rk, RD_KAFKA_OP_METADATA,
                                 rd_kafka_cgrp_handle_Metadata_op);
        rd_kafka_op_set_replyq(rko, rkcg->rkcg_ops, 0);

        err = rd_kafka_metadata_request(rkcg->rkcg_rk, NULL, &topics,
                                        rd_false /*!allow auto create */,
                                        rd_true /*cgrp_update*/, reason, rko);
        if (err) {
                rd_kafka_dbg(rk, CGRP | RD_KAFKA_DBG_METADATA, "CGRPMETADATA",
                             "%s: need to refresh metadata (%dms old) "
                             "but no usable brokers available: %s",
                             reason, *metadata_agep, rd_kafka_err2str(err));
                rd_kafka_op_destroy(rko);
        }

        rd_list_destroy(&topics);

        return err ? -1 : 1;
}



static void rd_kafka_cgrp_join(rd_kafka_cgrp_t *rkcg) {
        int metadata_age;

        if (rkcg->rkcg_state != RD_KAFKA_CGRP_STATE_UP ||
            rkcg->rkcg_join_state != RD_KAFKA_CGRP_JOIN_STATE_INIT ||
            rd_kafka_cgrp_awaiting_response(rkcg))
                return;

        /* On max.poll.interval.ms failure, do not rejoin group until the
         * application has called poll. */
        if ((rkcg->rkcg_flags & RD_KAFKA_CGRP_F_MAX_POLL_EXCEEDED) &&
            rd_kafka_max_poll_exceeded(rkcg->rkcg_rk))
                return;

        rkcg->rkcg_flags &= ~RD_KAFKA_CGRP_F_MAX_POLL_EXCEEDED;

        rd_kafka_dbg(rkcg->rkcg_rk, CGRP, "JOIN",
                     "Group \"%.*s\": join with %d subscribed topic(s)",
                     RD_KAFKAP_STR_PR(rkcg->rkcg_group_id),
                     rd_list_cnt(rkcg->rkcg_subscribed_topics));


        /* See if we need to query metadata to continue:
         * - if subscription contains wildcards:
         *   * query all topics in cluster
         *
         * - if subscription does not contain wildcards but
         *   some topics are missing from the local metadata cache:
         *   * query subscribed topics (all cached ones)
         *
         * - otherwise:
         *   * rely on topic metadata cache
         */
        /* We need up-to-date full metadata to continue,
         * refresh metadata if necessary. */
        if (rd_kafka_cgrp_metadata_refresh(rkcg, &metadata_age,
                                           "consumer join") == 1) {
                rd_kafka_dbg(rkcg->rkcg_rk, CGRP | RD_KAFKA_DBG_CONSUMER,
                             "JOIN",
                             "Group \"%.*s\": "
                             "postponing join until up-to-date "
                             "metadata is available",
                             RD_KAFKAP_STR_PR(rkcg->rkcg_group_id));

                rd_assert(
                    rkcg->rkcg_join_state == RD_KAFKA_CGRP_JOIN_STATE_INIT ||
                    /* Possible via rd_kafka_cgrp_modify_subscription */
                    rkcg->rkcg_join_state == RD_KAFKA_CGRP_JOIN_STATE_STEADY);

                rd_kafka_cgrp_set_join_state(
                    rkcg, RD_KAFKA_CGRP_JOIN_STATE_WAIT_METADATA);

                return; /* ^ async call */
        }

        if (rd_list_empty(rkcg->rkcg_subscribed_topics))
                rd_kafka_cgrp_metadata_update_check(rkcg,
                                                    rd_false /*dont join*/);

        if (rd_list_empty(rkcg->rkcg_subscribed_topics)) {
                rd_kafka_dbg(
                    rkcg->rkcg_rk, CGRP | RD_KAFKA_DBG_CONSUMER, "JOIN",
                    "Group \"%.*s\": "
                    "no matching topics based on %dms old metadata: "
                    "next metadata refresh in %dms",
                    RD_KAFKAP_STR_PR(rkcg->rkcg_group_id), metadata_age,
                    rkcg->rkcg_rk->rk_conf.metadata_refresh_interval_ms -
                        metadata_age);
                return;
        }

        rd_rkb_dbg(
            rkcg->rkcg_curr_coord, CONSUMER | RD_KAFKA_DBG_CGRP, "JOIN",
            "Joining group \"%.*s\" with %d subscribed topic(s) and "
            "member id \"%.*s\"",
            RD_KAFKAP_STR_PR(rkcg->rkcg_group_id),
            rd_list_cnt(rkcg->rkcg_subscribed_topics),
            rkcg->rkcg_member_id ? RD_KAFKAP_STR_LEN(rkcg->rkcg_member_id) : 0,
            rkcg->rkcg_member_id ? rkcg->rkcg_member_id->str : "");


        rd_kafka_cgrp_set_join_state(rkcg, RD_KAFKA_CGRP_JOIN_STATE_WAIT_JOIN);

        rd_kafka_cgrp_set_wait_resp(rkcg, RD_KAFKAP_JoinGroup);

        rd_kafka_JoinGroupRequest(
            rkcg->rkcg_coord, rkcg->rkcg_group_id, rkcg->rkcg_member_id,
            rkcg->rkcg_group_instance_id,
            rkcg->rkcg_rk->rk_conf.group_protocol_type,
            rkcg->rkcg_subscribed_topics, RD_KAFKA_REPLYQ(rkcg->rkcg_ops, 0),
            rd_kafka_cgrp_handle_JoinGroup, rkcg);
}

/**
 * Rejoin group on update to effective subscribed topics list
 */
static void rd_kafka_cgrp_revoke_rejoin(rd_kafka_cgrp_t *rkcg,
                                        const char *reason) {
        /*
         * Clean-up group leader duties, if any.
         */
        rd_kafka_cgrp_group_leader_reset(rkcg, "group (re)join");

        rd_kafka_dbg(
            rkcg->rkcg_rk, CGRP, "REJOIN",
            "Group \"%.*s\" (re)joining in join-state %s "
            "with %d assigned partition(s): %s",
            RD_KAFKAP_STR_PR(rkcg->rkcg_group_id),
            rd_kafka_cgrp_join_state_names[rkcg->rkcg_join_state],
            rkcg->rkcg_group_assignment ? rkcg->rkcg_group_assignment->cnt : 0,
            reason);

        rd_kafka_cgrp_revoke_all_rejoin(rkcg, rd_false /*not lost*/,
                                        rd_true /*initiating*/, reason);
}

/**
 * @brief Update the effective list of subscribed topics.
 *
 * Set \p tinfos to NULL to clear the list.
 *
 * @param tinfos rd_list_t(rd_kafka_topic_info_t *): new effective topic list
 *
 * @returns true on change, else false.
 *
 * @remark Takes ownership of \p tinfos
 */
static rd_bool_t rd_kafka_cgrp_update_subscribed_topics(rd_kafka_cgrp_t *rkcg,
                                                        rd_list_t *tinfos) {
        rd_kafka_topic_info_t *tinfo;
        int i;

        if (!tinfos) {
                if (!rd_list_empty(rkcg->rkcg_subscribed_topics))
                        rd_kafka_dbg(rkcg->rkcg_rk, CGRP, "SUBSCRIPTION",
                                     "Group \"%.*s\": "
                                     "clearing subscribed topics list (%d)",
                                     RD_KAFKAP_STR_PR(rkcg->rkcg_group_id),
                                     rd_list_cnt(rkcg->rkcg_subscribed_topics));
                tinfos = rd_list_new(0, (void *)rd_kafka_topic_info_destroy);

        } else {
                if (rd_list_cnt(tinfos) == 0)
                        rd_kafka_dbg(rkcg->rkcg_rk, CGRP, "SUBSCRIPTION",
                                     "Group \"%.*s\": "
                                     "no topics in metadata matched "
                                     "subscription",
                                     RD_KAFKAP_STR_PR(rkcg->rkcg_group_id));
        }

        /* Sort for comparison */
        rd_list_sort(tinfos, rd_kafka_topic_info_cmp);

        /* Compare to existing to see if anything changed. */
        if (!rd_list_cmp(rkcg->rkcg_subscribed_topics, tinfos,
                         rd_kafka_topic_info_cmp)) {
                /* No change */
                rd_list_destroy(tinfos);
                return rd_false;
        }

        rd_kafka_dbg(
            rkcg->rkcg_rk, CGRP | RD_KAFKA_DBG_METADATA, "SUBSCRIPTION",
            "Group \"%.*s\": effective subscription list changed "
            "from %d to %d topic(s):",
            RD_KAFKAP_STR_PR(rkcg->rkcg_group_id),
            rd_list_cnt(rkcg->rkcg_subscribed_topics), rd_list_cnt(tinfos));

        RD_LIST_FOREACH(tinfo, tinfos, i)
        rd_kafka_dbg(rkcg->rkcg_rk, CGRP | RD_KAFKA_DBG_METADATA,
                     "SUBSCRIPTION", " Topic %s with %d partition(s)",
                     tinfo->topic, tinfo->partition_cnt);

        rd_list_destroy(rkcg->rkcg_subscribed_topics);

        rkcg->rkcg_subscribed_topics = tinfos;

        return rd_true;
}


static rd_kafka_error_t *rd_kafka_consumer_assign(rd_kafka_cgrp_t  *rkcg,
                                                  rd_kafka_topic_partition_list_t * partitions) {

        rd_kafka_error_t *error;
        rd_kafka_assignment_pause(rkcg->rkcg_rk,
                                  "consumer assign called");
        error = rd_kafka_assignment_add(rkcg->rkcg_rk, partitions);
        if (error)
                return error;

        rd_kafka_assignment_resume(rkcg->rkcg_rk,
                                   "consumer assign called");
        rd_kafka_assignment_serve(rkcg->rkcg_rk);
        return NULL;
}


/**
 * @brief Op callback from handle_JoinGroup
 */
static rd_kafka_op_res_t
rd_kafka_cgrp_consumer_handle_Metadata_op(rd_kafka_t *rk,
                                          rd_kafka_q_t *rkq,
                                          rd_kafka_op_t *rko) {

        rd_kafka_cgrp_t *rkcg = rk->rk_cgrp;
        rkcg->rkcg_rebalance_incr_assignment->elems[0].topic = rd_strdup(rko->rko_u.metadata.md->topics[0].topic);

        if (rko->rko_err == RD_KAFKA_RESP_ERR__DESTROY)
                return RD_KAFKA_OP_RES_HANDLED; /* Terminating */

        // Check whether the metadata response has all the requested topic ids.
        rd_kafka_consumer_assign(rkcg, rkcg->rkcg_rebalance_incr_assignment);
        rd_kafka_topic_partition_list_destroy(rkcg->rkcg_rebalance_incr_assignment);
        rkcg->rkcg_rebalance_incr_assignment = NULL;
        return RD_KAFKA_OP_RES_HANDLED;
}


/**
 * @brief Handle ConsumerGroupHeartbeat response.
 *
 * KIP848TODO: Do proper error handling at every step.
 */
void rd_kafka_cgrp_handle_ConsumerGroupHeartbeat(rd_kafka_t *rk,
                                    rd_kafka_broker_t *rkb,
                                    rd_kafka_resp_err_t err,
                                    rd_kafka_buf_t *rkbuf,
                                    rd_kafka_buf_t *request,
                                    void *opaque) {
        rd_kafka_cgrp_t *rkcg       = rk->rk_cgrp;
        const int log_decode_errors = LOG_ERR;
        int16_t error_code           = 0;
        rd_kafkap_str_t error_str;
        rd_kafkap_str_t member_id;
        int32_t member_epoch;
        int32_t heartbeat_interval_ms;


        if (err == RD_KAFKA_RESP_ERR__DESTROY)
                return;

        rd_dassert(rkcg->rkcg_flags & RD_KAFKA_CGRP_F_HEARTBEAT_IN_TRANSIT);
//        rkcg->rkcg_flags &= ~RD_KAFKA_CGRP_F_HEARTBEAT_IN_TRANSIT;

        rkcg->rkcg_last_heartbeat_err = RD_KAFKA_RESP_ERR_NO_ERROR;

        if (err)
                goto err;

        rd_kafka_buf_read_throttle_time(rkbuf);

        rd_kafka_buf_read_i16(rkbuf, &error_code);
        rd_kafka_buf_read_str(rkbuf, &error_str);

        if (error_code) {
                err = error_code;
                goto err;
        }

        rd_kafka_buf_read_str(rkbuf, &member_id);
        rd_kafka_buf_read_i32(rkbuf, &member_epoch);
        rd_kafka_buf_read_i32(rkbuf, &heartbeat_interval_ms);


        int8_t are_assignments_present;
        rd_kafka_buf_read_i8(rkbuf, &are_assignments_present);
        if(are_assignments_present) {
                rd_kafka_topic_partition_list_t *assigned_topic_partitions;
                const rd_kafka_topic_partition_field_t
                    assignments_fields[] = {RD_KAFKA_TOPIC_PARTITION_FIELD_PARTITION,
                                                    RD_KAFKA_TOPIC_PARTITION_FIELD_END};
                assigned_topic_partitions =
                    rd_kafka_buf_read_topic_partitions(rkbuf,
                                                       rd_true,
                                                       0,
                                                       assignments_fields);


                if(assigned_topic_partitions && assigned_topic_partitions->cnt > 0) {
                        rd_kafka_op_t *rko;
                        rd_kafka_uuid_t topic_id;
                        rd_list_t *topic_ids = rd_list_new(1, rd_list_uuid_destroy);
                        int i;

                        for(i=0;i<assigned_topic_partitions->cnt;i++) {
                                topic_id = rd_kafka_topic_partition_get_topic_id(&assigned_topic_partitions->elems[i]);
                                rd_list_add(topic_ids, rd_kafka_uuid_copy(&topic_id));
                        }

                        rkcg->rkcg_rebalance_incr_assignment = assigned_topic_partitions;

                        rko = rd_kafka_op_new_cb(
                            rkcg->rkcg_rk, RD_KAFKA_OP_METADATA,
                            rd_kafka_cgrp_consumer_handle_Metadata_op);
                        rd_kafka_op_set_replyq(rko, rkcg->rkcg_ops, NULL);
                        rd_kafka_MetadataRequest(
                            rkb, NULL, topic_ids, "ConsumerGroupHeartbeat API Response",
                            rd_false /*!allow_auto_create*/,
                            rd_false,
                            rd_false, rko);
                        rd_list_destroy(topic_ids);
                }

/*              Remove any old subscription as we have subscribed to the new subscriptions
 *
 *              KIP848TODO:
 *              This block is added just to make sure there is no memory leak. Update this properly
 *              with subscribe flow.
 */
                if(rkcg->rkcg_next_subscription) {

                        rd_list_t *tinfos = rd_list_new(rkcg->rkcg_next_subscription->cnt,
                                             (void *)rd_kafka_topic_info_destroy);

                        rd_kafka_topic_partition_list_t *errored = rd_kafka_topic_partition_list_new(0);
                        rd_kafka_metadata_topic_filter(
                            rkcg->rkcg_rk, tinfos, assigned_topic_partitions, errored);
                        rd_kafka_cgrp_update_subscribed_topics(rkcg, tinfos);
                        rd_kafka_topic_partition_list_destroy(rkcg->rkcg_next_subscription);
                        rkcg->rkcg_next_subscription = NULL;
                        rd_kafka_topic_partition_list_destroy(errored);
                }
        }

        return;


err_parse:
        err = rkbuf->rkbuf_err;

err:
        rkcg->rkcg_last_heartbeat_err = err;
}


/**
 * @brief Handle Heartbeat response.
 */
void rd_kafka_cgrp_handle_Heartbeat(rd_kafka_t *rk,
                                    rd_kafka_broker_t *rkb,
                                    rd_kafka_resp_err_t err,
                                    rd_kafka_buf_t *rkbuf,
                                    rd_kafka_buf_t *request,
                                    void *opaque) {
        rd_kafka_cgrp_t *rkcg       = rk->rk_cgrp;
        const int log_decode_errors = LOG_ERR;
        int16_t ErrorCode           = 0;
        int actions                 = 0;

        if (err == RD_KAFKA_RESP_ERR__DESTROY)
                return;

        rd_dassert(rkcg->rkcg_flags & RD_KAFKA_CGRP_F_HEARTBEAT_IN_TRANSIT);
        rkcg->rkcg_flags &= ~RD_KAFKA_CGRP_F_HEARTBEAT_IN_TRANSIT;

        rkcg->rkcg_last_heartbeat_err = RD_KAFKA_RESP_ERR_NO_ERROR;

        if (err)
                goto err;

        if (request->rkbuf_reqhdr.ApiVersion >= 1)
                rd_kafka_buf_read_throttle_time(rkbuf);

        rd_kafka_buf_read_i16(rkbuf, &ErrorCode);
        if (ErrorCode) {
                err = ErrorCode;
                goto err;
        }

        rd_kafka_cgrp_update_session_timeout(
            rkcg, rd_false /*don't update if session has expired*/);

        return;

err_parse:
        err = rkbuf->rkbuf_err;
err:
        rkcg->rkcg_last_heartbeat_err = err;

        rd_kafka_dbg(
            rkcg->rkcg_rk, CGRP, "HEARTBEAT",
            "Group \"%s\" heartbeat error response in "
            "state %s (join-state %s, %d partition(s) assigned): %s",
            rkcg->rkcg_group_id->str,
            rd_kafka_cgrp_state_names[rkcg->rkcg_state],
            rd_kafka_cgrp_join_state_names[rkcg->rkcg_join_state],
            rkcg->rkcg_group_assignment ? rkcg->rkcg_group_assignment->cnt : 0,
            rd_kafka_err2str(err));

        if (rkcg->rkcg_join_state <= RD_KAFKA_CGRP_JOIN_STATE_WAIT_SYNC) {
                rd_kafka_dbg(
                    rkcg->rkcg_rk, CGRP, "HEARTBEAT",
                    "Heartbeat response: discarding outdated "
                    "request (now in join-state %s)",
                    rd_kafka_cgrp_join_state_names[rkcg->rkcg_join_state]);
                return;
        }

        switch (err) {
        case RD_KAFKA_RESP_ERR__DESTROY:
                /* quick cleanup */
                return;

        case RD_KAFKA_RESP_ERR_NOT_COORDINATOR_FOR_GROUP:
        case RD_KAFKA_RESP_ERR_GROUP_COORDINATOR_NOT_AVAILABLE:
        case RD_KAFKA_RESP_ERR__TRANSPORT:
                rd_kafka_dbg(rkcg->rkcg_rk, CONSUMER, "HEARTBEAT",
                             "Heartbeat failed due to coordinator (%s) "
                             "no longer available: %s: "
                             "re-querying for coordinator",
                             rkcg->rkcg_curr_coord
                                 ? rd_kafka_broker_name(rkcg->rkcg_curr_coord)
                                 : "none",
                             rd_kafka_err2str(err));
                /* Remain in joined state and keep querying for coordinator */
                actions = RD_KAFKA_ERR_ACTION_REFRESH;
                break;

        case RD_KAFKA_RESP_ERR_REBALANCE_IN_PROGRESS:
                rd_kafka_cgrp_update_session_timeout(
                    rkcg, rd_false /*don't update if session has expired*/);
                /* No further action if already rebalancing */
                if (RD_KAFKA_CGRP_WAIT_ASSIGN_CALL(rkcg))
                        return;
                rd_kafka_cgrp_group_is_rebalancing(rkcg);
                return;

        case RD_KAFKA_RESP_ERR_UNKNOWN_MEMBER_ID:
                rd_kafka_cgrp_set_member_id(rkcg, "");
                rd_kafka_cgrp_revoke_all_rejoin_maybe(rkcg, rd_true /*lost*/,
                                                      rd_true /*initiating*/,
                                                      "resetting member-id");
                return;

        case RD_KAFKA_RESP_ERR_ILLEGAL_GENERATION:
                rkcg->rkcg_generation_id = -1;
                rd_kafka_cgrp_revoke_all_rejoin_maybe(rkcg, rd_true /*lost*/,
                                                      rd_true /*initiating*/,
                                                      "illegal generation");
                return;

        case RD_KAFKA_RESP_ERR_FENCED_INSTANCE_ID:
                rd_kafka_set_fatal_error(rkcg->rkcg_rk, err,
                                         "Fatal consumer error: %s",
                                         rd_kafka_err2str(err));
                rd_kafka_cgrp_revoke_all_rejoin_maybe(
                    rkcg, rd_true, /*assignment lost*/
                    rd_true,       /*initiating*/
                    "consumer fenced by "
                    "newer instance");
                return;

        default:
                actions = rd_kafka_err_action(rkb, err, request,
                                              RD_KAFKA_ERR_ACTION_END);
                break;
        }


        if (actions & RD_KAFKA_ERR_ACTION_REFRESH) {
                /* Re-query for coordinator */
                rd_kafka_cgrp_coord_query(rkcg, rd_kafka_err2str(err));
        }

        if (actions & RD_KAFKA_ERR_ACTION_RETRY &&
            rd_kafka_buf_retry(rkb, request)) {
                /* Retry */
                rkcg->rkcg_flags |= RD_KAFKA_CGRP_F_HEARTBEAT_IN_TRANSIT;
                return;
        }
}



/**
 * @brief Send Heartbeat
 */
static void rd_kafka_cgrp_heartbeat(rd_kafka_cgrp_t *rkcg) {
        /* Don't send heartbeats if max.poll.interval.ms was exceeded */
        if (rkcg->rkcg_flags & RD_KAFKA_CGRP_F_MAX_POLL_EXCEEDED)
                return;

        /* Skip heartbeat if we have one in transit */
        if (rkcg->rkcg_flags & RD_KAFKA_CGRP_F_HEARTBEAT_IN_TRANSIT)
                return;

        rkcg->rkcg_flags |= RD_KAFKA_CGRP_F_HEARTBEAT_IN_TRANSIT;
        rd_kafka_HeartbeatRequest(
            rkcg->rkcg_coord, rkcg->rkcg_group_id, rkcg->rkcg_generation_id,
            rkcg->rkcg_member_id, rkcg->rkcg_group_instance_id,
            RD_KAFKA_REPLYQ(rkcg->rkcg_ops, 0), rd_kafka_cgrp_handle_Heartbeat,
            NULL);
}

/**
 * Cgrp is now terminated: decommission it and signal back to application.
 */
static void rd_kafka_cgrp_terminated(rd_kafka_cgrp_t *rkcg) {
        if (rd_atomic32_get(&rkcg->rkcg_terminated))
                return; /* terminated() may be called multiple times,
                         * make sure to only terminate once. */

        rd_kafka_cgrp_group_assignment_set(rkcg, NULL);

        rd_kafka_assert(NULL, !rd_kafka_assignment_in_progress(rkcg->rkcg_rk));
        rd_kafka_assert(NULL, !rkcg->rkcg_group_assignment);
        rd_kafka_assert(NULL, rkcg->rkcg_rk->rk_consumer.wait_commit_cnt == 0);
        rd_kafka_assert(NULL, rkcg->rkcg_state == RD_KAFKA_CGRP_STATE_TERM);

        rd_kafka_timer_stop(&rkcg->rkcg_rk->rk_timers,
                            &rkcg->rkcg_offset_commit_tmr, 1 /*lock*/);

        rd_kafka_q_purge(rkcg->rkcg_wait_coord_q);

        /* Disable and empty ops queue since there will be no
         * (broker) thread serving it anymore after the unassign_broker
         * below.
         * This prevents hang on destroy where responses are enqueued on
         * rkcg_ops without anything serving the queue. */
        rd_kafka_q_disable(rkcg->rkcg_ops);
        rd_kafka_q_purge(rkcg->rkcg_ops);

        if (rkcg->rkcg_curr_coord)
                rd_kafka_cgrp_coord_clear_broker(rkcg);

        if (rkcg->rkcg_coord) {
                rd_kafka_broker_destroy(rkcg->rkcg_coord);
                rkcg->rkcg_coord = NULL;
        }

        rd_atomic32_set(&rkcg->rkcg_terminated, rd_true);

        rd_kafka_dbg(rkcg->rkcg_rk, CGRP, "CGRPTERM",
                     "Consumer group sub-system terminated%s",
                     rkcg->rkcg_reply_rko ? " (will enqueue reply)" : "");

        if (rkcg->rkcg_reply_rko) {
                /* Signal back to application. */
                rd_kafka_replyq_enq(&rkcg->rkcg_reply_rko->rko_replyq,
                                    rkcg->rkcg_reply_rko, 0);
                rkcg->rkcg_reply_rko = NULL;
        }

        /* Remove cgrp application queue forwarding, if any. */
        rd_kafka_q_fwd_set(rkcg->rkcg_q, NULL);
}


/**
 * If a cgrp is terminating and all outstanding ops are now finished
 * then progress to final termination and return 1.
 * Else returns 0.
 */
static RD_INLINE int rd_kafka_cgrp_try_terminate(rd_kafka_cgrp_t *rkcg) {

        if (rkcg->rkcg_state == RD_KAFKA_CGRP_STATE_TERM)
                return 1;

        if (likely(!(rkcg->rkcg_flags & RD_KAFKA_CGRP_F_TERMINATE)))
                return 0;

        /* Check if wait-coord queue has timed out. */
        if (rd_kafka_q_len(rkcg->rkcg_wait_coord_q) > 0 &&
            rkcg->rkcg_ts_terminate +
                    (rkcg->rkcg_rk->rk_conf.group_session_timeout_ms * 1000) <
                rd_clock()) {
                rd_kafka_dbg(rkcg->rkcg_rk, CGRP, "CGRPTERM",
                             "Group \"%s\": timing out %d op(s) in "
                             "wait-for-coordinator queue",
                             rkcg->rkcg_group_id->str,
                             rd_kafka_q_len(rkcg->rkcg_wait_coord_q));
                rd_kafka_q_disable(rkcg->rkcg_wait_coord_q);
                if (rd_kafka_q_concat(rkcg->rkcg_ops,
                                      rkcg->rkcg_wait_coord_q) == -1) {
                        /* ops queue shut down, purge coord queue */
                        rd_kafka_q_purge(rkcg->rkcg_wait_coord_q);
                }
        }

        if (!RD_KAFKA_CGRP_WAIT_ASSIGN_CALL(rkcg) &&
            rd_list_empty(&rkcg->rkcg_toppars) &&
            !rd_kafka_assignment_in_progress(rkcg->rkcg_rk) &&
            rkcg->rkcg_rk->rk_consumer.wait_commit_cnt == 0 &&
            !(rkcg->rkcg_flags & RD_KAFKA_CGRP_F_WAIT_LEAVE)) {
                /* Since we might be deep down in a 'rko' handler
                 * called from cgrp_op_serve() we cant call terminated()
                 * directly since it will decommission the rkcg_ops queue
                 * that might be locked by intermediate functions.
                 * Instead set the TERM state and let the cgrp terminate
                 * at its own discretion. */
                rd_kafka_cgrp_set_state(rkcg, RD_KAFKA_CGRP_STATE_TERM);

                return 1;
        } else {
                rd_kafka_dbg(
                    rkcg->rkcg_rk, CGRP, "CGRPTERM",
                    "Group \"%s\": "
                    "waiting for %s%d toppar(s), "
                    "%s"
                    "%d commit(s)%s%s%s (state %s, join-state %s) "
                    "before terminating",
                    rkcg->rkcg_group_id->str,
                    RD_KAFKA_CGRP_WAIT_ASSIGN_CALL(rkcg) ? "assign call, " : "",
                    rd_list_cnt(&rkcg->rkcg_toppars),
                    rd_kafka_assignment_in_progress(rkcg->rkcg_rk)
                        ? "assignment in progress, "
                        : "",
                    rkcg->rkcg_rk->rk_consumer.wait_commit_cnt,
                    (rkcg->rkcg_flags & RD_KAFKA_CGRP_F_WAIT_LEAVE)
                        ? ", wait-leave,"
                        : "",
                    rkcg->rkcg_rebalance_rejoin ? ", rebalance_rejoin," : "",
                    (rkcg->rkcg_rebalance_incr_assignment != NULL)
                        ? ", rebalance_incr_assignment,"
                        : "",
                    rd_kafka_cgrp_state_names[rkcg->rkcg_state],
                    rd_kafka_cgrp_join_state_names[rkcg->rkcg_join_state]);
                return 0;
        }
}


/**
 * @brief Add partition to this cgrp management
 *
 * @locks none
 */
static void rd_kafka_cgrp_partition_add(rd_kafka_cgrp_t *rkcg,
                                        rd_kafka_toppar_t *rktp) {
        rd_kafka_dbg(rkcg->rkcg_rk, CGRP, "PARTADD",
                     "Group \"%s\": add %s [%" PRId32 "]",
                     rkcg->rkcg_group_id->str, rktp->rktp_rkt->rkt_topic->str,
                     rktp->rktp_partition);

        rd_kafka_toppar_lock(rktp);
        rd_assert(!(rktp->rktp_flags & RD_KAFKA_TOPPAR_F_ON_CGRP));
        rktp->rktp_flags |= RD_KAFKA_TOPPAR_F_ON_CGRP;
        rd_kafka_toppar_unlock(rktp);

        rd_kafka_toppar_keep(rktp);
        rd_list_add(&rkcg->rkcg_toppars, rktp);
}

/**
 * @brief Remove partition from this cgrp management
 *
 * @locks none
 */
static void rd_kafka_cgrp_partition_del(rd_kafka_cgrp_t *rkcg,
                                        rd_kafka_toppar_t *rktp) {
        int cnt = 0, barrier_cnt = 0, message_cnt = 0, other_cnt = 0;
        rd_kafka_op_t *rko;
        rd_kafka_q_t *rkq;

        rd_kafka_dbg(rkcg->rkcg_rk, CGRP, "PARTDEL",
                     "Group \"%s\": delete %s [%" PRId32 "]",
                     rkcg->rkcg_group_id->str, rktp->rktp_rkt->rkt_topic->str,
                     rktp->rktp_partition);

        rd_kafka_toppar_lock(rktp);
        rd_assert(rktp->rktp_flags & RD_KAFKA_TOPPAR_F_ON_CGRP);
        rktp->rktp_flags &= ~RD_KAFKA_TOPPAR_F_ON_CGRP;

        if (rktp->rktp_flags & RD_KAFKA_TOPPAR_F_REMOVE) {
                /* Partition is being removed from the cluster and it's stopped,
                 * so rktp->rktp_fetchq->rkq_fwdq is NULL.
                 * Purge remaining operations in rktp->rktp_fetchq->rkq_q,
                 * while holding lock, to avoid circular references */
                rkq = rktp->rktp_fetchq;
                mtx_lock(&rkq->rkq_lock);
                rd_assert(!rkq->rkq_fwdq);

                rko = TAILQ_FIRST(&rkq->rkq_q);
                while (rko) {
                        if (rko->rko_type != RD_KAFKA_OP_BARRIER &&
                            rko->rko_type != RD_KAFKA_OP_FETCH) {
                                rd_kafka_log(
                                    rkcg->rkcg_rk, LOG_WARNING, "PARTDEL",
                                    "Purging toppar fetch queue buffer op"
                                    "with unexpected type: %s",
                                    rd_kafka_op2str(rko->rko_type));
                        }

                        if (rko->rko_type == RD_KAFKA_OP_BARRIER)
                                barrier_cnt++;
                        else if (rko->rko_type == RD_KAFKA_OP_FETCH)
                                message_cnt++;
                        else
                                other_cnt++;

                        rko = TAILQ_NEXT(rko, rko_link);
                        cnt++;
                }

                mtx_unlock(&rkq->rkq_lock);

                if (cnt) {
                        rd_kafka_dbg(rkcg->rkcg_rk, CGRP, "PARTDEL",
                                     "Purge toppar fetch queue buffer "
                                     "containing %d op(s) "
                                     "(%d barrier(s), %d message(s), %d other)"
                                     " to avoid "
                                     "circular references",
                                     cnt, barrier_cnt, message_cnt, other_cnt);
                        rd_kafka_q_purge(rktp->rktp_fetchq);
                } else {
                        rd_kafka_dbg(rkcg->rkcg_rk, CGRP, "PARTDEL",
                                     "Not purging toppar fetch queue buffer."
                                     " No ops present in the buffer.");
                }
        }

        rd_kafka_toppar_unlock(rktp);

        rd_list_remove(&rkcg->rkcg_toppars, rktp);

        rd_kafka_toppar_destroy(rktp); /* refcnt from _add above */

        rd_kafka_cgrp_try_terminate(rkcg);
}



/**
 * @brief Defer offset commit (rko) until coordinator is available.
 *
 * @returns 1 if the rko was deferred or 0 if the defer queue is disabled
 *          or rko already deferred.
 */
static int rd_kafka_cgrp_defer_offset_commit(rd_kafka_cgrp_t *rkcg,
                                             rd_kafka_op_t *rko,
                                             const char *reason) {

        /* wait_coord_q is disabled session.timeout.ms after
         * group close() has been initated. */
        if (rko->rko_u.offset_commit.ts_timeout != 0 ||
            !rd_kafka_q_ready(rkcg->rkcg_wait_coord_q))
                return 0;

        rd_kafka_dbg(rkcg->rkcg_rk, CGRP, "COMMIT",
                     "Group \"%s\": "
                     "unable to OffsetCommit in state %s: %s: "
                     "coordinator (%s) is unavailable: "
                     "retrying later",
                     rkcg->rkcg_group_id->str,
                     rd_kafka_cgrp_state_names[rkcg->rkcg_state], reason,
                     rkcg->rkcg_curr_coord
                         ? rd_kafka_broker_name(rkcg->rkcg_curr_coord)
                         : "none");

        rko->rko_flags |= RD_KAFKA_OP_F_REPROCESS;
        rko->rko_u.offset_commit.ts_timeout =
            rd_clock() +
            (rkcg->rkcg_rk->rk_conf.group_session_timeout_ms * 1000);
        rd_kafka_q_enq(rkcg->rkcg_wait_coord_q, rko);

        return 1;
}


/**
 * @brief Update the committed offsets for the partitions in \p offsets,
 *
 * @remark \p offsets may be NULL if \p err is set
 * @returns the number of partitions with errors encountered
 */
static int rd_kafka_cgrp_update_committed_offsets(
    rd_kafka_cgrp_t *rkcg,
    rd_kafka_resp_err_t err,
    rd_kafka_topic_partition_list_t *offsets) {
        int i;
        int errcnt = 0;

        /* Update toppars' committed offset or global error */
        for (i = 0; offsets && i < offsets->cnt; i++) {
                rd_kafka_topic_partition_t *rktpar = &offsets->elems[i];
                rd_kafka_toppar_t *rktp;

                /* Ignore logical offsets since they were never
                 * sent to the broker. */
                if (RD_KAFKA_OFFSET_IS_LOGICAL(rktpar->offset))
                        continue;

                /* Propagate global error to all partitions that don't have
                 * explicit error set. */
                if (err && !rktpar->err)
                        rktpar->err = err;

                if (rktpar->err) {
                        rd_kafka_dbg(rkcg->rkcg_rk, TOPIC, "OFFSET",
                                     "OffsetCommit failed for "
                                     "%s [%" PRId32
                                     "] at offset "
                                     "%" PRId64 " in join-state %s: %s",
                                     rktpar->topic, rktpar->partition,
                                     rktpar->offset,
                                     rd_kafka_cgrp_join_state_names
                                         [rkcg->rkcg_join_state],
                                     rd_kafka_err2str(rktpar->err));

                        errcnt++;
                        continue;
                }

                rktp = rd_kafka_topic_partition_get_toppar(rkcg->rkcg_rk,
                                                           rktpar, rd_false);
                if (!rktp)
                        continue;

                rd_kafka_toppar_lock(rktp);
                rktp->rktp_committed_pos =
                    rd_kafka_topic_partition_get_fetch_pos(rktpar);
                rd_kafka_toppar_unlock(rktp);

                rd_kafka_toppar_destroy(rktp); /* from get_toppar() */
        }

        return errcnt;
}


/**
 * @brief Propagate OffsetCommit results.
 *
 * @param rko_orig The original rko that triggered the commit, this is used
 *                 to propagate the result.
 * @param err Is the aggregated request-level error, or ERR_NO_ERROR.
 * @param errcnt Are the number of partitions in \p offsets that failed
 *               offset commit.
 */
static void rd_kafka_cgrp_propagate_commit_result(
    rd_kafka_cgrp_t *rkcg,
    rd_kafka_op_t *rko_orig,
    rd_kafka_resp_err_t err,
    int errcnt,
    rd_kafka_topic_partition_list_t *offsets) {

        const rd_kafka_t *rk        = rkcg->rkcg_rk;
        int offset_commit_cb_served = 0;

        /* If no special callback is set but a offset_commit_cb has
         * been set in conf then post an event for the latter. */
        if (!rko_orig->rko_u.offset_commit.cb && rk->rk_conf.offset_commit_cb) {
                rd_kafka_op_t *rko_reply = rd_kafka_op_new_reply(rko_orig, err);

                rd_kafka_op_set_prio(rko_reply, RD_KAFKA_PRIO_HIGH);

                if (offsets)
                        rko_reply->rko_u.offset_commit.partitions =
                            rd_kafka_topic_partition_list_copy(offsets);

                rko_reply->rko_u.offset_commit.cb =
                    rk->rk_conf.offset_commit_cb;
                rko_reply->rko_u.offset_commit.opaque = rk->rk_conf.opaque;

                rd_kafka_q_enq(rk->rk_rep, rko_reply);
                offset_commit_cb_served++;
        }


        /* Enqueue reply to requester's queue, if any. */
        if (rko_orig->rko_replyq.q) {
                rd_kafka_op_t *rko_reply = rd_kafka_op_new_reply(rko_orig, err);

                rd_kafka_op_set_prio(rko_reply, RD_KAFKA_PRIO_HIGH);

                /* Copy offset & partitions & callbacks to reply op */
                rko_reply->rko_u.offset_commit = rko_orig->rko_u.offset_commit;
                if (offsets)
                        rko_reply->rko_u.offset_commit.partitions =
                            rd_kafka_topic_partition_list_copy(offsets);
                if (rko_reply->rko_u.offset_commit.reason)
                        rko_reply->rko_u.offset_commit.reason =
                            rd_strdup(rko_reply->rko_u.offset_commit.reason);

                rd_kafka_replyq_enq(&rko_orig->rko_replyq, rko_reply, 0);
                offset_commit_cb_served++;
        }

        if (!offset_commit_cb_served && offsets &&
            (errcnt > 0 || (err != RD_KAFKA_RESP_ERR_NO_ERROR &&
                            err != RD_KAFKA_RESP_ERR__NO_OFFSET))) {
                /* If there is no callback or handler for this (auto)
                 * commit then log an error (#1043) */
                char tmp[512];

                rd_kafka_topic_partition_list_str(
                    offsets, tmp, sizeof(tmp),
                    /* Print per-partition errors unless there was a
                     * request-level error. */
                    RD_KAFKA_FMT_F_OFFSET |
                        (errcnt ? RD_KAFKA_FMT_F_ONLY_ERR : 0));

                rd_kafka_log(
                    rkcg->rkcg_rk, LOG_WARNING, "COMMITFAIL",
                    "Offset commit (%s) failed "
                    "for %d/%d partition(s) in join-state %s: "
                    "%s%s%s",
                    rko_orig->rko_u.offset_commit.reason,
                    errcnt ? errcnt : offsets->cnt, offsets->cnt,
                    rd_kafka_cgrp_join_state_names[rkcg->rkcg_join_state],
                    errcnt ? rd_kafka_err2str(err) : "", errcnt ? ": " : "",
                    tmp);
        }
}



/**
 * @brief Handle OffsetCommitResponse
 * Takes the original 'rko' as opaque argument.
 * @remark \p rkb, rkbuf, and request may be NULL in a number of
 *         error cases (e.g., _NO_OFFSET, _WAIT_COORD)
 */
static void rd_kafka_cgrp_op_handle_OffsetCommit(rd_kafka_t *rk,
                                                 rd_kafka_broker_t *rkb,
                                                 rd_kafka_resp_err_t err,
                                                 rd_kafka_buf_t *rkbuf,
                                                 rd_kafka_buf_t *request,
                                                 void *opaque) {
        rd_kafka_cgrp_t *rkcg   = rk->rk_cgrp;
        rd_kafka_op_t *rko_orig = opaque;
        rd_kafka_topic_partition_list_t *offsets =
            rko_orig->rko_u.offset_commit.partitions; /* maybe NULL */
        int errcnt;

        RD_KAFKA_OP_TYPE_ASSERT(rko_orig, RD_KAFKA_OP_OFFSET_COMMIT);

        err = rd_kafka_handle_OffsetCommit(rk, rkb, err, rkbuf, request,
                                           offsets, rd_false);

        /* Suppress empty commit debug logs if allowed */
        if (err != RD_KAFKA_RESP_ERR__NO_OFFSET ||
            !rko_orig->rko_u.offset_commit.silent_empty) {
                if (rkb)
                        rd_rkb_dbg(rkb, CGRP, "COMMIT",
                                   "OffsetCommit for %d partition(s) in "
                                   "join-state %s: "
                                   "%s: returned: %s",
                                   offsets ? offsets->cnt : -1,
                                   rd_kafka_cgrp_join_state_names
                                       [rkcg->rkcg_join_state],
                                   rko_orig->rko_u.offset_commit.reason,
                                   rd_kafka_err2str(err));
                else
                        rd_kafka_dbg(rk, CGRP, "COMMIT",
                                     "OffsetCommit for %d partition(s) in "
                                     "join-state "
                                     "%s: %s: "
                                     "returned: %s",
                                     offsets ? offsets->cnt : -1,
                                     rd_kafka_cgrp_join_state_names
                                         [rkcg->rkcg_join_state],
                                     rko_orig->rko_u.offset_commit.reason,
                                     rd_kafka_err2str(err));
        }


        /*
         * Error handling
         */
        switch (err) {
        case RD_KAFKA_RESP_ERR_UNKNOWN_MEMBER_ID:
                /* Revoke assignment and rebalance on unknown member */
                rd_kafka_cgrp_set_member_id(rk->rk_cgrp, "");
                rd_kafka_cgrp_revoke_all_rejoin_maybe(
                    rkcg, rd_true /*assignment is lost*/,
                    rd_true /*this consumer is initiating*/,
                    "OffsetCommit error: Unknown member");
                break;

        case RD_KAFKA_RESP_ERR_ILLEGAL_GENERATION:
                /* Revoke assignment and rebalance on illegal generation */
                rk->rk_cgrp->rkcg_generation_id = -1;
                rd_kafka_cgrp_revoke_all_rejoin_maybe(
                    rkcg, rd_true /*assignment is lost*/,
                    rd_true /*this consumer is initiating*/,
                    "OffsetCommit error: Illegal generation");
                break;

        case RD_KAFKA_RESP_ERR__IN_PROGRESS:
                return; /* Retrying */

        case RD_KAFKA_RESP_ERR_NOT_COORDINATOR:
        case RD_KAFKA_RESP_ERR_COORDINATOR_NOT_AVAILABLE:
        case RD_KAFKA_RESP_ERR__TRANSPORT:
                /* The coordinator is not available, defer the offset commit
                 * to when the coordinator is back up again. */

                /* Future-proofing, see timeout_scan(). */
                rd_kafka_assert(NULL, err != RD_KAFKA_RESP_ERR__WAIT_COORD);

                if (rd_kafka_cgrp_defer_offset_commit(rkcg, rko_orig,
                                                      rd_kafka_err2str(err)))
                        return;
                break;

        default:
                break;
        }

        /* Call on_commit interceptors */
        if (err != RD_KAFKA_RESP_ERR__NO_OFFSET &&
            err != RD_KAFKA_RESP_ERR__DESTROY && offsets && offsets->cnt > 0)
                rd_kafka_interceptors_on_commit(rk, offsets, err);

        /* Keep track of outstanding commits */
        rd_kafka_assert(NULL, rk->rk_consumer.wait_commit_cnt > 0);
        rk->rk_consumer.wait_commit_cnt--;

        if (err == RD_KAFKA_RESP_ERR__DESTROY) {
                rd_kafka_op_destroy(rko_orig);
                return; /* Handle is terminating, this op may be handled
                         * by the op enq()ing thread rather than the
                         * rdkafka main thread, it is not safe to
                         * continue here. */
        }

        /* Update the committed offsets for each partition's rktp. */
        errcnt = rd_kafka_cgrp_update_committed_offsets(rkcg, err, offsets);

        if (err != RD_KAFKA_RESP_ERR__DESTROY &&
            !(err == RD_KAFKA_RESP_ERR__NO_OFFSET &&
              rko_orig->rko_u.offset_commit.silent_empty)) {
                /* Propagate commit results (success or permanent error)
                 * unless we're shutting down or commit was empty, or if
                 * there was a rebalance in progress. */
                rd_kafka_cgrp_propagate_commit_result(rkcg, rko_orig, err,
                                                      errcnt, offsets);
        }

        rd_kafka_op_destroy(rko_orig);

        /* If the current state was waiting for commits to finish we'll try to
         * transition to the next state. */
        if (rk->rk_consumer.wait_commit_cnt == 0)
                rd_kafka_assignment_serve(rk);
}


static size_t rd_kafka_topic_partition_has_absolute_offset(
    const rd_kafka_topic_partition_t *rktpar,
    void *opaque) {
        return rktpar->offset >= 0 ? 1 : 0;
}


/**
 * Commit a list of offsets.
 * Reuse the orignating 'rko' for the async reply.
 * 'rko->rko_payload' should either by NULL (to commit current assignment) or
 * a proper topic_partition_list_t with offsets to commit.
 * The offset list will be altered.
 *
 * \p rko...silent_empty: if there are no offsets to commit bail out
 *                        silently without posting an op on the reply queue.
 * \p set_offsets: set offsets and epochs in
 *                 rko->rko_u.offset_commit.partitions from the rktp's
 *                 stored offset.
 *
 * Locality: cgrp thread
 */
static void rd_kafka_cgrp_offsets_commit(rd_kafka_cgrp_t *rkcg,
                                         rd_kafka_op_t *rko,
                                         rd_bool_t set_offsets,
                                         const char *reason) {
        rd_kafka_topic_partition_list_t *offsets;
        rd_kafka_resp_err_t err;
        int valid_offsets = 0;
        int r;
        rd_kafka_buf_t *rkbuf;
        rd_kafka_op_t *reply;
        rd_kafka_consumer_group_metadata_t *cgmetadata;

        if (!(rko->rko_flags & RD_KAFKA_OP_F_REPROCESS)) {
                /* wait_commit_cnt has already been increased for
                 * reprocessed ops. */
                rkcg->rkcg_rk->rk_consumer.wait_commit_cnt++;
        }

        /* If offsets is NULL we shall use the current assignment
         * (not the group assignment). */
        if (!rko->rko_u.offset_commit.partitions &&
            rkcg->rkcg_rk->rk_consumer.assignment.all->cnt > 0) {
                if (rd_kafka_cgrp_assignment_is_lost(rkcg)) {
                        /* Not committing assigned offsets: assignment lost */
                        err = RD_KAFKA_RESP_ERR__ASSIGNMENT_LOST;
                        goto err;
                }

                rko->rko_u.offset_commit.partitions =
                    rd_kafka_topic_partition_list_copy(
                        rkcg->rkcg_rk->rk_consumer.assignment.all);
        }

        offsets = rko->rko_u.offset_commit.partitions;

        if (offsets) {
                /* Set offsets to commits */
                if (set_offsets)
                        rd_kafka_topic_partition_list_set_offsets(
                            rkcg->rkcg_rk, rko->rko_u.offset_commit.partitions,
                            1, RD_KAFKA_OFFSET_INVALID /* def */,
                            1 /* is commit */);

                /*  Check the number of valid offsets to commit. */
                valid_offsets = (int)rd_kafka_topic_partition_list_sum(
                    offsets, rd_kafka_topic_partition_has_absolute_offset,
                    NULL);
        }

        if (rd_kafka_fatal_error_code(rkcg->rkcg_rk)) {
                /* Commits are not allowed when a fatal error has been raised */
                err = RD_KAFKA_RESP_ERR__FATAL;
                goto err;
        }

        if (!valid_offsets) {
                /* No valid offsets */
                err = RD_KAFKA_RESP_ERR__NO_OFFSET;
                goto err;
        }

        if (rkcg->rkcg_state != RD_KAFKA_CGRP_STATE_UP) {
                rd_kafka_dbg(rkcg->rkcg_rk, CONSUMER | RD_KAFKA_DBG_CGRP,
                             "COMMIT",
                             "Deferring \"%s\" offset commit "
                             "for %d partition(s) in state %s: "
                             "no coordinator available",
                             reason, valid_offsets,
                             rd_kafka_cgrp_state_names[rkcg->rkcg_state]);

                if (rd_kafka_cgrp_defer_offset_commit(rkcg, rko, reason))
                        return;

                err = RD_KAFKA_RESP_ERR__WAIT_COORD;
                goto err;
        }


        rd_rkb_dbg(rkcg->rkcg_coord, CONSUMER | RD_KAFKA_DBG_CGRP, "COMMIT",
                   "Committing offsets for %d partition(s) with "
                   "generation-id %" PRId32 " in join-state %s: %s",
                   valid_offsets, rkcg->rkcg_generation_id,
                   rd_kafka_cgrp_join_state_names[rkcg->rkcg_join_state],
                   reason);

        cgmetadata = rd_kafka_consumer_group_metadata_new_with_genid(
            rkcg->rkcg_rk->rk_conf.group_id_str, rkcg->rkcg_generation_id,
            rkcg->rkcg_member_id->str,
            rkcg->rkcg_rk->rk_conf.group_instance_id);

        /* Send OffsetCommit */
        r = rd_kafka_OffsetCommitRequest(rkcg->rkcg_coord, cgmetadata, offsets,
                                         RD_KAFKA_REPLYQ(rkcg->rkcg_ops, 0),
                                         rd_kafka_cgrp_op_handle_OffsetCommit,
                                         rko, reason);
        rd_kafka_consumer_group_metadata_destroy(cgmetadata);

        /* Must have valid offsets to commit if we get here */
        rd_kafka_assert(NULL, r != 0);

        return;

err:
        if (err != RD_KAFKA_RESP_ERR__NO_OFFSET)
                rd_kafka_dbg(rkcg->rkcg_rk, CONSUMER | RD_KAFKA_DBG_CGRP,
                             "COMMIT", "OffsetCommit internal error: %s",
                             rd_kafka_err2str(err));

        /* Propagate error through dummy buffer object that will
         * call the response handler from the main loop, avoiding
         * any recursive calls from op_handle_OffsetCommit ->
         * assignment_serve() and then back to cgrp_assigned_offsets_commit() */

        reply         = rd_kafka_op_new(RD_KAFKA_OP_RECV_BUF);
        reply->rko_rk = rkcg->rkcg_rk; /* Set rk since the rkbuf will not
                                        * have a rkb to reach it. */
        reply->rko_err = err;

        rkbuf                   = rd_kafka_buf_new(0, 0);
        rkbuf->rkbuf_cb         = rd_kafka_cgrp_op_handle_OffsetCommit;
        rkbuf->rkbuf_opaque     = rko;
        reply->rko_u.xbuf.rkbuf = rkbuf;

        rd_kafka_q_enq(rkcg->rkcg_ops, reply);
}


/**
 * @brief Commit offsets assigned partitions.
 *
 * If \p offsets is NULL all partitions in the current assignment will be used.
 * If \p set_offsets is true the offsets to commit will be read from the
 * rktp's stored offset rather than the .offset fields in \p offsets.
 *
 * rkcg_wait_commit_cnt will be increased accordingly.
 */
void rd_kafka_cgrp_assigned_offsets_commit(
    rd_kafka_cgrp_t *rkcg,
    const rd_kafka_topic_partition_list_t *offsets,
    rd_bool_t set_offsets,
    const char *reason) {
        rd_kafka_op_t *rko;

        if (rd_kafka_cgrp_assignment_is_lost(rkcg)) {
                rd_kafka_dbg(rkcg->rkcg_rk, CGRP, "AUTOCOMMIT",
                             "Group \"%s\": not committing assigned offsets: "
                             "assignment lost",
                             rkcg->rkcg_group_id->str);
                return;
        }

        rko = rd_kafka_op_new(RD_KAFKA_OP_OFFSET_COMMIT);
        rko->rko_u.offset_commit.reason = rd_strdup(reason);
        if (rkcg->rkcg_rk->rk_conf.enabled_events &
            RD_KAFKA_EVENT_OFFSET_COMMIT) {
                /* Send results to application */
                rd_kafka_op_set_replyq(rko, rkcg->rkcg_rk->rk_rep, 0);
                rko->rko_u.offset_commit.cb =
                    rkcg->rkcg_rk->rk_conf.offset_commit_cb; /*maybe NULL*/
                rko->rko_u.offset_commit.opaque = rkcg->rkcg_rk->rk_conf.opaque;
        }
        /* NULL partitions means current assignment */
        if (offsets)
                rko->rko_u.offset_commit.partitions =
                    rd_kafka_topic_partition_list_copy(offsets);
        rko->rko_u.offset_commit.silent_empty = 1;
        rd_kafka_cgrp_offsets_commit(rkcg, rko, set_offsets, reason);
}


/**
 * auto.commit.interval.ms commit timer callback.
 *
 * Trigger a group offset commit.
 *
 * Locality: rdkafka main thread
 */
static void rd_kafka_cgrp_offset_commit_tmr_cb(rd_kafka_timers_t *rkts,
                                               void *arg) {
        rd_kafka_cgrp_t *rkcg = arg;

        /* Don't attempt auto commit when rebalancing or initializing since
         * the rkcg_generation_id is most likely in flux. */
        if (rkcg->rkcg_subscription &&
            rkcg->rkcg_join_state != RD_KAFKA_CGRP_JOIN_STATE_STEADY)
                return;

        rd_kafka_cgrp_assigned_offsets_commit(
            rkcg, NULL, rd_true /*set offsets*/, "cgrp auto commit timer");
}


/**
 * @brief If rkcg_next_subscription or rkcg_next_unsubscribe are
 *        set, trigger a state change so that they are applied from the
 *        main dispatcher.
 *
 * @returns rd_true if a subscribe was scheduled, else false.
 */
static rd_bool_t
rd_kafka_trigger_waiting_subscribe_maybe(rd_kafka_cgrp_t *rkcg) {

        if (rkcg->rkcg_next_subscription || rkcg->rkcg_next_unsubscribe) {
                /* Skip the join backoff */
                rd_interval_reset(&rkcg->rkcg_join_intvl);
                rd_kafka_cgrp_rejoin(rkcg, "Applying next subscription");
                return rd_true;
        }

        return rd_false;
}


/**
 * @brief Incrementally add to an existing partition assignment
 *        May update \p partitions but will not hold on to it.
 *
 * @returns an error object or NULL on success.
 */
static rd_kafka_error_t *
rd_kafka_cgrp_incremental_assign(rd_kafka_cgrp_t *rkcg,
                                 rd_kafka_topic_partition_list_t *partitions) {
        rd_kafka_error_t *error;

        error = rd_kafka_assignment_add(rkcg->rkcg_rk, partitions);
        if (error)
                return error;

        if (rkcg->rkcg_join_state ==
            RD_KAFKA_CGRP_JOIN_STATE_WAIT_ASSIGN_CALL) {
                rd_kafka_assignment_resume(rkcg->rkcg_rk,
                                           "incremental assign called");
                rd_kafka_cgrp_set_join_state(rkcg,
                                             RD_KAFKA_CGRP_JOIN_STATE_STEADY);

                if (rkcg->rkcg_subscription) {
                        /* If using subscribe(), start a timer to enforce
                         * `max.poll.interval.ms`.
                         * Instead of restarting the timer on each ...poll()
                         * call, which would be costly (once per message),
                         * set up an intervalled timer that checks a timestamp
                         * (that is updated on ..poll()).
                         * The timer interval is 2 hz. */
                        rd_kafka_timer_start(
                            &rkcg->rkcg_rk->rk_timers,
                            &rkcg->rkcg_max_poll_interval_tmr,
                            500 * 1000ll /* 500ms */,
                            rd_kafka_cgrp_max_poll_interval_check_tmr_cb, rkcg);
                }
        }

        rd_kafka_cgrp_assignment_clear_lost(rkcg,
                                            "incremental_assign() called");

        return NULL;
}


/**
 * @brief Incrementally remove partitions from an existing partition
 *        assignment. May update \p partitions but will not hold on
 *        to it.
 *
 * @remark This method does not unmark the current assignment as lost
 *         (if lost). That happens following _incr_unassign_done and
 *         a group-rejoin initiated.
 *
 * @returns An error object or NULL on success.
 */
static rd_kafka_error_t *rd_kafka_cgrp_incremental_unassign(
    rd_kafka_cgrp_t *rkcg,
    rd_kafka_topic_partition_list_t *partitions) {
        rd_kafka_error_t *error;

        error = rd_kafka_assignment_subtract(rkcg->rkcg_rk, partitions);
        if (error)
                return error;

        if (rkcg->rkcg_join_state ==
            RD_KAFKA_CGRP_JOIN_STATE_WAIT_UNASSIGN_CALL) {
                rd_kafka_assignment_resume(rkcg->rkcg_rk,
                                           "incremental unassign called");
                rd_kafka_cgrp_set_join_state(
                    rkcg,
                    RD_KAFKA_CGRP_JOIN_STATE_WAIT_INCR_UNASSIGN_TO_COMPLETE);
        }

        rd_kafka_cgrp_assignment_clear_lost(rkcg,
                                            "incremental_unassign() called");

        return NULL;
}


/**
 * @brief Call when all incremental unassign operations are done to transition
 *        to the next state.
 */
static void rd_kafka_cgrp_incr_unassign_done(rd_kafka_cgrp_t *rkcg) {

        /* If this action was underway when a terminate was initiated, it will
         * be left to complete. Now that's done, unassign all partitions */
        if (rkcg->rkcg_flags & RD_KAFKA_CGRP_F_TERMINATE) {
                rd_kafka_dbg(rkcg->rkcg_rk, CGRP, "UNASSIGN",
                             "Group \"%s\" is terminating, initiating full "
                             "unassign",
                             rkcg->rkcg_group_id->str);
                rd_kafka_cgrp_unassign(rkcg);
                return;
        }

        if (rkcg->rkcg_rebalance_incr_assignment) {

                /* This incremental unassign was part of a normal rebalance
                 * (in which the revoke set was not empty). Immediately
                 * trigger the assign that follows this revoke. The protocol
                 * dictates this should occur even if the new assignment
                 * set is empty.
                 *
                 * Also, since this rebalance had some revoked partitions,
                 * a re-join should occur following the assign.
                 */

                rd_kafka_rebalance_op_incr(rkcg,
                                           RD_KAFKA_RESP_ERR__ASSIGN_PARTITIONS,
                                           rkcg->rkcg_rebalance_incr_assignment,
                                           rd_true /*rejoin following assign*/,
                                           "cooperative assign after revoke");

                rd_kafka_topic_partition_list_destroy(
                    rkcg->rkcg_rebalance_incr_assignment);
                rkcg->rkcg_rebalance_incr_assignment = NULL;

                /* Note: rkcg_rebalance_rejoin is actioned / reset in
                 * rd_kafka_cgrp_incremental_assign call */

        } else if (rkcg->rkcg_rebalance_rejoin) {
                rkcg->rkcg_rebalance_rejoin = rd_false;

                /* There are some cases (lost partitions), where a rejoin
                 * should occur immediately following the unassign (this
                 * is not the case under normal conditions), in which case
                 * the rejoin flag will be set. */

                /* Skip the join backoff */
                rd_interval_reset(&rkcg->rkcg_join_intvl);

                rd_kafka_cgrp_rejoin(rkcg, "Incremental unassignment done");

        } else if (!rd_kafka_trigger_waiting_subscribe_maybe(rkcg)) {
                /* After this incremental unassignment we're now back in
                 * a steady state. */
                rd_kafka_cgrp_set_join_state(rkcg,
                                             RD_KAFKA_CGRP_JOIN_STATE_STEADY);
        }
}


/**
 * @brief Call when all absolute (non-incremental) unassign operations are done
 *        to transition to the next state.
 */
static void rd_kafka_cgrp_unassign_done(rd_kafka_cgrp_t *rkcg) {
        rd_kafka_dbg(rkcg->rkcg_rk, CGRP, "UNASSIGN",
                     "Group \"%s\": unassign done in state %s "
                     "(join-state %s)",
                     rkcg->rkcg_group_id->str,
                     rd_kafka_cgrp_state_names[rkcg->rkcg_state],
                     rd_kafka_cgrp_join_state_names[rkcg->rkcg_join_state]);

        /* Leave group, if desired. */
        rd_kafka_cgrp_leave_maybe(rkcg);

        if (rkcg->rkcg_join_state !=
            RD_KAFKA_CGRP_JOIN_STATE_WAIT_UNASSIGN_TO_COMPLETE)
                return;

        /* All partitions are unassigned. Rejoin the group. */

        /* Skip the join backoff */
        rd_interval_reset(&rkcg->rkcg_join_intvl);

        rd_kafka_cgrp_rejoin(rkcg, "Unassignment done");
}



/**
 * @brief Called from assignment code when all in progress
 *        assignment/unassignment operations are done, allowing the cgrp to
 *        transition to other states if needed.
 *
 * @remark This may be called spontaneously without any need for a state
 *         change in the rkcg.
 */
void rd_kafka_cgrp_assignment_done(rd_kafka_cgrp_t *rkcg) {
        rd_kafka_dbg(rkcg->rkcg_rk, CGRP, "ASSIGNDONE",
                     "Group \"%s\": "
                     "assignment operations done in join-state %s "
                     "(rebalance rejoin=%s)",
                     rkcg->rkcg_group_id->str,
                     rd_kafka_cgrp_join_state_names[rkcg->rkcg_join_state],
                     RD_STR_ToF(rkcg->rkcg_rebalance_rejoin));

        switch (rkcg->rkcg_join_state) {
        case RD_KAFKA_CGRP_JOIN_STATE_WAIT_UNASSIGN_TO_COMPLETE:
                rd_kafka_cgrp_unassign_done(rkcg);
                break;

        case RD_KAFKA_CGRP_JOIN_STATE_WAIT_INCR_UNASSIGN_TO_COMPLETE:
                rd_kafka_cgrp_incr_unassign_done(rkcg);
                break;

        case RD_KAFKA_CGRP_JOIN_STATE_STEADY:
                /* If an updated/next subscription is available, schedule it. */
                if (rd_kafka_trigger_waiting_subscribe_maybe(rkcg))
                        break;

                if (rkcg->rkcg_rebalance_rejoin) {
                        rkcg->rkcg_rebalance_rejoin = rd_false;

                        /* Skip the join backoff */
                        rd_interval_reset(&rkcg->rkcg_join_intvl);

                        rd_kafka_cgrp_rejoin(
                            rkcg,
                            "rejoining group to redistribute "
                            "previously owned partitions to other "
                            "group members");
                        break;
                }

                /* FALLTHRU */

        case RD_KAFKA_CGRP_JOIN_STATE_INIT:
                /* Check if cgrp is trying to terminate, which is safe to do
                 * in these two states. Otherwise we'll need to wait for
                 * the current state to decommission. */
                rd_kafka_cgrp_try_terminate(rkcg);
                break;

        default:
                break;
        }
}



/**
 * @brief Remove existing assignment.
 */
static rd_kafka_error_t *rd_kafka_cgrp_unassign(rd_kafka_cgrp_t *rkcg) {

        rd_kafka_assignment_clear(rkcg->rkcg_rk);

        if (rkcg->rkcg_join_state ==
            RD_KAFKA_CGRP_JOIN_STATE_WAIT_UNASSIGN_CALL) {
                rd_kafka_assignment_resume(rkcg->rkcg_rk, "unassign called");
                rd_kafka_cgrp_set_join_state(
                    rkcg, RD_KAFKA_CGRP_JOIN_STATE_WAIT_UNASSIGN_TO_COMPLETE);
        }

        rd_kafka_cgrp_assignment_clear_lost(rkcg, "unassign() called");

        return NULL;
}


/**
 * @brief Set new atomic partition assignment
 *        May update \p assignment but will not hold on to it.
 *
 * @returns NULL on success or an error if a fatal error has been raised.
 */
static rd_kafka_error_t *
rd_kafka_cgrp_assign(rd_kafka_cgrp_t *rkcg,
                     rd_kafka_topic_partition_list_t *assignment) {
        rd_kafka_error_t *error;

        rd_kafka_dbg(rkcg->rkcg_rk, CGRP | RD_KAFKA_DBG_CONSUMER, "ASSIGN",
                     "Group \"%s\": new assignment of %d partition(s) "
                     "in join-state %s",
                     rkcg->rkcg_group_id->str, assignment ? assignment->cnt : 0,
                     rd_kafka_cgrp_join_state_names[rkcg->rkcg_join_state]);

        /* Clear existing assignment, if any, and serve its removals. */
        if (rd_kafka_assignment_clear(rkcg->rkcg_rk))
                rd_kafka_assignment_serve(rkcg->rkcg_rk);

        error = rd_kafka_assignment_add(rkcg->rkcg_rk, assignment);
        if (error)
                return error;

        rd_kafka_cgrp_assignment_clear_lost(rkcg, "assign() called");

        if (rkcg->rkcg_join_state ==
            RD_KAFKA_CGRP_JOIN_STATE_WAIT_ASSIGN_CALL) {
                rd_kafka_assignment_resume(rkcg->rkcg_rk, "assign called");
                rd_kafka_cgrp_set_join_state(rkcg,
                                             RD_KAFKA_CGRP_JOIN_STATE_STEADY);

                if (rkcg->rkcg_subscription) {
                        /* If using subscribe(), start a timer to enforce
                         * `max.poll.interval.ms`.
                         * Instead of restarting the timer on each ...poll()
                         * call, which would be costly (once per message),
                         * set up an intervalled timer that checks a timestamp
                         * (that is updated on ..poll()).
                         * The timer interval is 2 hz. */
                        rd_kafka_timer_start(
                            &rkcg->rkcg_rk->rk_timers,
                            &rkcg->rkcg_max_poll_interval_tmr,
                            500 * 1000ll /* 500ms */,
                            rd_kafka_cgrp_max_poll_interval_check_tmr_cb, rkcg);
                }
        }

        return NULL;
}



/**
 * @brief Construct a typed map from list \p rktparlist with key corresponding
 *        to each element in the list and value NULL.
 *
 * @remark \p rktparlist may be NULL.
 */
static map_toppar_member_info_t *rd_kafka_toppar_list_to_toppar_member_info_map(
    rd_kafka_topic_partition_list_t *rktparlist) {
        map_toppar_member_info_t *map = rd_calloc(1, sizeof(*map));
        const rd_kafka_topic_partition_t *rktpar;

        RD_MAP_INIT(map, rktparlist ? rktparlist->cnt : 0,
                    rd_kafka_topic_partition_cmp, rd_kafka_topic_partition_hash,
                    rd_kafka_topic_partition_destroy_free,
                    PartitionMemberInfo_free);

        if (!rktparlist)
                return map;

        RD_KAFKA_TPLIST_FOREACH(rktpar, rktparlist)
        RD_MAP_SET(map, rd_kafka_topic_partition_copy(rktpar),
                   PartitionMemberInfo_new(NULL, rd_false));

        return map;
}


/**
 * @brief Construct a toppar list from map \p map with elements corresponding
 *        to the keys of \p map.
 */
static rd_kafka_topic_partition_list_t *
rd_kafka_toppar_member_info_map_to_list(map_toppar_member_info_t *map) {
        const rd_kafka_topic_partition_t *k;
        rd_kafka_topic_partition_list_t *list =
            rd_kafka_topic_partition_list_new((int)RD_MAP_CNT(map));

        RD_MAP_FOREACH_KEY(k, map) {
                rd_kafka_topic_partition_list_add(list, k->topic, k->partition);
        }

        return list;
}


/**
 * @brief Handle a rebalance-triggered partition assignment
 *        (COOPERATIVE case).
 */
static void rd_kafka_cgrp_handle_assignment_cooperative(
    rd_kafka_cgrp_t *rkcg,
    rd_kafka_topic_partition_list_t *assignment) {
        map_toppar_member_info_t *new_assignment_set;
        map_toppar_member_info_t *old_assignment_set;
        map_toppar_member_info_t *newly_added_set;
        map_toppar_member_info_t *revoked_set;
        rd_kafka_topic_partition_list_t *newly_added;
        rd_kafka_topic_partition_list_t *revoked;

        new_assignment_set =
            rd_kafka_toppar_list_to_toppar_member_info_map(assignment);

        old_assignment_set = rd_kafka_toppar_list_to_toppar_member_info_map(
            rkcg->rkcg_group_assignment);

        newly_added_set = rd_kafka_member_partitions_subtract(
            new_assignment_set, old_assignment_set);
        revoked_set = rd_kafka_member_partitions_subtract(old_assignment_set,
                                                          new_assignment_set);

        newly_added = rd_kafka_toppar_member_info_map_to_list(newly_added_set);
        revoked     = rd_kafka_toppar_member_info_map_to_list(revoked_set);

        rd_kafka_dbg(rkcg->rkcg_rk, CGRP, "COOPASSIGN",
                     "Group \"%s\": incremental assignment: %d newly added, "
                     "%d revoked partitions based on assignment of %d "
                     "partitions",
                     rkcg->rkcg_group_id->str, newly_added->cnt, revoked->cnt,
                     assignment->cnt);

        if (revoked->cnt > 0) {
                /* Setting rkcg_incr_assignment causes a follow on incremental
                 * assign rebalance op after completion of this incremental
                 * unassign op. */

                rkcg->rkcg_rebalance_incr_assignment = newly_added;
                newly_added                          = NULL;

                rd_kafka_rebalance_op_incr(rkcg,
                                           RD_KAFKA_RESP_ERR__REVOKE_PARTITIONS,
                                           revoked, rd_false /*no rejoin
                                            following unassign*/
                                           ,
                                           "sync group revoke");

        } else {
                /* There are no revoked partitions - trigger the assign
                 * rebalance op, and flag that the group does not need
                 * to be re-joined */

                rd_kafka_rebalance_op_incr(
                    rkcg, RD_KAFKA_RESP_ERR__ASSIGN_PARTITIONS, newly_added,
                    rd_false /*no rejoin following assign*/,
                    "sync group assign");
        }

        if (newly_added)
                rd_kafka_topic_partition_list_destroy(newly_added);
        rd_kafka_topic_partition_list_destroy(revoked);
        RD_MAP_DESTROY_AND_FREE(revoked_set);
        RD_MAP_DESTROY_AND_FREE(newly_added_set);
        RD_MAP_DESTROY_AND_FREE(old_assignment_set);
        RD_MAP_DESTROY_AND_FREE(new_assignment_set);
}


/**
 * @brief Sets or clears the group's partition assignment for our consumer.
 *
 * Will replace the current group assignment, if any.
 */
static void rd_kafka_cgrp_group_assignment_set(
    rd_kafka_cgrp_t *rkcg,
    const rd_kafka_topic_partition_list_t *partitions) {

        if (rkcg->rkcg_group_assignment)
                rd_kafka_topic_partition_list_destroy(
                    rkcg->rkcg_group_assignment);

        if (partitions) {
                rkcg->rkcg_group_assignment =
                    rd_kafka_topic_partition_list_copy(partitions);
                rd_kafka_topic_partition_list_sort_by_topic(
                    rkcg->rkcg_group_assignment);
                rd_kafka_dbg(rkcg->rkcg_rk, CGRP, "ASSIGNMENT",
                             "Group \"%s\": setting group assignment to %d "
                             "partition(s)",
                             rkcg->rkcg_group_id->str,
                             rkcg->rkcg_group_assignment->cnt);

        } else {
                rd_kafka_dbg(rkcg->rkcg_rk, CGRP, "ASSIGNMENT",
                             "Group \"%s\": clearing group assignment",
                             rkcg->rkcg_group_id->str);
                rkcg->rkcg_group_assignment = NULL;
        }

        rd_kafka_wrlock(rkcg->rkcg_rk);
        rkcg->rkcg_c.assignment_size =
            rkcg->rkcg_group_assignment ? rkcg->rkcg_group_assignment->cnt : 0;
        rd_kafka_wrunlock(rkcg->rkcg_rk);

        if (rkcg->rkcg_group_assignment)
                rd_kafka_topic_partition_list_log(
                    rkcg->rkcg_rk, "GRPASSIGNMENT", RD_KAFKA_DBG_CGRP,
                    rkcg->rkcg_group_assignment);
}


/**
 * @brief Adds or removes \p partitions from the current group assignment.
 *
 * @param add Whether to add or remove the partitions.
 *
 * @remark The added partitions must not already be on the group assignment,
 *         and the removed partitions must be on the group assignment.
 *
 * To be used with incremental rebalancing.
 *
 */
static void rd_kafka_cgrp_group_assignment_modify(
    rd_kafka_cgrp_t *rkcg,
    rd_bool_t add,
    const rd_kafka_topic_partition_list_t *partitions) {
        const rd_kafka_topic_partition_t *rktpar;
        int precnt;
        rd_kafka_dbg(
            rkcg->rkcg_rk, CGRP, "ASSIGNMENT",
            "Group \"%s\": %d partition(s) being %s group assignment "
            "of %d partition(s)",
            rkcg->rkcg_group_id->str, partitions->cnt,
            add ? "added to" : "removed from",
            rkcg->rkcg_group_assignment ? rkcg->rkcg_group_assignment->cnt : 0);

        if (partitions == rkcg->rkcg_group_assignment) {
                /* \p partitions is the actual assignment, which
                 * must mean it is all to be removed.
                 * Short-cut directly to set(NULL). */
                rd_assert(!add);
                rd_kafka_cgrp_group_assignment_set(rkcg, NULL);
                return;
        }

        if (add && (!rkcg->rkcg_group_assignment ||
                    rkcg->rkcg_group_assignment->cnt == 0)) {
                /* Adding to an empty assignment is a set operation. */
                rd_kafka_cgrp_group_assignment_set(rkcg, partitions);
                return;
        }

        if (!add) {
                /* Removing from an empty assignment is illegal. */
                rd_assert(rkcg->rkcg_group_assignment != NULL &&
                          rkcg->rkcg_group_assignment->cnt > 0);
        }


        precnt = rkcg->rkcg_group_assignment->cnt;
        RD_KAFKA_TPLIST_FOREACH(rktpar, partitions) {
                int idx;

                idx = rd_kafka_topic_partition_list_find_idx(
                    rkcg->rkcg_group_assignment, rktpar->topic,
                    rktpar->partition);

                if (add) {
                        rd_assert(idx == -1);

                        rd_kafka_topic_partition_list_add_copy(
                            rkcg->rkcg_group_assignment, rktpar);

                } else {
                        rd_assert(idx != -1);

                        rd_kafka_topic_partition_list_del_by_idx(
                            rkcg->rkcg_group_assignment, idx);
                }
        }

        if (add)
                rd_assert(precnt + partitions->cnt ==
                          rkcg->rkcg_group_assignment->cnt);
        else
                rd_assert(precnt - partitions->cnt ==
                          rkcg->rkcg_group_assignment->cnt);

        if (rkcg->rkcg_group_assignment->cnt == 0) {
                rd_kafka_topic_partition_list_destroy(
                    rkcg->rkcg_group_assignment);
                rkcg->rkcg_group_assignment = NULL;

        } else if (add)
                rd_kafka_topic_partition_list_sort_by_topic(
                    rkcg->rkcg_group_assignment);

        rd_kafka_wrlock(rkcg->rkcg_rk);
        rkcg->rkcg_c.assignment_size =
            rkcg->rkcg_group_assignment ? rkcg->rkcg_group_assignment->cnt : 0;
        rd_kafka_wrunlock(rkcg->rkcg_rk);

        if (rkcg->rkcg_group_assignment)
                rd_kafka_topic_partition_list_log(
                    rkcg->rkcg_rk, "GRPASSIGNMENT", RD_KAFKA_DBG_CGRP,
                    rkcg->rkcg_group_assignment);
}


/**
 * @brief Handle a rebalance-triggered partition assignment.
 *
 *        If a rebalance_cb has been registered we enqueue an op for the app
 *        and let the app perform the actual assign() call. Otherwise we
 *        assign() directly from here.
 *
 *        This provides the most flexibility, allowing the app to perform any
 *        operation it seem fit (e.g., offset writes or reads) before actually
 *        updating the assign():ment.
 */
static void
rd_kafka_cgrp_handle_assignment(rd_kafka_cgrp_t *rkcg,
                                rd_kafka_topic_partition_list_t *assignment) {

        if (rd_kafka_cgrp_rebalance_protocol(rkcg) ==
            RD_KAFKA_REBALANCE_PROTOCOL_COOPERATIVE) {
                rd_kafka_cgrp_handle_assignment_cooperative(rkcg, assignment);
        } else {

                rd_kafka_rebalance_op(rkcg,
                                      RD_KAFKA_RESP_ERR__ASSIGN_PARTITIONS,
                                      assignment, "new assignment");
        }
}


/**
 * Clean up any group-leader related resources.
 *
 * Locality: cgrp thread
 */
static void rd_kafka_cgrp_group_leader_reset(rd_kafka_cgrp_t *rkcg,
                                             const char *reason) {
        rd_kafka_dbg(rkcg->rkcg_rk, CGRP, "GRPLEADER",
                     "Group \"%.*s\": resetting group leader info: %s",
                     RD_KAFKAP_STR_PR(rkcg->rkcg_group_id), reason);

        if (rkcg->rkcg_group_leader.members) {
                int i;

                for (i = 0; i < rkcg->rkcg_group_leader.member_cnt; i++)
                        rd_kafka_group_member_clear(
                            &rkcg->rkcg_group_leader.members[i]);
                rkcg->rkcg_group_leader.member_cnt = 0;
                rd_free(rkcg->rkcg_group_leader.members);
                rkcg->rkcg_group_leader.members = NULL;
        }
}


/**
 * @brief React to a RD_KAFKA_RESP_ERR_REBALANCE_IN_PROGRESS broker response.
 */
static void rd_kafka_cgrp_group_is_rebalancing(rd_kafka_cgrp_t *rkcg) {

        if (rd_kafka_cgrp_rebalance_protocol(rkcg) ==
            RD_KAFKA_REBALANCE_PROTOCOL_EAGER) {
                rd_kafka_cgrp_revoke_all_rejoin_maybe(rkcg, rd_false /*lost*/,
                                                      rd_false /*initiating*/,
                                                      "rebalance in progress");
                return;
        }


        /* In the COOPERATIVE case, simply rejoin the group
         * - partitions are unassigned on SyncGroup response,
         * not prior to JoinGroup as with the EAGER case. */

        if (RD_KAFKA_CGRP_REBALANCING(rkcg)) {
                rd_kafka_dbg(
                    rkcg->rkcg_rk, CONSUMER | RD_KAFKA_DBG_CGRP, "REBALANCE",
                    "Group \"%.*s\": skipping "
                    "COOPERATIVE rebalance in state %s "
                    "(join-state %s)%s%s%s",
                    RD_KAFKAP_STR_PR(rkcg->rkcg_group_id),
                    rd_kafka_cgrp_state_names[rkcg->rkcg_state],
                    rd_kafka_cgrp_join_state_names[rkcg->rkcg_join_state],
                    RD_KAFKA_CGRP_WAIT_ASSIGN_CALL(rkcg)
                        ? " (awaiting assign call)"
                        : "",
                    (rkcg->rkcg_rebalance_incr_assignment != NULL)
                        ? " (incremental assignment pending)"
                        : "",
                    rkcg->rkcg_rebalance_rejoin ? " (rebalance rejoin)" : "");
                return;
        }

        rd_kafka_cgrp_rejoin(rkcg, "Group is rebalancing");
}



/**
 * @brief Triggers the application rebalance callback if required to
 *        revoke partitions, and transition to INIT state for (eventual)
 *        rejoin. Does nothing if a rebalance workflow is already in
 *        progress
 */
static void rd_kafka_cgrp_revoke_all_rejoin_maybe(rd_kafka_cgrp_t *rkcg,
                                                  rd_bool_t assignment_lost,
                                                  rd_bool_t initiating,
                                                  const char *reason) {
        if (RD_KAFKA_CGRP_REBALANCING(rkcg)) {
                rd_kafka_dbg(
                    rkcg->rkcg_rk, CONSUMER | RD_KAFKA_DBG_CGRP, "REBALANCE",
                    "Group \"%.*s\": rebalance (%s) "
                    "already in progress, skipping in state %s "
                    "(join-state %s) with %d assigned partition(s)%s%s%s: "
                    "%s",
                    RD_KAFKAP_STR_PR(rkcg->rkcg_group_id),
                    rd_kafka_rebalance_protocol2str(
                        rd_kafka_cgrp_rebalance_protocol(rkcg)),
                    rd_kafka_cgrp_state_names[rkcg->rkcg_state],
                    rd_kafka_cgrp_join_state_names[rkcg->rkcg_join_state],
                    rkcg->rkcg_group_assignment
                        ? rkcg->rkcg_group_assignment->cnt
                        : 0,
                    assignment_lost ? " (lost)" : "",
                    rkcg->rkcg_rebalance_incr_assignment
                        ? ", incremental assignment in progress"
                        : "",
                    rkcg->rkcg_rebalance_rejoin ? ", rejoin on rebalance" : "",
                    reason);
                return;
        }

        rd_kafka_cgrp_revoke_all_rejoin(rkcg, assignment_lost, initiating,
                                        reason);
}


/**
 * @brief Triggers the application rebalance callback if required to
 *        revoke partitions, and transition to INIT state for (eventual)
 *        rejoin.
 */
static void rd_kafka_cgrp_revoke_all_rejoin(rd_kafka_cgrp_t *rkcg,
                                            rd_bool_t assignment_lost,
                                            rd_bool_t initiating,
                                            const char *reason) {

        rd_kafka_rebalance_protocol_t protocol =
            rd_kafka_cgrp_rebalance_protocol(rkcg);

        rd_bool_t terminating =
            unlikely(rkcg->rkcg_flags & RD_KAFKA_CGRP_F_TERMINATE);


        rd_kafka_dbg(
            rkcg->rkcg_rk, CONSUMER | RD_KAFKA_DBG_CGRP, "REBALANCE",
            "Group \"%.*s\" %s (%s) in state %s (join-state %s) "
            "with %d assigned partition(s)%s: %s",
            RD_KAFKAP_STR_PR(rkcg->rkcg_group_id),
            initiating ? "initiating rebalance" : "is rebalancing",
            rd_kafka_rebalance_protocol2str(protocol),
            rd_kafka_cgrp_state_names[rkcg->rkcg_state],
            rd_kafka_cgrp_join_state_names[rkcg->rkcg_join_state],
            rkcg->rkcg_group_assignment ? rkcg->rkcg_group_assignment->cnt : 0,
            assignment_lost ? " (lost)" : "", reason);

        rd_snprintf(rkcg->rkcg_c.rebalance_reason,
                    sizeof(rkcg->rkcg_c.rebalance_reason), "%s", reason);


        if (protocol == RD_KAFKA_REBALANCE_PROTOCOL_EAGER ||
            protocol == RD_KAFKA_REBALANCE_PROTOCOL_NONE) {
                /* EAGER case (or initial subscribe) - revoke partitions which
                 * will be followed by rejoin, if required. */

                if (assignment_lost)
                        rd_kafka_cgrp_assignment_set_lost(
                            rkcg, "%s: revoking assignment and rejoining",
                            reason);

                /* Schedule application rebalance op if there is an existing
                 * assignment (albeit perhaps empty) and there is no
                 * outstanding rebalance op in progress. */
                if (rkcg->rkcg_group_assignment &&
                    !RD_KAFKA_CGRP_WAIT_ASSIGN_CALL(rkcg)) {
                        rd_kafka_rebalance_op(
                            rkcg, RD_KAFKA_RESP_ERR__REVOKE_PARTITIONS,
                            rkcg->rkcg_group_assignment, reason);
                } else {
                        /* Skip the join backoff */
                        rd_interval_reset(&rkcg->rkcg_join_intvl);

                        rd_kafka_cgrp_rejoin(rkcg, "%s", reason);
                }

                return;
        }


        /* COOPERATIVE case. */

        /* All partitions should never be revoked unless terminating, leaving
         * the group, or on assignment lost. Another scenario represents a
         * logic error. Fail fast in this case. */
        if (!(terminating || assignment_lost ||
              (rkcg->rkcg_flags & RD_KAFKA_CGRP_F_LEAVE_ON_UNASSIGN_DONE))) {
                rd_kafka_log(rkcg->rkcg_rk, LOG_ERR, "REBALANCE",
                             "Group \"%s\": unexpected instruction to revoke "
                             "current assignment and rebalance "
                             "(terminating=%d, assignment_lost=%d, "
                             "LEAVE_ON_UNASSIGN_DONE=%d)",
                             rkcg->rkcg_group_id->str, terminating,
                             assignment_lost,
                             (rkcg->rkcg_flags &
                              RD_KAFKA_CGRP_F_LEAVE_ON_UNASSIGN_DONE));
                rd_dassert(!*"BUG: unexpected instruction to revoke "
                           "current assignment and rebalance");
        }

        if (rkcg->rkcg_group_assignment &&
            rkcg->rkcg_group_assignment->cnt > 0) {
                if (assignment_lost)
                        rd_kafka_cgrp_assignment_set_lost(
                            rkcg,
                            "%s: revoking incremental assignment "
                            "and rejoining",
                            reason);

                rd_kafka_dbg(rkcg->rkcg_rk, CONSUMER | RD_KAFKA_DBG_CGRP,
                             "REBALANCE",
                             "Group \"%.*s\": revoking "
                             "all %d partition(s)%s%s",
                             RD_KAFKAP_STR_PR(rkcg->rkcg_group_id),
                             rkcg->rkcg_group_assignment->cnt,
                             terminating ? " (terminating)" : "",
                             assignment_lost ? " (assignment lost)" : "");

                rd_kafka_rebalance_op_incr(
                    rkcg, RD_KAFKA_RESP_ERR__REVOKE_PARTITIONS,
                    rkcg->rkcg_group_assignment,
                    terminating ? rd_false : rd_true /*rejoin*/, reason);

                return;
        }

        if (terminating) {
                /* If terminating, then don't rejoin group. */
                rd_kafka_dbg(rkcg->rkcg_rk, CONSUMER | RD_KAFKA_DBG_CGRP,
                             "REBALANCE",
                             "Group \"%.*s\": consumer is "
                             "terminating, skipping rejoin",
                             RD_KAFKAP_STR_PR(rkcg->rkcg_group_id));
                return;
        }

        rd_kafka_cgrp_rejoin(rkcg, "Current assignment is empty");
}


/**
 * @brief `max.poll.interval.ms` enforcement check timer.
 *
 * @locality rdkafka main thread
 * @locks none
 */
static void
rd_kafka_cgrp_max_poll_interval_check_tmr_cb(rd_kafka_timers_t *rkts,
                                             void *arg) {
        rd_kafka_cgrp_t *rkcg = arg;
        rd_kafka_t *rk        = rkcg->rkcg_rk;
        int exceeded;

        exceeded = rd_kafka_max_poll_exceeded(rk);

        if (likely(!exceeded))
                return;

        rd_kafka_log(rk, LOG_WARNING, "MAXPOLL",
                     "Application maximum poll interval (%dms) "
                     "exceeded by %dms "
                     "(adjust max.poll.interval.ms for "
                     "long-running message processing): "
                     "leaving group",
                     rk->rk_conf.max_poll_interval_ms, exceeded);

        rd_kafka_consumer_err(rkcg->rkcg_q, RD_KAFKA_NODEID_UA,
                              RD_KAFKA_RESP_ERR__MAX_POLL_EXCEEDED, 0, NULL,
                              NULL, RD_KAFKA_OFFSET_INVALID,
                              "Application maximum poll interval (%dms) "
                              "exceeded by %dms",
                              rk->rk_conf.max_poll_interval_ms, exceeded);

        rkcg->rkcg_flags |= RD_KAFKA_CGRP_F_MAX_POLL_EXCEEDED;

        rd_kafka_timer_stop(rkts, &rkcg->rkcg_max_poll_interval_tmr,
                            1 /*lock*/);

        /* Leave the group before calling rebalance since the standard leave
         * will be triggered first after the rebalance callback has been served.
         * But since the application is blocked still doing processing
         * that leave will be further delayed.
         *
         * KIP-345: static group members should continue to respect
         * `max.poll.interval.ms` but should not send a LeaveGroupRequest.
         */
        if (!RD_KAFKA_CGRP_IS_STATIC_MEMBER(rkcg))
                rd_kafka_cgrp_leave(rkcg);

        /* Timing out or leaving the group invalidates the member id, reset it
         * now to avoid an ERR_UNKNOWN_MEMBER_ID on the next join. */
        rd_kafka_cgrp_set_member_id(rkcg, "");

        /* Trigger rebalance */
        rd_kafka_cgrp_revoke_all_rejoin_maybe(rkcg, rd_true /*lost*/,
                                              rd_true /*initiating*/,
                                              "max.poll.interval.ms exceeded");
}


/**
 * @brief Generate consumer errors for each topic in the list.
 *
 * Also replaces the list of last reported topic errors so that repeated
 * errors are silenced.
 *
 * @param errored Errored topics.
 * @param error_prefix Error message prefix.
 *
 * @remark Assumes ownership of \p errored.
 */
static void rd_kafka_propagate_consumer_topic_errors(
    rd_kafka_cgrp_t *rkcg,
    rd_kafka_topic_partition_list_t *errored,
    const char *error_prefix) {
        int i;

        for (i = 0; i < errored->cnt; i++) {
                rd_kafka_topic_partition_t *topic = &errored->elems[i];
                rd_kafka_topic_partition_t *prev;

                rd_assert(topic->err);

                /* Normalize error codes, unknown topic may be
                 * reported by the broker, or the lack of a topic in
                 * metadata response is figured out by the client.
                 * Make sure the application only sees one error code
                 * for both these cases. */
                if (topic->err == RD_KAFKA_RESP_ERR__UNKNOWN_TOPIC)
                        topic->err = RD_KAFKA_RESP_ERR_UNKNOWN_TOPIC_OR_PART;

                /* Check if this topic errored previously */
                prev = rd_kafka_topic_partition_list_find(
                    rkcg->rkcg_errored_topics, topic->topic,
                    RD_KAFKA_PARTITION_UA);

                if (prev && prev->err == topic->err)
                        continue; /* This topic already reported same error */

                rd_kafka_dbg(rkcg->rkcg_rk, CONSUMER | RD_KAFKA_DBG_TOPIC,
                             "TOPICERR", "%s: %s: %s", error_prefix,
                             topic->topic, rd_kafka_err2str(topic->err));

                /* Send consumer error to application */
                rd_kafka_consumer_err(
                    rkcg->rkcg_q, RD_KAFKA_NODEID_UA, topic->err, 0,
                    topic->topic, NULL, RD_KAFKA_OFFSET_INVALID, "%s: %s: %s",
                    error_prefix, topic->topic, rd_kafka_err2str(topic->err));
        }

        rd_kafka_topic_partition_list_destroy(rkcg->rkcg_errored_topics);
        rkcg->rkcg_errored_topics = errored;
}


/**
 * @brief Work out the topics currently subscribed to that do not
 *        match any pattern in \p subscription.
 */
static rd_kafka_topic_partition_list_t *rd_kafka_cgrp_get_unsubscribing_topics(
    rd_kafka_cgrp_t *rkcg,
    rd_kafka_topic_partition_list_t *subscription) {
        int i;
        rd_kafka_topic_partition_list_t *result;

        result = rd_kafka_topic_partition_list_new(
            rkcg->rkcg_subscribed_topics->rl_cnt);

        /* TODO: Something that isn't O(N*M) */
        for (i = 0; i < rkcg->rkcg_subscribed_topics->rl_cnt; i++) {
                int j;
                const char *topic =
                    ((rd_kafka_topic_info_t *)
                         rkcg->rkcg_subscribed_topics->rl_elems[i])
                        ->topic;

                for (j = 0; j < subscription->cnt; j++) {
                        const char *pattern = subscription->elems[j].topic;
                        if (rd_kafka_topic_match(rkcg->rkcg_rk, pattern,
                                                 topic)) {
                                break;
                        }
                }

                if (j == subscription->cnt)
                        rd_kafka_topic_partition_list_add(
                            result, topic, RD_KAFKA_PARTITION_UA);
        }

        if (result->cnt == 0) {
                rd_kafka_topic_partition_list_destroy(result);
                return NULL;
        }

        return result;
}


/**
 * @brief Determine the partitions to revoke, given the topics being
 *        unassigned.
 */
static rd_kafka_topic_partition_list_t *
rd_kafka_cgrp_calculate_subscribe_revoking_partitions(
    rd_kafka_cgrp_t *rkcg,
    const rd_kafka_topic_partition_list_t *unsubscribing) {
        rd_kafka_topic_partition_list_t *revoking;
        const rd_kafka_topic_partition_t *rktpar;

        if (!unsubscribing)
                return NULL;

        if (!rkcg->rkcg_group_assignment ||
            rkcg->rkcg_group_assignment->cnt == 0)
                return NULL;

        revoking =
            rd_kafka_topic_partition_list_new(rkcg->rkcg_group_assignment->cnt);

        /* TODO: Something that isn't O(N*M). */
        RD_KAFKA_TPLIST_FOREACH(rktpar, unsubscribing) {
                const rd_kafka_topic_partition_t *assigned;

                RD_KAFKA_TPLIST_FOREACH(assigned, rkcg->rkcg_group_assignment) {
                        if (!strcmp(assigned->topic, rktpar->topic)) {
                                rd_kafka_topic_partition_list_add(
                                    revoking, assigned->topic,
                                    assigned->partition);
                                continue;
                        }
                }
        }

        if (revoking->cnt == 0) {
                rd_kafka_topic_partition_list_destroy(revoking);
                revoking = NULL;
        }

        return revoking;
}


/**
 * @brief Handle a new subscription that is modifying an existing subscription
 *        in the COOPERATIVE case.
 *
 * @remark Assumes ownership of \p rktparlist.
 */
static rd_kafka_resp_err_t
rd_kafka_cgrp_modify_subscription(rd_kafka_cgrp_t *rkcg,
                                  rd_kafka_topic_partition_list_t *rktparlist) {
        rd_kafka_topic_partition_list_t *unsubscribing_topics;
        rd_kafka_topic_partition_list_t *revoking;
        rd_list_t *tinfos;
        rd_kafka_topic_partition_list_t *errored;
        int metadata_age;
        int old_cnt = rkcg->rkcg_subscription->cnt;

        rkcg->rkcg_flags &= ~RD_KAFKA_CGRP_F_WILDCARD_SUBSCRIPTION;

        if (rd_kafka_topic_partition_list_regex_cnt(rktparlist) > 0)
                rkcg->rkcg_flags |= RD_KAFKA_CGRP_F_WILDCARD_SUBSCRIPTION;

        /* Topics in rkcg_subscribed_topics that don't match any pattern in
           the new subscription. */
        unsubscribing_topics =
            rd_kafka_cgrp_get_unsubscribing_topics(rkcg, rktparlist);

        /* Currently assigned topic partitions that are no longer desired. */
        revoking = rd_kafka_cgrp_calculate_subscribe_revoking_partitions(
            rkcg, unsubscribing_topics);

        rd_kafka_topic_partition_list_destroy(rkcg->rkcg_subscription);
        rkcg->rkcg_subscription = rktparlist;

        if (rd_kafka_cgrp_metadata_refresh(rkcg, &metadata_age,
                                           "modify subscription") == 1) {
                rd_kafka_dbg(rkcg->rkcg_rk, CGRP | RD_KAFKA_DBG_CONSUMER,
                             "MODSUB",
                             "Group \"%.*s\": postponing join until "
                             "up-to-date metadata is available",
                             RD_KAFKAP_STR_PR(rkcg->rkcg_group_id));

                rd_assert(
                    rkcg->rkcg_join_state == RD_KAFKA_CGRP_JOIN_STATE_INIT ||
                    /* Possible via rd_kafka_cgrp_modify_subscription */
                    rkcg->rkcg_join_state == RD_KAFKA_CGRP_JOIN_STATE_STEADY);

                rd_kafka_cgrp_set_join_state(
                    rkcg, RD_KAFKA_CGRP_JOIN_STATE_WAIT_METADATA);


                /* Revoke/join will occur after metadata refresh completes */
                if (revoking)
                        rd_kafka_topic_partition_list_destroy(revoking);
                if (unsubscribing_topics)
                        rd_kafka_topic_partition_list_destroy(
                            unsubscribing_topics);

                return RD_KAFKA_RESP_ERR_NO_ERROR;
        }

        rd_kafka_dbg(rkcg->rkcg_rk, CGRP | RD_KAFKA_DBG_CONSUMER, "SUBSCRIBE",
                     "Group \"%.*s\": modifying subscription of size %d to "
                     "new subscription of size %d, removing %d topic(s), "
                     "revoking %d partition(s) (join-state %s)",
                     RD_KAFKAP_STR_PR(rkcg->rkcg_group_id), old_cnt,
                     rkcg->rkcg_subscription->cnt,
                     unsubscribing_topics ? unsubscribing_topics->cnt : 0,
                     revoking ? revoking->cnt : 0,
                     rd_kafka_cgrp_join_state_names[rkcg->rkcg_join_state]);

        if (unsubscribing_topics)
                rd_kafka_topic_partition_list_destroy(unsubscribing_topics);

        /* Create a list of the topics in metadata that matches the new
         * subscription */
        tinfos = rd_list_new(rkcg->rkcg_subscription->cnt,
                             (void *)rd_kafka_topic_info_destroy);

        /* Unmatched topics will be added to the errored list. */
        errored = rd_kafka_topic_partition_list_new(0);

        if (rkcg->rkcg_flags & RD_KAFKA_CGRP_F_WILDCARD_SUBSCRIPTION)
                rd_kafka_metadata_topic_match(rkcg->rkcg_rk, tinfos,
                                              rkcg->rkcg_subscription, errored);
        else
                rd_kafka_metadata_topic_filter(
                    rkcg->rkcg_rk, tinfos, rkcg->rkcg_subscription, errored);

        /* Propagate consumer errors for any non-existent or errored topics.
         * The function takes ownership of errored. */
        rd_kafka_propagate_consumer_topic_errors(
            rkcg, errored, "Subscribed topic not available");

        if (rd_kafka_cgrp_update_subscribed_topics(rkcg, tinfos) && !revoking) {
                rd_kafka_cgrp_rejoin(rkcg, "Subscription modified");
                return RD_KAFKA_RESP_ERR_NO_ERROR;
        }

        if (revoking) {
                rd_kafka_dbg(rkcg->rkcg_rk, CONSUMER | RD_KAFKA_DBG_CGRP,
                             "REBALANCE",
                             "Group \"%.*s\" revoking "
                             "%d of %d partition(s)",
                             RD_KAFKAP_STR_PR(rkcg->rkcg_group_id),
                             revoking->cnt, rkcg->rkcg_group_assignment->cnt);

                rd_kafka_rebalance_op_incr(
                    rkcg, RD_KAFKA_RESP_ERR__REVOKE_PARTITIONS, revoking,
                    rd_true /*rejoin*/, "subscribe");

                rd_kafka_topic_partition_list_destroy(revoking);
        }

        return RD_KAFKA_RESP_ERR_NO_ERROR;
}


/**
 * Remove existing topic subscription.
 */
static rd_kafka_resp_err_t rd_kafka_cgrp_unsubscribe(rd_kafka_cgrp_t *rkcg,
                                                     rd_bool_t leave_group) {

        rd_kafka_dbg(rkcg->rkcg_rk, CGRP, "UNSUBSCRIBE",
                     "Group \"%.*s\": unsubscribe from current %ssubscription "
                     "of size %d (leave group=%s, has joined=%s, %s, "
                     "join-state %s)",
                     RD_KAFKAP_STR_PR(rkcg->rkcg_group_id),
                     rkcg->rkcg_subscription ? "" : "unset ",
                     rkcg->rkcg_subscription ? rkcg->rkcg_subscription->cnt : 0,
                     RD_STR_ToF(leave_group),
                     RD_STR_ToF(RD_KAFKA_CGRP_HAS_JOINED(rkcg)),
                     rkcg->rkcg_member_id ? rkcg->rkcg_member_id->str : "n/a",
                     rd_kafka_cgrp_join_state_names[rkcg->rkcg_join_state]);

        rd_kafka_timer_stop(&rkcg->rkcg_rk->rk_timers,
                            &rkcg->rkcg_max_poll_interval_tmr, 1 /*lock*/);

        if (rkcg->rkcg_subscription) {
                rd_kafka_topic_partition_list_destroy(rkcg->rkcg_subscription);
                rkcg->rkcg_subscription = NULL;
        }

        rd_kafka_cgrp_update_subscribed_topics(rkcg, NULL);

        /*
         * Clean-up group leader duties, if any.
         */
        rd_kafka_cgrp_group_leader_reset(rkcg, "unsubscribe");

        if (leave_group && RD_KAFKA_CGRP_HAS_JOINED(rkcg))
                rkcg->rkcg_flags |= RD_KAFKA_CGRP_F_LEAVE_ON_UNASSIGN_DONE;

        /* FIXME: Why are we only revoking if !assignment_lost ? */
        if (!rd_kafka_cgrp_assignment_is_lost(rkcg))
                rd_kafka_cgrp_revoke_all_rejoin(rkcg, rd_false /*not lost*/,
                                                rd_true /*initiating*/,
                                                "unsubscribe");

        rkcg->rkcg_flags &= ~(RD_KAFKA_CGRP_F_SUBSCRIPTION |
                              RD_KAFKA_CGRP_F_WILDCARD_SUBSCRIPTION);

        return RD_KAFKA_RESP_ERR_NO_ERROR;
}

static rd_kafka_resp_err_t
rd_kafka_cgrp_consumer_subscribe(rd_kafka_cgrp_t *rkcg,
                        rd_kafka_topic_partition_list_t *rktparlist) {

        /* Clear any existing postponed subscribe. */
        if (rkcg->rkcg_next_subscription)
                rd_kafka_topic_partition_list_destroy_free(
                    rkcg->rkcg_next_subscription);
        rkcg->rkcg_next_subscription = NULL;
        rkcg->rkcg_next_unsubscribe  = rd_false;

        rkcg->rkcg_next_subscription = rktparlist;
        return RD_KAFKA_RESP_ERR_NO_ERROR;
}

/**
 * Set new atomic topic subscription.
 */
static rd_kafka_resp_err_t
rd_kafka_cgrp_subscribe(rd_kafka_cgrp_t *rkcg,
                        rd_kafka_topic_partition_list_t *rktparlist) {

        rd_kafka_dbg(rkcg->rkcg_rk, CGRP | RD_KAFKA_DBG_CONSUMER, "SUBSCRIBE",
                     "Group \"%.*s\": subscribe to new %ssubscription "
                     "of %d topics (join-state %s)",
                     RD_KAFKAP_STR_PR(rkcg->rkcg_group_id),
                     rktparlist ? "" : "unset ",
                     rktparlist ? rktparlist->cnt : 0,
                     rd_kafka_cgrp_join_state_names[rkcg->rkcg_join_state]);

        if (rkcg->rkcg_rk->rk_conf.enabled_assignor_cnt == 0)
                return RD_KAFKA_RESP_ERR__INVALID_ARG;

        /* If the consumer has raised a fatal error treat all subscribes as
           unsubscribe */
        if (rd_kafka_fatal_error_code(rkcg->rkcg_rk)) {
                if (rkcg->rkcg_subscription)
                        rd_kafka_cgrp_unsubscribe(rkcg,
                                                  rd_true /*leave group*/);
                return RD_KAFKA_RESP_ERR__FATAL;
        }

        /* Clear any existing postponed subscribe. */
        if (rkcg->rkcg_next_subscription)
                rd_kafka_topic_partition_list_destroy_free(
                    rkcg->rkcg_next_subscription);
        rkcg->rkcg_next_subscription = NULL;
        rkcg->rkcg_next_unsubscribe  = rd_false;

        if (RD_KAFKA_CGRP_REBALANCING(rkcg)) {
                rd_kafka_dbg(
                    rkcg->rkcg_rk, CGRP | RD_KAFKA_DBG_CONSUMER, "SUBSCRIBE",
                    "Group \"%.*s\": postponing "
                    "subscribe until previous rebalance "
                    "completes (join-state %s)",
                    RD_KAFKAP_STR_PR(rkcg->rkcg_group_id),
                    rd_kafka_cgrp_join_state_names[rkcg->rkcg_join_state]);

                if (!rktparlist)
                        rkcg->rkcg_next_unsubscribe = rd_true;
                else
                        rkcg->rkcg_next_subscription = rktparlist;

                return RD_KAFKA_RESP_ERR_NO_ERROR;
        }

        if (rd_kafka_cgrp_rebalance_protocol(rkcg) ==
                RD_KAFKA_REBALANCE_PROTOCOL_COOPERATIVE &&
            rktparlist && rkcg->rkcg_subscription)
                return rd_kafka_cgrp_modify_subscription(rkcg, rktparlist);

        /* Remove existing subscription first */
        if (rkcg->rkcg_subscription)
                rd_kafka_cgrp_unsubscribe(
                    rkcg,
                    rktparlist
                        ? rd_false /* don't leave group if new subscription */
                        : rd_true /* leave group if no new subscription */);

        if (!rktparlist)
                return RD_KAFKA_RESP_ERR_NO_ERROR;

        rkcg->rkcg_flags |= RD_KAFKA_CGRP_F_SUBSCRIPTION;

        if (rd_kafka_topic_partition_list_regex_cnt(rktparlist) > 0)
                rkcg->rkcg_flags |= RD_KAFKA_CGRP_F_WILDCARD_SUBSCRIPTION;

        rkcg->rkcg_subscription = rktparlist;

        rd_kafka_cgrp_join(rkcg);

        return RD_KAFKA_RESP_ERR_NO_ERROR;
}



/**
 * Same as cgrp_terminate() but called from the cgrp/main thread upon receiving
 * the op 'rko' from cgrp_terminate().
 *
 * NOTE: Takes ownership of 'rko'
 *
 * Locality: main thread
 */
void rd_kafka_cgrp_terminate0(rd_kafka_cgrp_t *rkcg, rd_kafka_op_t *rko) {

        rd_kafka_assert(NULL, thrd_is_current(rkcg->rkcg_rk->rk_thread));

        rd_kafka_dbg(rkcg->rkcg_rk, CGRP, "CGRPTERM",
                     "Terminating group \"%.*s\" in state %s "
                     "with %d partition(s)",
                     RD_KAFKAP_STR_PR(rkcg->rkcg_group_id),
                     rd_kafka_cgrp_state_names[rkcg->rkcg_state],
                     rd_list_cnt(&rkcg->rkcg_toppars));

        if (unlikely(rkcg->rkcg_state == RD_KAFKA_CGRP_STATE_TERM ||
                     (rkcg->rkcg_flags & RD_KAFKA_CGRP_F_TERMINATE) ||
                     rkcg->rkcg_reply_rko != NULL)) {
                /* Already terminating or handling a previous terminate */
                if (rko) {
                        rd_kafka_q_t *rkq = rko->rko_replyq.q;
                        rko->rko_replyq.q = NULL;
                        rd_kafka_consumer_err(
                            rkq, RD_KAFKA_NODEID_UA,
                            RD_KAFKA_RESP_ERR__IN_PROGRESS,
                            rko->rko_replyq.version, NULL, NULL,
                            RD_KAFKA_OFFSET_INVALID, "Group is %s",
                            rkcg->rkcg_reply_rko ? "terminating"
                                                 : "terminated");
                        rd_kafka_q_destroy(rkq);
                        rd_kafka_op_destroy(rko);
                }
                return;
        }

        /* Mark for stopping, the actual state transition
         * is performed when all toppars have left. */
        rkcg->rkcg_flags |= RD_KAFKA_CGRP_F_TERMINATE;
        rkcg->rkcg_ts_terminate = rd_clock();
        rkcg->rkcg_reply_rko    = rko;

        if (rkcg->rkcg_flags & RD_KAFKA_CGRP_F_SUBSCRIPTION)
                rd_kafka_cgrp_unsubscribe(
                    rkcg,
                    /* Leave group if this is a controlled shutdown */
                    !rd_kafka_destroy_flags_no_consumer_close(rkcg->rkcg_rk));

        /* Reset the wait-for-LeaveGroup flag if there is an outstanding
         * LeaveGroupRequest being waited on (from a prior unsubscribe), but
         * the destroy flags have NO_CONSUMER_CLOSE set, which calls
         * for immediate termination. */
        if (rd_kafka_destroy_flags_no_consumer_close(rkcg->rkcg_rk))
                rkcg->rkcg_flags &= ~RD_KAFKA_CGRP_F_WAIT_LEAVE;

        /* If there's an oustanding rebalance which has not yet been
         * served by the application it will be served from consumer_close().
         * If the instance is being terminated with NO_CONSUMER_CLOSE we
         * trigger unassign directly to avoid stalling on rebalance callback
         * queues that are no longer served by the application. */
        if (!RD_KAFKA_CGRP_WAIT_ASSIGN_CALL(rkcg) ||
            rd_kafka_destroy_flags_no_consumer_close(rkcg->rkcg_rk))
                rd_kafka_cgrp_unassign(rkcg);

        /* Serve assignment so it can start to decommission */
        rd_kafka_assignment_serve(rkcg->rkcg_rk);

        /* Try to terminate right away if all preconditions are met. */
        rd_kafka_cgrp_try_terminate(rkcg);
}


/**
 * Terminate and decommission a cgrp asynchronously.
 *
 * Locality: any thread
 */
void rd_kafka_cgrp_terminate(rd_kafka_cgrp_t *rkcg, rd_kafka_replyq_t replyq) {
        rd_kafka_assert(NULL, !thrd_is_current(rkcg->rkcg_rk->rk_thread));
        rd_kafka_cgrp_op(rkcg, NULL, replyq, RD_KAFKA_OP_TERMINATE, 0);
}


struct _op_timeout_offset_commit {
        rd_ts_t now;
        rd_kafka_t *rk;
        rd_list_t expired;
};

/**
 * q_filter callback for expiring OFFSET_COMMIT timeouts.
 */
static int rd_kafka_op_offset_commit_timeout_check(rd_kafka_q_t *rkq,
                                                   rd_kafka_op_t *rko,
                                                   void *opaque) {
        struct _op_timeout_offset_commit *state =
            (struct _op_timeout_offset_commit *)opaque;

        if (likely(rko->rko_type != RD_KAFKA_OP_OFFSET_COMMIT ||
                   rko->rko_u.offset_commit.ts_timeout == 0 ||
                   rko->rko_u.offset_commit.ts_timeout > state->now)) {
                return 0;
        }

        rd_kafka_q_deq0(rkq, rko);

        /* Add to temporary list to avoid recursive
         * locking of rkcg_wait_coord_q. */
        rd_list_add(&state->expired, rko);
        return 1;
}


/**
 * Scan for various timeouts.
 */
static void rd_kafka_cgrp_timeout_scan(rd_kafka_cgrp_t *rkcg, rd_ts_t now) {
        struct _op_timeout_offset_commit ofc_state;
        int i, cnt = 0;
        rd_kafka_op_t *rko;

        ofc_state.now = now;
        ofc_state.rk  = rkcg->rkcg_rk;
        rd_list_init(&ofc_state.expired, 0, NULL);

        cnt += rd_kafka_q_apply(rkcg->rkcg_wait_coord_q,
                                rd_kafka_op_offset_commit_timeout_check,
                                &ofc_state);

        RD_LIST_FOREACH(rko, &ofc_state.expired, i)
        rd_kafka_cgrp_op_handle_OffsetCommit(rkcg->rkcg_rk, NULL,
                                             RD_KAFKA_RESP_ERR__WAIT_COORD,
                                             NULL, NULL, rko);

        rd_list_destroy(&ofc_state.expired);

        if (cnt > 0)
                rd_kafka_dbg(rkcg->rkcg_rk, CGRP, "CGRPTIMEOUT",
                             "Group \"%.*s\": timed out %d op(s), %d remain",
                             RD_KAFKAP_STR_PR(rkcg->rkcg_group_id), cnt,
                             rd_kafka_q_len(rkcg->rkcg_wait_coord_q));
}


/**
 * @brief Handle an assign op.
 * @locality rdkafka main thread
 * @locks none
 */
static void rd_kafka_cgrp_handle_assign_op(rd_kafka_cgrp_t *rkcg,
                                           rd_kafka_op_t *rko) {
        rd_kafka_error_t *error = NULL;

        if (rd_kafka_fatal_error_code(rkcg->rkcg_rk) ||
            rkcg->rkcg_flags & RD_KAFKA_CGRP_F_TERMINATE) {
                /* Treat all assignments as unassign when a fatal error is
                 * raised or the cgrp is terminating. */

                rd_kafka_dbg(rkcg->rkcg_rk, CGRP | RD_KAFKA_DBG_CONSUMER,
                             "ASSIGN",
                             "Group \"%s\": Consumer %s: "
                             "treating assign as unassign",
                             rkcg->rkcg_group_id->str,
                             rd_kafka_fatal_error_code(rkcg->rkcg_rk)
                                 ? "has raised a fatal error"
                                 : "is terminating");

                if (rko->rko_u.assign.partitions) {
                        rd_kafka_topic_partition_list_destroy(
                            rko->rko_u.assign.partitions);
                        rko->rko_u.assign.partitions = NULL;
                }
                rko->rko_u.assign.method = RD_KAFKA_ASSIGN_METHOD_ASSIGN;

        } else if (rd_kafka_cgrp_rebalance_protocol(rkcg) ==
                       RD_KAFKA_REBALANCE_PROTOCOL_COOPERATIVE &&
                   !(rko->rko_u.assign.method ==
                         RD_KAFKA_ASSIGN_METHOD_INCR_ASSIGN ||
                     rko->rko_u.assign.method ==
                         RD_KAFKA_ASSIGN_METHOD_INCR_UNASSIGN))
                error = rd_kafka_error_new(RD_KAFKA_RESP_ERR__STATE,
                                           "Changes to the current assignment "
                                           "must be made using "
                                           "incremental_assign() or "
                                           "incremental_unassign() "
                                           "when rebalance protocol type is "
                                           "COOPERATIVE");

        else if (rd_kafka_cgrp_rebalance_protocol(rkcg) ==
                     RD_KAFKA_REBALANCE_PROTOCOL_EAGER &&
                 !(rko->rko_u.assign.method == RD_KAFKA_ASSIGN_METHOD_ASSIGN))
                error = rd_kafka_error_new(RD_KAFKA_RESP_ERR__STATE,
                                           "Changes to the current assignment "
                                           "must be made using "
                                           "assign() when rebalance "
                                           "protocol type is EAGER");

        if (!error) {
                switch (rko->rko_u.assign.method) {
                case RD_KAFKA_ASSIGN_METHOD_ASSIGN:
                        /* New atomic assignment (partitions != NULL),
                         * or unassignment (partitions == NULL) */
                        if (rko->rko_u.assign.partitions)
                                error = rd_kafka_cgrp_assign(
                                    rkcg, rko->rko_u.assign.partitions);
                        else
                                error = rd_kafka_cgrp_unassign(rkcg);
                        break;
                case RD_KAFKA_ASSIGN_METHOD_INCR_ASSIGN:
                        error = rd_kafka_cgrp_incremental_assign(
                            rkcg, rko->rko_u.assign.partitions);
                        break;
                case RD_KAFKA_ASSIGN_METHOD_INCR_UNASSIGN:
                        error = rd_kafka_cgrp_incremental_unassign(
                            rkcg, rko->rko_u.assign.partitions);
                        break;
                default:
                        RD_NOTREACHED();
                        break;
                }

                /* If call succeeded serve the assignment */
                if (!error)
                        rd_kafka_assignment_serve(rkcg->rkcg_rk);
        }

        if (error) {
                /* Log error since caller might not check
                 * *assign() return value. */
                rd_kafka_log(rkcg->rkcg_rk, LOG_WARNING, "ASSIGN",
                             "Group \"%s\": application *assign() call "
                             "failed: %s",
                             rkcg->rkcg_group_id->str,
                             rd_kafka_error_string(error));
        }

        rd_kafka_op_error_reply(rko, error);
}


/**
 * @brief Handle cgrp queue op.
 * @locality rdkafka main thread
 * @locks none
 */
static rd_kafka_op_res_t rd_kafka_cgrp_op_serve(rd_kafka_t *rk,
                                                rd_kafka_q_t *rkq,
                                                rd_kafka_op_t *rko,
                                                rd_kafka_q_cb_type_t cb_type,
                                                void *opaque) {
        rd_kafka_cgrp_t *rkcg = opaque;
        rd_kafka_toppar_t *rktp;
        rd_kafka_resp_err_t err;
        const int silent_op = rko->rko_type == RD_KAFKA_OP_RECV_BUF;

        rktp = rko->rko_rktp;

        if (rktp && !silent_op)
                rd_kafka_dbg(
                    rkcg->rkcg_rk, CGRP, "CGRPOP",
                    "Group \"%.*s\" received op %s in state %s "
                    "(join-state %s) for %.*s [%" PRId32 "]",
                    RD_KAFKAP_STR_PR(rkcg->rkcg_group_id),
                    rd_kafka_op2str(rko->rko_type),
                    rd_kafka_cgrp_state_names[rkcg->rkcg_state],
                    rd_kafka_cgrp_join_state_names[rkcg->rkcg_join_state],
                    RD_KAFKAP_STR_PR(rktp->rktp_rkt->rkt_topic),
                    rktp->rktp_partition);
        else if (!silent_op)
                rd_kafka_dbg(
                    rkcg->rkcg_rk, CGRP, "CGRPOP",
                    "Group \"%.*s\" received op %s in state %s "
                    "(join-state %s)",
                    RD_KAFKAP_STR_PR(rkcg->rkcg_group_id),
                    rd_kafka_op2str(rko->rko_type),
                    rd_kafka_cgrp_state_names[rkcg->rkcg_state],
                    rd_kafka_cgrp_join_state_names[rkcg->rkcg_join_state]);

        switch ((int)rko->rko_type) {
        case RD_KAFKA_OP_NAME:
                /* Return the currently assigned member id. */
                if (rkcg->rkcg_member_id)
                        rko->rko_u.name.str =
                            RD_KAFKAP_STR_DUP(rkcg->rkcg_member_id);
                rd_kafka_op_reply(rko, 0);
                rko = NULL;
                break;

        case RD_KAFKA_OP_CG_METADATA:
                /* Return the current consumer group metadata. */
                rko->rko_u.cg_metadata =
                    rkcg->rkcg_member_id
                        ? rd_kafka_consumer_group_metadata_new_with_genid(
                              rkcg->rkcg_rk->rk_conf.group_id_str,
                              rkcg->rkcg_generation_id,
                              rkcg->rkcg_member_id->str,
                              rkcg->rkcg_rk->rk_conf.group_instance_id)
                        : NULL;
                rd_kafka_op_reply(rko, RD_KAFKA_RESP_ERR_NO_ERROR);
                rko = NULL;
                break;

        case RD_KAFKA_OP_OFFSET_FETCH:
                if (rkcg->rkcg_state != RD_KAFKA_CGRP_STATE_UP ||
                    (rkcg->rkcg_flags & RD_KAFKA_CGRP_F_TERMINATE)) {
                        rd_kafka_op_handle_OffsetFetch(
                            rkcg->rkcg_rk, NULL, RD_KAFKA_RESP_ERR__WAIT_COORD,
                            NULL, NULL, rko);
                        rko = NULL; /* rko freed by handler */
                        break;
                }

                rd_kafka_OffsetFetchRequest(
                    rkcg->rkcg_coord, rk->rk_group_id->str,
                    rko->rko_u.offset_fetch.partitions, rd_false, -1, NULL,
                    rko->rko_u.offset_fetch.require_stable_offsets,
                    0, /* Timeout */
                    RD_KAFKA_REPLYQ(rkcg->rkcg_ops, 0),
                    rd_kafka_op_handle_OffsetFetch, rko);
                rko = NULL; /* rko now owned by request */
                break;

        case RD_KAFKA_OP_PARTITION_JOIN:
                rd_kafka_cgrp_partition_add(rkcg, rktp);

                /* If terminating tell the partition to leave */
                if (rkcg->rkcg_flags & RD_KAFKA_CGRP_F_TERMINATE)
                        rd_kafka_toppar_op_fetch_stop(rktp, RD_KAFKA_NO_REPLYQ);
                break;

        case RD_KAFKA_OP_PARTITION_LEAVE:
                rd_kafka_cgrp_partition_del(rkcg, rktp);
                break;

        case RD_KAFKA_OP_OFFSET_COMMIT:
                /* Trigger offsets commit. */
                rd_kafka_cgrp_offsets_commit(rkcg, rko,
                                             /* only set offsets
                                              * if no partitions were
                                              * specified. */
                                             rko->rko_u.offset_commit.partitions
                                                 ? 0
                                                 : 1 /* set_offsets*/,
                                             rko->rko_u.offset_commit.reason);
                rko = NULL; /* rko now owned by request */
                break;

        case RD_KAFKA_OP_COORD_QUERY:
                rd_kafka_cgrp_coord_query(
                    rkcg,
                    rko->rko_err ? rd_kafka_err2str(rko->rko_err) : "from op");
                break;

        case RD_KAFKA_OP_SUBSCRIBE:
                rd_kafka_app_polled(rk);

                /* New atomic subscription (may be NULL) */
                if(rkcg->rkcg_group_protocol == RD_KAFKA_GROUP_PROTOCOL_CONSUMER) {
                        err =
                            rd_kafka_cgrp_consumer_subscribe(rkcg, rko->rko_u.subscribe.topics);
                } else {
                        err =
                            rd_kafka_cgrp_subscribe(rkcg, rko->rko_u.subscribe.topics);
                }

                if (!err) /* now owned by rkcg */
                        rko->rko_u.subscribe.topics = NULL;

                rd_kafka_op_reply(rko, err);
                rko = NULL;
                break;

        case RD_KAFKA_OP_ASSIGN:
                rd_kafka_cgrp_handle_assign_op(rkcg, rko);
                rko = NULL;
                break;

        case RD_KAFKA_OP_GET_SUBSCRIPTION:
                if (rkcg->rkcg_next_subscription)
                        rko->rko_u.subscribe.topics =
                            rd_kafka_topic_partition_list_copy(
                                rkcg->rkcg_next_subscription);
                else if (rkcg->rkcg_next_unsubscribe)
                        rko->rko_u.subscribe.topics = NULL;
                else if (rkcg->rkcg_subscription)
                        rko->rko_u.subscribe.topics =
                            rd_kafka_topic_partition_list_copy(
                                rkcg->rkcg_subscription);
                rd_kafka_op_reply(rko, 0);
                rko = NULL;
                break;

        case RD_KAFKA_OP_GET_ASSIGNMENT:
                /* This is the consumer assignment, not the group assignment. */
                rko->rko_u.assign.partitions =
                    rd_kafka_topic_partition_list_copy(
                        rkcg->rkcg_rk->rk_consumer.assignment.all);

                rd_kafka_op_reply(rko, 0);
                rko = NULL;
                break;

        case RD_KAFKA_OP_GET_REBALANCE_PROTOCOL:
                rko->rko_u.rebalance_protocol.str =
                    rd_kafka_rebalance_protocol2str(
                        rd_kafka_cgrp_rebalance_protocol(rkcg));
                rd_kafka_op_reply(rko, RD_KAFKA_RESP_ERR_NO_ERROR);
                rko = NULL;
                break;

        case RD_KAFKA_OP_TERMINATE:
                rd_kafka_cgrp_terminate0(rkcg, rko);
                rko = NULL; /* terminate0() takes ownership */
                break;

        default:
                rd_kafka_assert(rkcg->rkcg_rk, !*"unknown type");
                break;
        }

        if (rko)
                rd_kafka_op_destroy(rko);

        return RD_KAFKA_OP_RES_HANDLED;
}


/**
 * @returns true if the session timeout has expired (due to no successful
 *          Heartbeats in session.timeout.ms) and triggers a rebalance.
 */
static rd_bool_t rd_kafka_cgrp_session_timeout_check(rd_kafka_cgrp_t *rkcg,
                                                     rd_ts_t now) {
        rd_ts_t delta;
        char buf[256];

        if (unlikely(!rkcg->rkcg_ts_session_timeout))
                return rd_true; /* Session has expired */

        delta = now - rkcg->rkcg_ts_session_timeout;
        if (likely(delta < 0))
                return rd_false;

        delta += rkcg->rkcg_rk->rk_conf.group_session_timeout_ms * 1000;

        rd_snprintf(buf, sizeof(buf),
                    "Consumer group session timed out (in join-state %s) after "
                    "%" PRId64
                    " ms without a successful response from the "
                    "group coordinator (broker %" PRId32 ", last error was %s)",
                    rd_kafka_cgrp_join_state_names[rkcg->rkcg_join_state],
                    delta / 1000, rkcg->rkcg_coord_id,
                    rd_kafka_err2str(rkcg->rkcg_last_heartbeat_err));

        rkcg->rkcg_last_heartbeat_err = RD_KAFKA_RESP_ERR_NO_ERROR;

        rd_kafka_log(rkcg->rkcg_rk, LOG_WARNING, "SESSTMOUT",
                     "%s: revoking assignment and rejoining group", buf);

        /* Prevent further rebalances */
        rkcg->rkcg_ts_session_timeout = 0;

        /* Timing out invalidates the member id, reset it
         * now to avoid an ERR_UNKNOWN_MEMBER_ID on the next join. */
        rd_kafka_cgrp_set_member_id(rkcg, "");

        /* Revoke and rebalance */
        rd_kafka_cgrp_revoke_all_rejoin_maybe(rkcg, rd_true /*lost*/,
                                              rd_true /*initiating*/, buf);

        return rd_true;
}


/**
 * @brief Apply the next waiting subscribe/unsubscribe, if any.
 */
static void rd_kafka_cgrp_apply_next_subscribe(rd_kafka_cgrp_t *rkcg) {
        rd_assert(rkcg->rkcg_join_state == RD_KAFKA_CGRP_JOIN_STATE_INIT);

        if (rkcg->rkcg_next_subscription) {
                rd_kafka_topic_partition_list_t *next_subscription =
                    rkcg->rkcg_next_subscription;
                rd_kafka_dbg(rkcg->rkcg_rk, CGRP, "SUBSCRIBE",
                             "Group \"%s\": invoking waiting postponed "
                             "subscribe",
                             rkcg->rkcg_group_id->str);
                rkcg->rkcg_next_subscription = NULL;
                rd_kafka_cgrp_subscribe(rkcg, next_subscription);

        } else if (rkcg->rkcg_next_unsubscribe) {
                rd_kafka_dbg(rkcg->rkcg_rk, CGRP, "SUBSCRIBE",
                             "Group \"%s\": invoking waiting postponed "
                             "unsubscribe",
                             rkcg->rkcg_group_id->str);
                rkcg->rkcg_next_unsubscribe = rd_false;
                rd_kafka_cgrp_unsubscribe(rkcg, rd_true /*Leave*/);
        }
}

/**
 * Client group's join state handling
 */
static void rd_kafka_cgrp_join_state_serve(rd_kafka_cgrp_t *rkcg) {
        rd_ts_t now = rd_clock();

        if (unlikely(rd_kafka_fatal_error_code(rkcg->rkcg_rk)))
                return;

        switch (rkcg->rkcg_join_state) {
        case RD_KAFKA_CGRP_JOIN_STATE_INIT:
                if (unlikely(rd_kafka_cgrp_awaiting_response(rkcg)))
                        break;

                /* If there is a next subscription, apply it.  */
                rd_kafka_cgrp_apply_next_subscribe(rkcg);

                /* If we have a subscription start the join process. */
                if (!rkcg->rkcg_subscription)
                        break;

                if (rd_interval_immediate(&rkcg->rkcg_join_intvl, 1000 * 1000,
                                          now) > 0)
                        rd_kafka_cgrp_join(rkcg);
                break;

        case RD_KAFKA_CGRP_JOIN_STATE_WAIT_JOIN:
        case RD_KAFKA_CGRP_JOIN_STATE_WAIT_METADATA:
        case RD_KAFKA_CGRP_JOIN_STATE_WAIT_SYNC:
        case RD_KAFKA_CGRP_JOIN_STATE_WAIT_UNASSIGN_TO_COMPLETE:
                /* FIXME: I think we might have to send heartbeats in
                 *        in WAIT_INCR_UNASSIGN, yes-no? */
        case RD_KAFKA_CGRP_JOIN_STATE_WAIT_INCR_UNASSIGN_TO_COMPLETE:
                break;

        case RD_KAFKA_CGRP_JOIN_STATE_STEADY:
        case RD_KAFKA_CGRP_JOIN_STATE_WAIT_ASSIGN_CALL:
        case RD_KAFKA_CGRP_JOIN_STATE_WAIT_UNASSIGN_CALL:
                if (rkcg->rkcg_flags & RD_KAFKA_CGRP_F_SUBSCRIPTION &&
                    rd_interval(
                        &rkcg->rkcg_heartbeat_intvl,
                        rkcg->rkcg_rk->rk_conf.group_heartbeat_intvl_ms * 1000,
                        now) > 0)
                        rd_kafka_cgrp_heartbeat(rkcg);
                break;
        }
}

void  rd_kafka_cgrp_consumer_group_heartbeat(rd_kafka_cgrp_t *rkcg) {

        /* Don't send heartbeats if max.poll.interval.ms was exceeded */
        if (rkcg->rkcg_flags & RD_KAFKA_CGRP_F_MAX_POLL_EXCEEDED)
                return;

        /* Skip heartbeat if we have one in transit */
        if (rkcg->rkcg_flags & RD_KAFKA_CGRP_F_HEARTBEAT_IN_TRANSIT)
                return;

        rkcg->rkcg_flags |= RD_KAFKA_CGRP_F_HEARTBEAT_IN_TRANSIT;

        rd_kafka_ConsumerGroupHeartbeatRequest(
            rkcg->rkcg_coord,
            rkcg->rkcg_group_id,
            rkcg->rkcg_member_id,
            rkcg->rkcg_member_epoch,
            rkcg->rkcg_group_instance_id,
            rkcg->rkcg_client_rack,
            rkcg->rkcg_rk->rk_conf.max_poll_interval_ms,
            rkcg->rkcg_next_subscription,
            rkcg->rkcg_next_subscription_regex,
            rkcg->rkcg_group_remote_assignor,
            rkcg->rkcg_group_assignment,
            rd_true,
            RD_KAFKA_REPLYQ(rkcg->rkcg_ops, 0),
            rd_kafka_cgrp_handle_ConsumerGroupHeartbeat,
            NULL);

}

void rd_kafka_cgrp_consumer_serve(rd_kafka_cgrp_t *rkcg) {
        if(rkcg->rkcg_next_subscription && rkcg->rkcg_next_subscription->cnt > 0) {
                rd_kafka_cgrp_consumer_group_heartbeat(rkcg);
        }
}

/**
 * Client group handling.
 * Called from main thread to serve the operational aspects of a cgrp.
 */
void rd_kafka_cgrp_serve(rd_kafka_cgrp_t *rkcg) {
        rd_kafka_broker_t *rkb = rkcg->rkcg_coord;
        int rkb_state          = RD_KAFKA_BROKER_STATE_INIT;
        rd_ts_t now;

        if (rkb) {
                rd_kafka_broker_lock(rkb);
                rkb_state = rkb->rkb_state;
                rd_kafka_broker_unlock(rkb);

                /* Go back to querying state if we lost the current coordinator
                 * connection. */
                if (rkb_state < RD_KAFKA_BROKER_STATE_UP &&
                    rkcg->rkcg_state == RD_KAFKA_CGRP_STATE_UP)
                        rd_kafka_cgrp_set_state(
                            rkcg, RD_KAFKA_CGRP_STATE_QUERY_COORD);
        }

        now = rd_clock();

        /* Check for cgrp termination */
        if (unlikely(rd_kafka_cgrp_try_terminate(rkcg))) {
                rd_kafka_cgrp_terminated(rkcg);
                return; /* cgrp terminated */
        }

        /* Bail out if we're terminating. */
        if (unlikely(rd_kafka_terminating(rkcg->rkcg_rk)))
                return;

        /* Check session timeout regardless of current coordinator
         * connection state (rkcg_state) */
        if (rkcg->rkcg_join_state == RD_KAFKA_CGRP_JOIN_STATE_STEADY)
                rd_kafka_cgrp_session_timeout_check(rkcg, now);

retry:
        switch (rkcg->rkcg_state) {
        case RD_KAFKA_CGRP_STATE_TERM:
                break;

        case RD_KAFKA_CGRP_STATE_INIT:
                rd_kafka_cgrp_set_state(rkcg, RD_KAFKA_CGRP_STATE_QUERY_COORD);
                /* FALLTHRU */

        case RD_KAFKA_CGRP_STATE_QUERY_COORD:
                /* Query for coordinator. */
                if (rd_interval_immediate(&rkcg->rkcg_coord_query_intvl,
                                          500 * 1000, now) > 0)
                        rd_kafka_cgrp_coord_query(rkcg,
                                                  "intervaled in "
                                                  "state query-coord");
                break;

        case RD_KAFKA_CGRP_STATE_WAIT_COORD:
                /* Waiting for FindCoordinator response */
                break;

        case RD_KAFKA_CGRP_STATE_WAIT_BROKER:
                /* See if the group should be reassigned to another broker. */
                if (rd_kafka_cgrp_coord_update(rkcg, rkcg->rkcg_coord_id))
                        goto retry; /* Coordinator changed, retry state-machine
                                     * to speed up next transition. */

                /* Coordinator query */
                if (rd_interval(&rkcg->rkcg_coord_query_intvl, 1000 * 1000,
                                now) > 0)
                        rd_kafka_cgrp_coord_query(rkcg,
                                                  "intervaled in "
                                                  "state wait-broker");
                break;

        case RD_KAFKA_CGRP_STATE_WAIT_BROKER_TRANSPORT:
                /* Waiting for broker transport to come up.
                 * Also make sure broker supports groups. */
                if (rkb_state < RD_KAFKA_BROKER_STATE_UP || !rkb ||
                    !rd_kafka_broker_supports(
                        rkb, RD_KAFKA_FEATURE_BROKER_GROUP_COORD)) {
                        /* Coordinator query */
                        if (rd_interval(&rkcg->rkcg_coord_query_intvl,
                                        1000 * 1000, now) > 0)
                                rd_kafka_cgrp_coord_query(
                                    rkcg,
                                    "intervaled in state "
                                    "wait-broker-transport");

                } else {
                        rd_kafka_cgrp_set_state(rkcg, RD_KAFKA_CGRP_STATE_UP);

                        /* Serve join state to trigger (re)join */
                        if(rkcg->rkcg_group_protocol == RD_KAFKA_GROUP_PROTOCOL_CONSUMER) {
                                rd_kafka_cgrp_consumer_serve(rkcg);
                        } else {
                                rd_kafka_cgrp_join_state_serve(rkcg);

                                /* Serve any pending partitions in the assignment */
                                rd_kafka_assignment_serve(rkcg->rkcg_rk);
                        }
                }
                break;

        case RD_KAFKA_CGRP_STATE_UP:
                /* Move any ops awaiting the coordinator to the ops queue
                 * for reprocessing. */
                rd_kafka_q_concat(rkcg->rkcg_ops, rkcg->rkcg_wait_coord_q);

                /* Relaxed coordinator queries. */
                if (rd_interval(&rkcg->rkcg_coord_query_intvl,
                                rkcg->rkcg_rk->rk_conf.coord_query_intvl_ms *
                                    1000,
                                now) > 0)
                        rd_kafka_cgrp_coord_query(rkcg,
                                                  "intervaled in state up");

                if(rkcg->rkcg_group_protocol == RD_KAFKA_GROUP_PROTOCOL_CONSUMER) {
                        rd_kafka_cgrp_consumer_serve(rkcg);
                } else {
                        rd_kafka_cgrp_join_state_serve(rkcg);
                }

                break;
        }

        if (unlikely(rkcg->rkcg_state != RD_KAFKA_CGRP_STATE_UP &&
                     rd_interval(&rkcg->rkcg_timeout_scan_intvl, 1000 * 1000,
                                 now) > 0))
                rd_kafka_cgrp_timeout_scan(rkcg, now);
}



/**
 * Send an op to a cgrp.
 *
 * Locality: any thread
 */
void rd_kafka_cgrp_op(rd_kafka_cgrp_t *rkcg,
                      rd_kafka_toppar_t *rktp,
                      rd_kafka_replyq_t replyq,
                      rd_kafka_op_type_t type,
                      rd_kafka_resp_err_t err) {
        rd_kafka_op_t *rko;

        rko             = rd_kafka_op_new(type);
        rko->rko_err    = err;
        rko->rko_replyq = replyq;

        if (rktp)
                rko->rko_rktp = rd_kafka_toppar_keep(rktp);

        rd_kafka_q_enq(rkcg->rkcg_ops, rko);
}



void rd_kafka_cgrp_set_member_id(rd_kafka_cgrp_t *rkcg, const char *member_id) {
        if (rkcg->rkcg_member_id && member_id &&
            !rd_kafkap_str_cmp_str(rkcg->rkcg_member_id, member_id))
                return; /* No change */

        rd_kafka_dbg(rkcg->rkcg_rk, CGRP, "MEMBERID",
                     "Group \"%.*s\": updating member id \"%s\" -> \"%s\"",
                     RD_KAFKAP_STR_PR(rkcg->rkcg_group_id),
                     rkcg->rkcg_member_id ? rkcg->rkcg_member_id->str
                                          : "(not-set)",
                     member_id ? member_id : "(not-set)");

        if (rkcg->rkcg_member_id) {
                rd_kafkap_str_destroy(rkcg->rkcg_member_id);
                rkcg->rkcg_member_id = NULL;
        }

        if (member_id)
                rkcg->rkcg_member_id = rd_kafkap_str_new(member_id, -1);
}


/**
 * @brief Determine owned partitions that no longer exist (partitions in
 *        deleted or re-created topics).
 */
static rd_kafka_topic_partition_list_t *
rd_kafka_cgrp_owned_but_not_exist_partitions(rd_kafka_cgrp_t *rkcg) {
        rd_kafka_topic_partition_list_t *result = NULL;
        const rd_kafka_topic_partition_t *curr;

        if (!rkcg->rkcg_group_assignment)
                return NULL;

        RD_KAFKA_TPLIST_FOREACH(curr, rkcg->rkcg_group_assignment) {
                if (rd_list_find(rkcg->rkcg_subscribed_topics, curr->topic,
                                 rd_kafka_topic_info_topic_cmp))
                        continue;

                if (!result)
                        result = rd_kafka_topic_partition_list_new(
                            rkcg->rkcg_group_assignment->cnt);

                rd_kafka_topic_partition_list_add_copy(result, curr);
        }

        return result;
}


/**
 * @brief Check if the latest metadata affects the current subscription:
 * - matched topic added
 * - matched topic removed
 * - matched topic's partition count change
 *
 * @locks none
 * @locality rdkafka main thread
 */
void rd_kafka_cgrp_metadata_update_check(rd_kafka_cgrp_t *rkcg,
                                         rd_bool_t do_join) {
        rd_list_t *tinfos;
        rd_kafka_topic_partition_list_t *errored;
        rd_bool_t changed;

        rd_kafka_assert(NULL, thrd_is_current(rkcg->rkcg_rk->rk_thread));

        if (!rkcg->rkcg_subscription || rkcg->rkcg_subscription->cnt == 0)
                return;

        /*
         * Unmatched topics will be added to the errored list.
         */
        errored = rd_kafka_topic_partition_list_new(0);

        /*
         * Create a list of the topics in metadata that matches our subscription
         */
        tinfos = rd_list_new(rkcg->rkcg_subscription->cnt,
                             (void *)rd_kafka_topic_info_destroy);

        if (rkcg->rkcg_flags & RD_KAFKA_CGRP_F_WILDCARD_SUBSCRIPTION)
                rd_kafka_metadata_topic_match(rkcg->rkcg_rk, tinfos,
                                              rkcg->rkcg_subscription, errored);
        else
                rd_kafka_metadata_topic_filter(
                    rkcg->rkcg_rk, tinfos, rkcg->rkcg_subscription, errored);


        /*
         * Propagate consumer errors for any non-existent or errored topics.
         * The function takes ownership of errored.
         */
        rd_kafka_propagate_consumer_topic_errors(
            rkcg, errored, "Subscribed topic not available");

        /*
         * Update effective list of topics (takes ownership of \c tinfos)
         */
        changed = rd_kafka_cgrp_update_subscribed_topics(rkcg, tinfos);

        if (!do_join ||
            (!changed &&
             /* If we get the same effective list of topics as last time around,
              * but the join is waiting for this metadata query to complete,
              * then we should not return here but follow through with the
              * (re)join below. */
             rkcg->rkcg_join_state != RD_KAFKA_CGRP_JOIN_STATE_WAIT_METADATA))
                return;

        /* List of subscribed topics changed, trigger rejoin. */
        rd_kafka_dbg(rkcg->rkcg_rk,
                     CGRP | RD_KAFKA_DBG_METADATA | RD_KAFKA_DBG_CONSUMER,
                     "REJOIN",
                     "Group \"%.*s\": "
                     "subscription updated from metadata change: "
                     "rejoining group in state %s",
                     RD_KAFKAP_STR_PR(rkcg->rkcg_group_id),
                     rd_kafka_cgrp_join_state_names[rkcg->rkcg_join_state]);

        if (rd_kafka_cgrp_rebalance_protocol(rkcg) ==
            RD_KAFKA_REBALANCE_PROTOCOL_COOPERATIVE) {

                /* Partitions from deleted topics */
                rd_kafka_topic_partition_list_t *owned_but_not_exist =
                    rd_kafka_cgrp_owned_but_not_exist_partitions(rkcg);

                if (owned_but_not_exist) {
                        rd_kafka_cgrp_assignment_set_lost(
                            rkcg, "%d subscribed topic(s) no longer exist",
                            owned_but_not_exist->cnt);

                        rd_kafka_rebalance_op_incr(
                            rkcg, RD_KAFKA_RESP_ERR__REVOKE_PARTITIONS,
                            owned_but_not_exist,
                            rkcg->rkcg_group_leader.members != NULL
                            /* Rejoin group following revoke's
                             * unassign if we are leader */
                            ,
                            "topics not available");
                        rd_kafka_topic_partition_list_destroy(
                            owned_but_not_exist);

                } else {
                        /* Nothing to revoke, rejoin group if we are the
                         * leader.
                         * The KIP says to rejoin the group on metadata
                         * change only if we're the leader. But what if a
                         * non-leader is subscribed to a regex that the others
                         * aren't?
                         * Going against the KIP and rejoining here. */
                        rd_kafka_cgrp_rejoin(
                            rkcg,
                            "Metadata for subscribed topic(s) has "
                            "changed");
                }

        } else {
                /* EAGER */
                rd_kafka_cgrp_revoke_rejoin(rkcg,
                                            "Metadata for subscribed topic(s) "
                                            "has changed");
        }

        /* We shouldn't get stuck in this state. */
        rd_dassert(rkcg->rkcg_join_state !=
                   RD_KAFKA_CGRP_JOIN_STATE_WAIT_METADATA);
}


rd_kafka_consumer_group_metadata_t *
rd_kafka_consumer_group_metadata_new(const char *group_id) {
        rd_kafka_consumer_group_metadata_t *cgmetadata;

        cgmetadata = rd_kafka_consumer_group_metadata_new_with_genid(
            group_id, -1, "", NULL);

        return cgmetadata;
}

rd_kafka_consumer_group_metadata_t *
rd_kafka_consumer_group_metadata_new_with_genid(const char *group_id,
                                                int32_t generation_id,
                                                const char *member_id,
                                                const char *group_instance_id) {
        rd_kafka_consumer_group_metadata_t *cgmetadata;

        cgmetadata                = rd_calloc(1, sizeof(*cgmetadata));
        cgmetadata->group_id      = rd_strdup(group_id);
        cgmetadata->generation_id = generation_id;
        cgmetadata->member_id     = rd_strdup(member_id);
        if (group_instance_id)
                cgmetadata->group_instance_id = rd_strdup(group_instance_id);

        return cgmetadata;
}

rd_kafka_consumer_group_metadata_t *
rd_kafka_consumer_group_metadata(rd_kafka_t *rk) {
        rd_kafka_consumer_group_metadata_t *cgmetadata;
        rd_kafka_op_t *rko;
        rd_kafka_cgrp_t *rkcg;

        if (!(rkcg = rd_kafka_cgrp_get(rk)))
                return NULL;

        rko = rd_kafka_op_req2(rkcg->rkcg_ops, RD_KAFKA_OP_CG_METADATA);
        if (!rko)
                return NULL;

        cgmetadata             = rko->rko_u.cg_metadata;
        rko->rko_u.cg_metadata = NULL;
        rd_kafka_op_destroy(rko);

        return cgmetadata;
}

const char *rd_kafka_consumer_group_metadata_member_id(
    const rd_kafka_consumer_group_metadata_t *group_metadata) {
        return group_metadata->member_id;
}

void rd_kafka_consumer_group_metadata_destroy(
    rd_kafka_consumer_group_metadata_t *cgmetadata) {
        rd_free(cgmetadata->group_id);
        rd_free(cgmetadata->member_id);
        if (cgmetadata->group_instance_id)
                rd_free(cgmetadata->group_instance_id);
        rd_free(cgmetadata);
}

rd_kafka_consumer_group_metadata_t *rd_kafka_consumer_group_metadata_dup(
    const rd_kafka_consumer_group_metadata_t *cgmetadata) {
        rd_kafka_consumer_group_metadata_t *ret;

        ret                = rd_calloc(1, sizeof(*cgmetadata));
        ret->group_id      = rd_strdup(cgmetadata->group_id);
        ret->generation_id = cgmetadata->generation_id;
        ret->member_id     = rd_strdup(cgmetadata->member_id);
        if (cgmetadata->group_instance_id)
                ret->group_instance_id =
                    rd_strdup(cgmetadata->group_instance_id);

        return ret;
}

/*
 * Consumer group metadata serialization format v2:
 *    "CGMDv2:"<generation_id><group_id>"\0"<member_id>"\0" \
 *    <group_instance_id_is_null>[<group_instance_id>"\0"]
 * Where <group_id> is the group_id string.
 */
static const char rd_kafka_consumer_group_metadata_magic[7] = "CGMDv2:";

rd_kafka_error_t *rd_kafka_consumer_group_metadata_write(
    const rd_kafka_consumer_group_metadata_t *cgmd,
    void **bufferp,
    size_t *sizep) {
        char *buf;
        size_t size;
        size_t of          = 0;
        size_t magic_len   = sizeof(rd_kafka_consumer_group_metadata_magic);
        size_t groupid_len = strlen(cgmd->group_id) + 1;
        size_t generationid_len          = sizeof(cgmd->generation_id);
        size_t member_id_len             = strlen(cgmd->member_id) + 1;
        int8_t group_instance_id_is_null = cgmd->group_instance_id ? 0 : 1;
        size_t group_instance_id_is_null_len =
            sizeof(group_instance_id_is_null);
        size_t group_instance_id_len =
            cgmd->group_instance_id ? strlen(cgmd->group_instance_id) + 1 : 0;

        size = magic_len + groupid_len + generationid_len + member_id_len +
               group_instance_id_is_null_len + group_instance_id_len;

        buf = rd_malloc(size);

        memcpy(buf, rd_kafka_consumer_group_metadata_magic, magic_len);
        of += magic_len;

        memcpy(buf + of, &cgmd->generation_id, generationid_len);
        of += generationid_len;

        memcpy(buf + of, cgmd->group_id, groupid_len);
        of += groupid_len;

        memcpy(buf + of, cgmd->member_id, member_id_len);
        of += member_id_len;

        memcpy(buf + of, &group_instance_id_is_null,
               group_instance_id_is_null_len);
        of += group_instance_id_is_null_len;

        if (!group_instance_id_is_null)
                memcpy(buf + of, cgmd->group_instance_id,
                       group_instance_id_len);
        of += group_instance_id_len;

        rd_assert(of == size);

        *bufferp = buf;
        *sizep   = size;

        return NULL;
}


/*
 * Check that a string is printable, returning NULL if not or
 * a pointer immediately after the end of the string NUL
 * terminator if so.
 **/
static const char *str_is_printable(const char *s, const char *end) {
        const char *c;
        for (c = s; *c && c != end; c++)
                if (!isprint((int)*c))
                        return NULL;
        return c + 1;
}


rd_kafka_error_t *rd_kafka_consumer_group_metadata_read(
    rd_kafka_consumer_group_metadata_t **cgmdp,
    const void *buffer,
    size_t size) {
        const char *buf = (const char *)buffer;
        const char *end = buf + size;
        const char *next;
        size_t magic_len = sizeof(rd_kafka_consumer_group_metadata_magic);
        int32_t generation_id;
        size_t generationid_len = sizeof(generation_id);
        const char *group_id;
        const char *member_id;
        int8_t group_instance_id_is_null;
        const char *group_instance_id = NULL;

        if (size < magic_len + generationid_len + 1 + 1 + 1)
                return rd_kafka_error_new(RD_KAFKA_RESP_ERR__BAD_MSG,
                                          "Input buffer is too short");

        if (memcmp(buffer, rd_kafka_consumer_group_metadata_magic, magic_len))
                return rd_kafka_error_new(RD_KAFKA_RESP_ERR__BAD_MSG,
                                          "Input buffer is not a serialized "
                                          "consumer group metadata object");
        memcpy(&generation_id, buf + magic_len, generationid_len);

        group_id = buf + magic_len + generationid_len;
        next     = str_is_printable(group_id, end);
        if (!next)
                return rd_kafka_error_new(RD_KAFKA_RESP_ERR__BAD_MSG,
                                          "Input buffer group id is not safe");

        member_id = next;
        next      = str_is_printable(member_id, end);
        if (!next)
                return rd_kafka_error_new(RD_KAFKA_RESP_ERR__BAD_MSG,
                                          "Input buffer member id is not "
                                          "safe");

        group_instance_id_is_null = (int8_t) * (next++);
        if (!group_instance_id_is_null) {
                group_instance_id = next;
                next              = str_is_printable(group_instance_id, end);
                if (!next)
                        return rd_kafka_error_new(RD_KAFKA_RESP_ERR__BAD_MSG,
                                                  "Input buffer group "
                                                  "instance id is not safe");
        }

        if (next != end)
                return rd_kafka_error_new(RD_KAFKA_RESP_ERR__BAD_MSG,
                                          "Input buffer bad length");

        *cgmdp = rd_kafka_consumer_group_metadata_new_with_genid(
            group_id, generation_id, member_id, group_instance_id);

        return NULL;
}


static int
unittest_consumer_group_metadata_iteration(const char *group_id,
                                           int32_t generation_id,
                                           const char *member_id,
                                           const char *group_instance_id) {
        rd_kafka_consumer_group_metadata_t *cgmd;
        void *buffer, *buffer2;
        size_t size, size2;
        rd_kafka_error_t *error;

        cgmd = rd_kafka_consumer_group_metadata_new_with_genid(
            group_id, generation_id, member_id, group_instance_id);
        RD_UT_ASSERT(cgmd != NULL, "failed to create metadata");

        error = rd_kafka_consumer_group_metadata_write(cgmd, &buffer, &size);
        RD_UT_ASSERT(!error, "metadata_write failed: %s",
                     rd_kafka_error_string(error));

        rd_kafka_consumer_group_metadata_destroy(cgmd);

        cgmd  = NULL;
        error = rd_kafka_consumer_group_metadata_read(&cgmd, buffer, size);
        RD_UT_ASSERT(!error, "metadata_read failed: %s",
                     rd_kafka_error_string(error));

        /* Serialize again and compare buffers */
        error = rd_kafka_consumer_group_metadata_write(cgmd, &buffer2, &size2);
        RD_UT_ASSERT(!error, "metadata_write failed: %s",
                     rd_kafka_error_string(error));

        RD_UT_ASSERT(size == size2 && !memcmp(buffer, buffer2, size),
                     "metadata_read/write size or content mismatch: "
                     "size %" PRIusz ", size2 %" PRIusz,
                     size, size2);

        rd_kafka_consumer_group_metadata_destroy(cgmd);
        rd_free(buffer);
        rd_free(buffer2);

        return 0;
}


static int unittest_consumer_group_metadata(void) {
        const char *ids[] = {
            "mY. random id:.",
            "0",
            "2222222222222222222222221111111111111111111111111111112222",
            "",
            "NULL",
            NULL,
        };
        int i, j, k, gen_id;
        int ret;
        const char *group_id;
        const char *member_id;
        const char *group_instance_id;

        for (i = 0; ids[i]; i++) {
                for (j = 0; ids[j]; j++) {
                        for (k = 0; ids[k]; k++) {
                                for (gen_id = -1; gen_id < 1; gen_id++) {
                                        group_id          = ids[i];
                                        member_id         = ids[j];
                                        group_instance_id = ids[k];
                                        if (strcmp(group_instance_id, "NULL") ==
                                            0)
                                                group_instance_id = NULL;
                                        ret =
                                            unittest_consumer_group_metadata_iteration(
                                                group_id, gen_id, member_id,
                                                group_instance_id);
                                        if (ret)
                                                return ret;
                                }
                        }
                }
        }

        RD_UT_PASS();
}


static int unittest_set_intersect(void) {
        size_t par_cnt = 10;
        map_toppar_member_info_t *dst;
        rd_kafka_topic_partition_t *toppar;
        PartitionMemberInfo_t *v;
        char *id            = "id";
        rd_kafkap_str_t id1 = RD_KAFKAP_STR_INITIALIZER;
        rd_kafkap_str_t id2 = RD_KAFKAP_STR_INITIALIZER;
        rd_kafka_group_member_t *gm1;
        rd_kafka_group_member_t *gm2;

        id1.len = 2;
        id1.str = id;
        id2.len = 2;
        id2.str = id;

        map_toppar_member_info_t a = RD_MAP_INITIALIZER(
            par_cnt, rd_kafka_topic_partition_cmp,
            rd_kafka_topic_partition_hash,
            rd_kafka_topic_partition_destroy_free, PartitionMemberInfo_free);

        map_toppar_member_info_t b = RD_MAP_INITIALIZER(
            par_cnt, rd_kafka_topic_partition_cmp,
            rd_kafka_topic_partition_hash,
            rd_kafka_topic_partition_destroy_free, PartitionMemberInfo_free);

        gm1                         = rd_calloc(1, sizeof(*gm1));
        gm1->rkgm_member_id         = &id1;
        gm1->rkgm_group_instance_id = &id1;
        gm2                         = rd_calloc(1, sizeof(*gm2));
        gm2->rkgm_member_id         = &id2;
        gm2->rkgm_group_instance_id = &id2;

        RD_MAP_SET(&a, rd_kafka_topic_partition_new("t1", 4),
                   PartitionMemberInfo_new(gm1, rd_false));
        RD_MAP_SET(&a, rd_kafka_topic_partition_new("t2", 4),
                   PartitionMemberInfo_new(gm1, rd_false));
        RD_MAP_SET(&a, rd_kafka_topic_partition_new("t1", 7),
                   PartitionMemberInfo_new(gm1, rd_false));

        RD_MAP_SET(&b, rd_kafka_topic_partition_new("t2", 7),
                   PartitionMemberInfo_new(gm1, rd_false));
        RD_MAP_SET(&b, rd_kafka_topic_partition_new("t1", 4),
                   PartitionMemberInfo_new(gm2, rd_false));

        dst = rd_kafka_member_partitions_intersect(&a, &b);

        RD_UT_ASSERT(RD_MAP_CNT(&a) == 3, "expected a cnt to be 3 not %d",
                     (int)RD_MAP_CNT(&a));
        RD_UT_ASSERT(RD_MAP_CNT(&b) == 2, "expected b cnt to be 2 not %d",
                     (int)RD_MAP_CNT(&b));
        RD_UT_ASSERT(RD_MAP_CNT(dst) == 1, "expected dst cnt to be 1 not %d",
                     (int)RD_MAP_CNT(dst));

        toppar = rd_kafka_topic_partition_new("t1", 4);
        RD_UT_ASSERT((v = RD_MAP_GET(dst, toppar)), "unexpected element");
        RD_UT_ASSERT(v->members_match, "expected members to match");
        rd_kafka_topic_partition_destroy(toppar);

        RD_MAP_DESTROY(&a);
        RD_MAP_DESTROY(&b);
        RD_MAP_DESTROY(dst);
        rd_free(dst);

        rd_free(gm1);
        rd_free(gm2);

        RD_UT_PASS();
}


static int unittest_set_subtract(void) {
        size_t par_cnt = 10;
        rd_kafka_topic_partition_t *toppar;
        map_toppar_member_info_t *dst;

        map_toppar_member_info_t a = RD_MAP_INITIALIZER(
            par_cnt, rd_kafka_topic_partition_cmp,
            rd_kafka_topic_partition_hash,
            rd_kafka_topic_partition_destroy_free, PartitionMemberInfo_free);

        map_toppar_member_info_t b = RD_MAP_INITIALIZER(
            par_cnt, rd_kafka_topic_partition_cmp,
            rd_kafka_topic_partition_hash,
            rd_kafka_topic_partition_destroy_free, PartitionMemberInfo_free);

        RD_MAP_SET(&a, rd_kafka_topic_partition_new("t1", 4),
                   PartitionMemberInfo_new(NULL, rd_false));
        RD_MAP_SET(&a, rd_kafka_topic_partition_new("t2", 7),
                   PartitionMemberInfo_new(NULL, rd_false));

        RD_MAP_SET(&b, rd_kafka_topic_partition_new("t2", 4),
                   PartitionMemberInfo_new(NULL, rd_false));
        RD_MAP_SET(&b, rd_kafka_topic_partition_new("t1", 4),
                   PartitionMemberInfo_new(NULL, rd_false));
        RD_MAP_SET(&b, rd_kafka_topic_partition_new("t1", 7),
                   PartitionMemberInfo_new(NULL, rd_false));

        dst = rd_kafka_member_partitions_subtract(&a, &b);

        RD_UT_ASSERT(RD_MAP_CNT(&a) == 2, "expected a cnt to be 2 not %d",
                     (int)RD_MAP_CNT(&a));
        RD_UT_ASSERT(RD_MAP_CNT(&b) == 3, "expected b cnt to be 3 not %d",
                     (int)RD_MAP_CNT(&b));
        RD_UT_ASSERT(RD_MAP_CNT(dst) == 1, "expected dst cnt to be 1 not %d",
                     (int)RD_MAP_CNT(dst));

        toppar = rd_kafka_topic_partition_new("t2", 7);
        RD_UT_ASSERT(RD_MAP_GET(dst, toppar), "unexpected element");
        rd_kafka_topic_partition_destroy(toppar);

        RD_MAP_DESTROY(&a);
        RD_MAP_DESTROY(&b);
        RD_MAP_DESTROY(dst);
        rd_free(dst);

        RD_UT_PASS();
}


static int unittest_map_to_list(void) {
        rd_kafka_topic_partition_list_t *list;

        map_toppar_member_info_t map = RD_MAP_INITIALIZER(
            10, rd_kafka_topic_partition_cmp, rd_kafka_topic_partition_hash,
            rd_kafka_topic_partition_destroy_free, PartitionMemberInfo_free);

        RD_MAP_SET(&map, rd_kafka_topic_partition_new("t1", 101),
                   PartitionMemberInfo_new(NULL, rd_false));

        list = rd_kafka_toppar_member_info_map_to_list(&map);

        RD_UT_ASSERT(list->cnt == 1, "expecting list size of 1 not %d.",
                     list->cnt);
        RD_UT_ASSERT(list->elems[0].partition == 101,
                     "expecting partition 101 not %d",
                     list->elems[0].partition);
        RD_UT_ASSERT(!strcmp(list->elems[0].topic, "t1"),
                     "expecting topic 't1', not %s", list->elems[0].topic);

        rd_kafka_topic_partition_list_destroy(list);
        RD_MAP_DESTROY(&map);

        RD_UT_PASS();
}


static int unittest_list_to_map(void) {
        rd_kafka_topic_partition_t *toppar;
        map_toppar_member_info_t *map;
        rd_kafka_topic_partition_list_t *list =
            rd_kafka_topic_partition_list_new(1);

        rd_kafka_topic_partition_list_add(list, "topic1", 201);
        rd_kafka_topic_partition_list_add(list, "topic2", 202);

        map = rd_kafka_toppar_list_to_toppar_member_info_map(list);

        RD_UT_ASSERT(RD_MAP_CNT(map) == 2, "expected map cnt to be 2 not %d",
                     (int)RD_MAP_CNT(map));
        toppar = rd_kafka_topic_partition_new("topic1", 201);
        RD_UT_ASSERT(RD_MAP_GET(map, toppar),
                     "expected topic1 [201] to exist in map");
        rd_kafka_topic_partition_destroy(toppar);
        toppar = rd_kafka_topic_partition_new("topic2", 202);
        RD_UT_ASSERT(RD_MAP_GET(map, toppar),
                     "expected topic2 [202] to exist in map");
        rd_kafka_topic_partition_destroy(toppar);

        RD_MAP_DESTROY(map);
        rd_free(map);
        rd_kafka_topic_partition_list_destroy(list);

        RD_UT_PASS();
}

int unittest_member_metadata_serdes(void) {
        rd_list_t *topics = rd_list_new(0, (void *)rd_kafka_topic_info_destroy);
        rd_kafka_topic_partition_list_t *owned_partitions =
            rd_kafka_topic_partition_list_new(0);
        rd_kafkap_str_t *rack_id    = rd_kafkap_str_new("myrack", -1);
        const void *userdata        = NULL;
        const int32_t userdata_size = 0;
        const int generation        = 3;
        const char topic_name[]     = "mytopic";
        rd_kafka_group_member_t *rkgm;
        int version;

        rd_list_add(topics, rd_kafka_topic_info_new(topic_name, 3));
        rd_kafka_topic_partition_list_add(owned_partitions, topic_name, 0);
        rkgm = rd_calloc(1, sizeof(*rkgm));

        /* Note that the version variable doesn't actually change the Version
         *  field in the serialized message. It only runs the tests with/without
         *  additional fields added in that particular version. */
        for (version = 0; version <= 3; version++) {
                rd_kafkap_bytes_t *member_metadata;

                /* Serialize. */
                member_metadata =
                    rd_kafka_consumer_protocol_member_metadata_new(
                        topics, userdata, userdata_size,
                        version >= 1 ? owned_partitions : NULL,
                        version >= 2 ? generation : -1,
                        version >= 3 ? rack_id : NULL);

                /* Deserialize. */
                rd_kafka_group_MemberMetadata_consumer_read(NULL, rkgm,
                                                            member_metadata);

                /* Compare results. */
                RD_UT_ASSERT(rkgm->rkgm_subscription->cnt ==
                                 rd_list_cnt(topics),
                             "subscription size should be correct");
                RD_UT_ASSERT(!strcmp(topic_name,
                                     rkgm->rkgm_subscription->elems[0].topic),
                             "subscriptions should be correct");
                RD_UT_ASSERT(rkgm->rkgm_userdata->len == userdata_size,
                             "userdata should have the size 0");
                if (version >= 1)
                        RD_UT_ASSERT(!rd_kafka_topic_partition_list_cmp(
                                         rkgm->rkgm_owned, owned_partitions,
                                         rd_kafka_topic_partition_cmp),
                                     "owned partitions should be same");
                if (version >= 2)
                        RD_UT_ASSERT(generation == rkgm->rkgm_generation,
                                     "generation should be same");
                if (version >= 3)
                        RD_UT_ASSERT(
                            !rd_kafkap_str_cmp(rack_id, rkgm->rkgm_rack_id),
                            "rack id should be same");

                rd_kafka_group_member_clear(rkgm);
                rd_kafkap_bytes_destroy(member_metadata);
        }

        /* Clean up. */
        rd_list_destroy(topics);
        rd_kafka_topic_partition_list_destroy(owned_partitions);
        rd_kafkap_str_destroy(rack_id);
        rd_free(rkgm);

        RD_UT_PASS();
}


/**
 * @brief Consumer group unit tests
 */
int unittest_cgrp(void) {
        int fails = 0;

        fails += unittest_consumer_group_metadata();
        fails += unittest_set_intersect();
        fails += unittest_set_subtract();
        fails += unittest_map_to_list();
        fails += unittest_list_to_map();
        fails += unittest_member_metadata_serdes();

        return fails;
}<|MERGE_RESOLUTION|>--- conflicted
+++ resolved
@@ -363,14 +363,10 @@
                 rd_kafkap_str_destroy(rkcg->rkcg_group_instance_id);
         if (rkcg->rkcg_group_remote_assignor)
                 rd_kafkap_str_destroy(rkcg->rkcg_group_remote_assignor);
-<<<<<<< HEAD
         if(rkcg->rkcg_next_subscription_regex)
                 rd_kafkap_str_destroy(rkcg->rkcg_next_subscription_regex);
         if(rkcg->rkcg_client_rack)
                 rd_kafkap_str_destroy(rkcg->rkcg_client_rack);
-=======
-
->>>>>>> cd83218c
         rd_kafka_q_destroy_owner(rkcg->rkcg_q);
         rd_kafka_q_destroy_owner(rkcg->rkcg_ops);
         rd_kafka_q_destroy_owner(rkcg->rkcg_wait_coord_q);
@@ -421,10 +417,7 @@
         rkcg->rkcg_coord_id       = -1;
         rkcg->rkcg_generation_id  = -1;
         rkcg->rkcg_wait_resp      = -1;
-<<<<<<< HEAD
         rkcg->rkcg_member_epoch   = 0;
-=======
->>>>>>> cd83218c
 
         rkcg->rkcg_ops                      = rd_kafka_q_new(rk);
         rkcg->rkcg_ops->rkq_serve           = rd_kafka_cgrp_op_serve;
@@ -438,7 +431,6 @@
             rd_kafkap_str_new(rk->rk_conf.group_instance_id, -1);
         rkcg->rkcg_group_remote_assignor =
             rd_kafkap_str_new(rk->rk_conf.group_remote_assignor, -1);
-<<<<<<< HEAD
         if(!RD_KAFKAP_STR_LEN(rkcg->rkcg_rk->rk_conf.client_rack))
                 rkcg->rkcg_client_rack = rd_kafkap_str_new(NULL, -1);
         else
@@ -446,9 +438,6 @@
         rkcg->rkcg_next_subscription = NULL;
         rkcg->rkcg_next_subscription_regex = rd_kafkap_str_new(NULL, -1);
         rkcg->rkcg_group_assignment = rd_kafka_topic_partition_list_new(0);
-=======
-
->>>>>>> cd83218c
         TAILQ_INIT(&rkcg->rkcg_topics);
         rd_list_init(&rkcg->rkcg_toppars, 32, NULL);
         rd_kafka_cgrp_set_member_id(rkcg, "");
@@ -2578,13 +2567,13 @@
 
                 if(assigned_topic_partitions && assigned_topic_partitions->cnt > 0) {
                         rd_kafka_op_t *rko;
-                        rd_kafka_uuid_t topic_id;
-                        rd_list_t *topic_ids = rd_list_new(1, rd_list_uuid_destroy);
+                        rd_kafka_Uuid_t topic_id;
+                        rd_list_t *topic_ids = rd_list_new(1, rd_list_Uuid_destroy);
                         int i;
 
                         for(i=0;i<assigned_topic_partitions->cnt;i++) {
                                 topic_id = rd_kafka_topic_partition_get_topic_id(&assigned_topic_partitions->elems[i]);
-                                rd_list_add(topic_ids, rd_kafka_uuid_copy(&topic_id));
+                                rd_list_add(topic_ids, rd_kafka_Uuid_copy(&topic_id));
                         }
 
                         rkcg->rkcg_rebalance_incr_assignment = assigned_topic_partitions;
