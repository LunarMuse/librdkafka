/*
 * librdkafka - Apache Kafka C library
 *
 * Copyright (c) 2012-2022, Magnus Edenhill
 *               2023, Confluent Inc.
 * All rights reserved.
 *
 * Redistribution and use in source and binary forms, with or without
 * modification, are permitted provided that the following conditions are met:
 *
 * 1. Redistributions of source code must retain the above copyright notice,
 *    this list of conditions and the following disclaimer.
 * 2. Redistributions in binary form must reproduce the above copyright notice,
 *    this list of conditions and the following disclaimer in the documentation
 *    and/or other materials provided with the distribution.
 *
 * THIS SOFTWARE IS PROVIDED BY THE COPYRIGHT HOLDERS AND CONTRIBUTORS "AS IS"
 * AND ANY EXPRESS OR IMPLIED WARRANTIES, INCLUDING, BUT NOT LIMITED TO, THE
 * IMPLIED WARRANTIES OF MERCHANTABILITY AND FITNESS FOR A PARTICULAR PURPOSE
 * ARE DISCLAIMED. IN NO EVENT SHALL THE COPYRIGHT OWNER OR CONTRIBUTORS BE
 * LIABLE FOR ANY DIRECT, INDIRECT, INCIDENTAL, SPECIAL, EXEMPLARY, OR
 * CONSEQUENTIAL DAMAGES (INCLUDING, BUT NOT LIMITED TO, PROCUREMENT OF
 * SUBSTITUTE GOODS OR SERVICES; LOSS OF USE, DATA, OR PROFITS; OR BUSINESS
 * INTERRUPTION) HOWEVER CAUSED AND ON ANY THEORY OF LIABILITY, WHETHER IN
 * CONTRACT, STRICT LIABILITY, OR TORT (INCLUDING NEGLIGENCE OR OTHERWISE)
 * ARISING IN ANY WAY OUT OF THE USE OF THIS SOFTWARE, EVEN IF ADVISED OF THE
 * POSSIBILITY OF SUCH DAMAGE.
 */


#include "rd.h"
#include "rdkafka_int.h"
#include "rdkafka_topic.h"
#include "rdkafka_broker.h"
#include "rdkafka_request.h"
#include "rdkafka_idempotence.h"
#include "rdkafka_metadata.h"

#include <string.h>
#include <stdarg.h>

/**
 * @brief Id comparator for rd_kafka_metadata_broker_internal_t
 */
int rd_kafka_metadata_broker_internal_cmp(const void *_a, const void *_b) {
        const rd_kafka_metadata_broker_internal_t *a = _a;
        const rd_kafka_metadata_broker_internal_t *b = _b;
        return RD_CMP(a->id, b->id);
}


/**
 * @brief Id comparator for struct rd_kafka_metadata_broker*
 */
int rd_kafka_metadata_broker_cmp(const void *_a, const void *_b) {
        const struct rd_kafka_metadata_broker *a = _a;
        const struct rd_kafka_metadata_broker *b = _b;
        return RD_CMP(a->id, b->id);
}


/**
 * @brief Id comparator for rd_kafka_metadata_partition_internal_t
 */
static int rd_kafka_metadata_partition_internal_cmp(const void *_a,
                                                    const void *_b) {
        const rd_kafka_metadata_partition_internal_t *a = _a;
        const rd_kafka_metadata_partition_internal_t *b = _b;
        return RD_CMP(a->id, b->id);
}

/**
 * @brief Helper function to clear a rd_kafka_metadata_partition.
 *
 * @note Does not deallocate the rd_kafka_metadata_partition itself.
 * @note Should not be used if there is an metadata struct allocated with
 * tmpabuf in which rd_kafka_metadata_partition is contained.
 */
void rd_kafka_metadata_partition_clear(
    struct rd_kafka_metadata_partition *rkmp) {
        RD_IF_FREE(rkmp->isrs, rd_free);
        RD_IF_FREE(rkmp->replicas, rd_free);
}


rd_kafka_resp_err_t
rd_kafka_metadata(rd_kafka_t *rk,
                  int all_topics,
                  rd_kafka_topic_t *only_rkt,
                  const struct rd_kafka_metadata **metadatap,
                  int timeout_ms) {
        rd_kafka_q_t *rkq;
        rd_kafka_broker_t *rkb;
        rd_kafka_op_t *rko;
        rd_ts_t ts_end = rd_timeout_init(timeout_ms);
        rd_list_t topics;
        rd_bool_t allow_auto_create_topics =
            rk->rk_conf.allow_auto_create_topics;

        /* Query any broker that is up, and if none are up pick the first one,
         * if we're lucky it will be up before the timeout */
        rkb = rd_kafka_broker_any_usable(rk, timeout_ms, RD_DO_LOCK, 0,
                                         "application metadata request");
        if (!rkb)
                return RD_KAFKA_RESP_ERR__TRANSPORT;

        rkq = rd_kafka_q_new(rk);

        rd_list_init(&topics, 0, rd_free);
        if (!all_topics) {
                if (only_rkt)
                        rd_list_add(&topics,
                                    rd_strdup(rd_kafka_topic_name(only_rkt)));
                else {
                        int cache_cnt;
                        rd_kafka_local_topics_to_list(rkb->rkb_rk, &topics,
                                                      &cache_cnt);
                        /* Don't trigger auto-create for cached topics */
                        if (rd_list_cnt(&topics) == cache_cnt)
                                allow_auto_create_topics = rd_true;
                }
        }

        /* Async: request metadata */
        rko = rd_kafka_op_new(RD_KAFKA_OP_METADATA);
        rd_kafka_op_set_replyq(rko, rkq, 0);
        rko->rko_u.metadata.force = 1; /* Force metadata request regardless
                                        * of outstanding metadata requests. */
        rd_kafka_MetadataRequest(
            rkb, &topics, "application requested", allow_auto_create_topics,
            /* cgrp_update:
             * Only update consumer group state
             * on response if this lists all
             * topics in the cluster, since a
             * partial request may make it seem
             * like some subscribed topics are missing. */
            all_topics ? rd_true : rd_false, rd_false /* force_racks */, rko);

        rd_list_destroy(&topics);
        rd_kafka_broker_destroy(rkb);

        /* Wait for reply (or timeout) */
        rko = rd_kafka_q_pop(rkq, rd_timeout_remains_us(ts_end), 0);

        rd_kafka_q_destroy_owner(rkq);

        /* Timeout */
        if (!rko)
                return RD_KAFKA_RESP_ERR__TIMED_OUT;

        /* Error */
        if (rko->rko_err) {
                rd_kafka_resp_err_t err = rko->rko_err;
                rd_kafka_op_destroy(rko);
                return err;
        }

        /* Reply: pass metadata pointer to application who now owns it*/
        rd_kafka_assert(rk, rko->rko_u.metadata.md);
        *metadatap              = rko->rko_u.metadata.md;
        rko->rko_u.metadata.md  = NULL;
        rko->rko_u.metadata.mdi = NULL;
        rd_kafka_op_destroy(rko);

        return RD_KAFKA_RESP_ERR_NO_ERROR;
}



void rd_kafka_metadata_destroy(const struct rd_kafka_metadata *metadata) {
        rd_free((void *)metadata);
}


static rd_kafka_metadata_internal_t *rd_kafka_metadata_copy_internal(
    const rd_kafka_metadata_internal_t *src_internal,
    size_t size,
    rd_bool_t populate_racks) {
        struct rd_kafka_metadata *md;
        rd_kafka_metadata_internal_t *mdi;
        const struct rd_kafka_metadata *src = &src_internal->metadata;
        rd_tmpabuf_t tbuf;
        int i;

        /* metadata is stored in one contigious buffer where structs and
         * and pointed-to fields are layed out in a memory aligned fashion.
         * rd_tmpabuf_t provides the infrastructure to do this.
         * Because of this we copy all the structs verbatim but
         * any pointer fields needs to be copied explicitly to update
         * the pointer address. */
        rd_tmpabuf_new(&tbuf, size, rd_true /*assert on fail*/);
        rd_tmpabuf_finalize(&tbuf);
        mdi = rd_tmpabuf_write(&tbuf, src, sizeof(*mdi));
        md  = &mdi->metadata;

        rd_tmpabuf_write_str(&tbuf, src->orig_broker_name);


        /* Copy Brokers */
        md->brokers = rd_tmpabuf_write(&tbuf, src->brokers,
                                       src->broker_cnt * sizeof(*src->brokers));
        /* Copy internal Brokers */
        mdi->brokers =
            rd_tmpabuf_write(&tbuf, src_internal->brokers,
                             src->broker_cnt * sizeof(*src_internal->brokers));

        for (i = 0; i < md->broker_cnt; i++) {
                md->brokers[i].host =
                    rd_tmpabuf_write_str(&tbuf, src->brokers[i].host);
                if (src_internal->brokers[i].rack_id) {
                        mdi->brokers[i].rack_id = rd_tmpabuf_write_str(
                            &tbuf, src_internal->brokers[i].rack_id);
                }
        }


        /* Copy TopicMetadata */
        md->topics = rd_tmpabuf_write(&tbuf, src->topics,
                                      md->topic_cnt * sizeof(*md->topics));
        /* Copy internal TopicMetadata */
        mdi->topics =
            rd_tmpabuf_write(&tbuf, src_internal->topics,
                             md->topic_cnt * sizeof(*src_internal->topics));

        for (i = 0; i < md->topic_cnt; i++) {
                int j;

                md->topics[i].topic =
                    rd_tmpabuf_write_str(&tbuf, src->topics[i].topic);


                /* Copy partitions */
                md->topics[i].partitions =
                    rd_tmpabuf_write(&tbuf, src->topics[i].partitions,
                                     md->topics[i].partition_cnt *
                                         sizeof(*md->topics[i].partitions));
                /* Copy internal partitions */
                mdi->topics[i].partitions = rd_tmpabuf_write(
                    &tbuf, src_internal->topics[i].partitions,
                    md->topics[i].partition_cnt *
                        sizeof(*src_internal->topics[i].partitions));

                for (j = 0; j < md->topics[i].partition_cnt; j++) {
                        int k;
                        char *rack;
                        rd_list_t *curr_list;

                        /* Copy replicas and ISRs */
                        md->topics[i].partitions[j].replicas = rd_tmpabuf_write(
                            &tbuf, src->topics[i].partitions[j].replicas,
                            md->topics[i].partitions[j].replica_cnt *
                                sizeof(*md->topics[i].partitions[j].replicas));

                        md->topics[i].partitions[j].isrs = rd_tmpabuf_write(
                            &tbuf, src->topics[i].partitions[j].isrs,
                            md->topics[i].partitions[j].isr_cnt *
                                sizeof(*md->topics[i].partitions[j].isrs));

                        mdi->topics[i].partitions[j].racks_cnt = 0;
                        mdi->topics[i].partitions[j].racks     = NULL;

                        /* Iterate through replicas and populate racks, if
                         * needed. */
                        if (!populate_racks)
                                continue;

                        /* This is quite possibly a recomputation, because we've
                         * already done this for the src_internal. However,
                         * since the racks need to point inside the tmpbuf, we
                         * make this calculation again. Since this is done only
                         * in a case of a full metadata refresh, this will be
                         * fairly rare. */
                        curr_list = rd_list_new(0, NULL);
                        for (k = 0; k < md->topics[i].partitions[j].replica_cnt;
                             k++) {
                                rd_kafka_metadata_broker_internal_t key = {
                                    .id = md->topics[i]
                                              .partitions[j]
                                              .replicas[k]};
                                rd_kafka_metadata_broker_internal_t *found =
                                    bsearch(
                                        &key, mdi->brokers, md->broker_cnt,
                                        sizeof(
                                            rd_kafka_metadata_broker_internal_t),
                                        rd_kafka_metadata_broker_internal_cmp);
                                if (!found || !found->rack_id)
                                        continue;
                                rd_list_add(curr_list, found->rack_id);
                        }

                        if (!rd_list_cnt(curr_list)) {
                                rd_list_destroy(curr_list);
                                continue;
                        }

                        rd_list_deduplicate(&curr_list, rd_strcmp2);

                        mdi->topics[i].partitions[j].racks_cnt =
                            rd_list_cnt(curr_list);
                        mdi->topics[i].partitions[j].racks = rd_tmpabuf_alloc(
                            &tbuf, sizeof(char *) * rd_list_cnt(curr_list));
                        RD_LIST_FOREACH(rack, curr_list, k) {
                                /* We don't copy here,`rack` points to memory
                                 * inside `mdi` already, and it's allocated
                                 * within a tmpabuf. So, the lifetime of
                                 * mdi->topics[i].partitions[j].racks[k] is the
                                 * same as the lifetime of the outer `mdi`. */
                                mdi->topics[i].partitions[j].racks[k] = rack;
                        }
                        rd_list_destroy(curr_list);
                }
        }

        /* Check for tmpabuf errors */
        if (rd_tmpabuf_failed(&tbuf))
                rd_kafka_assert(NULL, !*"metadata copy failed");

        /* Deliberately not destroying the tmpabuf since we return
         * its allocated memory. */

        return mdi;
}


/**
 * @returns a newly allocated copy of metadata \p src of size \p size
 */
rd_kafka_metadata_internal_t *
rd_kafka_metadata_copy(const rd_kafka_metadata_internal_t *src_internal,
                       size_t size) {
        return rd_kafka_metadata_copy_internal(src_internal, size, rd_false);
}


/**
 * @returns a newly allocated copy of metadata \p src of size \p size, with
 * partition racks included.
 */
rd_kafka_metadata_internal_t *rd_kafka_metadata_copy_add_racks(
    const rd_kafka_metadata_internal_t *src_internal,
    size_t size) {
        return rd_kafka_metadata_copy_internal(src_internal, size, rd_true);
}

/**
 * @brief Update topic state and information based on topic metadata.
 *
 * @param mdt Topic metadata.
 * @param mdit Topic internal metadata.
 *
 * @locality rdkafka main thread
 * @locks_acquired rd_kafka_wrlock(rk)
 */
static void rd_kafka_parse_Metadata_update_topic(
    rd_kafka_broker_t *rkb,
    const rd_kafka_metadata_topic_t *mdt,
    const rd_kafka_metadata_topic_internal_t *mdit) {

        rd_rkb_dbg(rkb, METADATA, "METADATA",
                   /* The indent below is intentional */
                   "  Topic %s with %i partitions%s%s", mdt->topic,
                   mdt->partition_cnt, mdt->err ? ": " : "",
                   mdt->err ? rd_kafka_err2str(mdt->err) : "");

        /* Ignore metadata completely for temporary errors. (issue #513)
         *   LEADER_NOT_AVAILABLE: Broker is rebalancing
         */
        if (mdt->err == RD_KAFKA_RESP_ERR_LEADER_NOT_AVAILABLE &&
            mdt->partition_cnt == 0) {
                rd_rkb_dbg(rkb, TOPIC, "METADATA",
                           "Temporary error in metadata reply for "
                           "topic %s (PartCnt %i): %s: ignoring",
                           mdt->topic, mdt->partition_cnt,
                           rd_kafka_err2str(mdt->err));
        } else {
                /* Update local topic & partition state based
                 * on metadata */
                rd_kafka_topic_metadata_update2(rkb, mdt, mdit);
        }
}

/**
 * @brief Only brokers with Metadata version >= 9 have reliable leader
 *        epochs. Before that version, leader epoch must be treated
 *        as missing (-1).
 *
 * @param rkb The broker
 * @return Is this a broker version with reliable leader epochs?
 *
 * @locality rdkafka main thread
 */
rd_bool_t rd_kafka_has_reliable_leader_epochs(rd_kafka_broker_t *rkb) {
        int features;
        int16_t ApiVersion = 0;

        ApiVersion = rd_kafka_broker_ApiVersion_supported(
            rkb, RD_KAFKAP_Metadata, 0, 9, &features);

        return ApiVersion >= 9;
}

/* Populates the topic partition to rack mapping for the the topic given by
 * `topic_idx` in the `mdi`. It's assumed that the internal broker metadata is
 * already populated. */
static void
rd_kafka_populate_metadata_topic_racks(rd_tmpabuf_t *tbuf,
                                       size_t topic_idx,
                                       rd_kafka_metadata_internal_t *mdi) {
        rd_kafka_metadata_broker_internal_t *brokers_internal;
        size_t broker_cnt;
        int i;
        rd_kafka_metadata_topic_t *mdt;
        rd_kafka_metadata_topic_internal_t *mdti;

        rd_dassert(mdi->brokers);
        rd_dassert(mdi->metadata.topic_cnt > (int)topic_idx);

        brokers_internal = mdi->brokers;
        broker_cnt       = mdi->metadata.broker_cnt;

        mdt  = &mdi->metadata.topics[topic_idx];
        mdti = &mdi->topics[topic_idx];

        for (i = 0; i < mdt->partition_cnt; i++) {
                int j;
                rd_kafka_metadata_partition_t *mdp = &mdt->partitions[i];
                rd_kafka_metadata_partition_internal_t *mdpi =
                    &mdti->partitions[i];

                rd_list_t *curr_list;
                char *rack;

                if (mdp->replica_cnt == 0)
                        continue;

                curr_list =
                    rd_list_new(0, NULL); /* use a list for de-duplication */
                for (j = 0; j < mdp->replica_cnt; j++) {
                        rd_kafka_metadata_broker_internal_t key = {
                            .id = mdp->replicas[j]};
                        rd_kafka_metadata_broker_internal_t *broker =
                            bsearch(&key, brokers_internal, broker_cnt,
                                    sizeof(rd_kafka_metadata_broker_internal_t),
                                    rd_kafka_metadata_broker_internal_cmp);
                        if (!broker || !broker->rack_id)
                                continue;
                        rd_list_add(curr_list, broker->rack_id);
                }
                rd_list_deduplicate(&curr_list, rd_strcmp2);

                mdpi->racks_cnt = rd_list_cnt(curr_list);
                mdpi->racks =
                    rd_tmpabuf_alloc(tbuf, sizeof(char *) * mdpi->racks_cnt);
                RD_LIST_FOREACH(rack, curr_list, j) {
                        mdpi->racks[j] = rack; /* Don't copy, rack points inside
                                                  tbuf already*/
                }
                rd_list_destroy(curr_list);
        }
}

/* Internal implementation for parsing Metadata. */
static rd_kafka_resp_err_t
rd_kafka_parse_Metadata0(rd_kafka_broker_t *rkb,
                         rd_kafka_buf_t *request,
                         rd_kafka_buf_t *rkbuf,
                         rd_kafka_metadata_internal_t **mdip,
                         rd_list_t *request_topics,
                         const char *reason) {
        rd_kafka_t *rk = rkb->rkb_rk;
        int i, j, k;
        rd_tmpabuf_t tbuf;
        rd_kafka_metadata_internal_t *mdi = NULL;
        rd_kafka_metadata_t *md           = NULL;
        size_t rkb_namelen;
        const int log_decode_errors       = LOG_ERR;
        rd_list_t *missing_topics         = NULL;
        const rd_list_t *requested_topics = request_topics;
        rd_bool_t all_topics              = rd_false;
        rd_bool_t cgrp_update             = rd_false;
        rd_bool_t has_reliable_leader_epochs =
            rd_kafka_has_reliable_leader_epochs(rkb);
        int ApiVersion             = rkbuf->rkbuf_reqhdr.ApiVersion;
        rd_kafkap_str_t cluster_id = RD_ZERO_INIT;
        int32_t controller_id      = -1;
        rd_kafka_resp_err_t err    = RD_KAFKA_RESP_ERR_NO_ERROR;
        int broker_changes         = 0;
        int cache_changes          = 0;
        rd_ts_t ts_start           = rd_clock();
        /* If client rack is present, the metadata cache (topic or full) needs
         * to contain the partition to rack map. */
        rd_bool_t has_client_rack = rk->rk_conf.client_rack &&
                                    RD_KAFKAP_STR_LEN(rk->rk_conf.client_rack);
        rd_bool_t compute_racks = has_client_rack;

        if (request) {
                requested_topics = request->rkbuf_u.Metadata.topics;
                all_topics       = request->rkbuf_u.Metadata.all_topics;
                cgrp_update =
                    request->rkbuf_u.Metadata.cgrp_update && rk->rk_cgrp;
                compute_racks |= request->rkbuf_u.Metadata.force_racks;
        }

        /* If there's reason is NULL, set it to a human-readable string. */
        if (!reason)
                reason = "(no reason)";

        /* Ignore metadata updates when terminating */
        if (rd_kafka_terminating(rkb->rkb_rk)) {
                err = RD_KAFKA_RESP_ERR__DESTROY;
                goto done;
        }

        rd_kafka_assert(NULL, thrd_is_current(rk->rk_thread));

        /* Remove topics from missing_topics as they are seen in Metadata. */
        if (requested_topics)
                missing_topics =
                    rd_list_copy(requested_topics, rd_list_string_copy, NULL);

        rd_kafka_broker_lock(rkb);
        rkb_namelen = strlen(rkb->rkb_name) + 1;
        /* We assume that the marshalled representation is
         * no more than 4 times larger than the wire representation.
         * This is increased to 5 times in case if we want to compute partition
         * to rack mapping. */
        rd_tmpabuf_new(&tbuf, 0, rd_false /*dont assert on fail*/);
        rd_tmpabuf_add_alloc(&tbuf, sizeof(*mdi));
        rd_tmpabuf_add_alloc(&tbuf, rkb_namelen);
        rd_tmpabuf_add_alloc(&tbuf, rkbuf->rkbuf_totlen *
                                        (4 + (compute_racks ? 1 : 0)));

        rd_tmpabuf_finalize(&tbuf);

        if (!(mdi = rd_tmpabuf_alloc(&tbuf, sizeof(*mdi)))) {
                rd_kafka_broker_unlock(rkb);
                err = RD_KAFKA_RESP_ERR__CRIT_SYS_RESOURCE;
                goto err;
        }

        md                 = &mdi->metadata;
        md->orig_broker_id = rkb->rkb_nodeid;
        md->orig_broker_name =
            rd_tmpabuf_write(&tbuf, rkb->rkb_name, rkb_namelen);
        rd_kafka_broker_unlock(rkb);

        if (ApiVersion >= 3)
                rd_kafka_buf_read_throttle_time(rkbuf);

        /* Read Brokers */
        rd_kafka_buf_read_arraycnt(rkbuf, &md->broker_cnt,
                                   RD_KAFKAP_BROKERS_MAX);

        if (!(md->brokers = rd_tmpabuf_alloc(&tbuf, md->broker_cnt *
                                                        sizeof(*md->brokers))))
                rd_kafka_buf_parse_fail(rkbuf,
                                        "%d brokers: tmpabuf memory shortage",
                                        md->broker_cnt);

        if (!(mdi->brokers = rd_tmpabuf_alloc(
                  &tbuf, md->broker_cnt * sizeof(*mdi->brokers))))
                rd_kafka_buf_parse_fail(
                    rkbuf, "%d internal brokers: tmpabuf memory shortage",
                    md->broker_cnt);

        if (!(mdi->brokers_sorted = rd_tmpabuf_alloc(
                  &tbuf, md->broker_cnt * sizeof(*mdi->brokers_sorted))))
                rd_kafka_buf_parse_fail(
                    rkbuf, "%d sorted brokers: tmpabuf memory shortage",
                    md->broker_cnt);

        for (i = 0; i < md->broker_cnt; i++) {
                rd_kafka_buf_read_i32a(rkbuf, md->brokers[i].id);
                rd_kafka_buf_read_str_tmpabuf(rkbuf, &tbuf,
                                              md->brokers[i].host);
                rd_kafka_buf_read_i32a(rkbuf, md->brokers[i].port);

                mdi->brokers[i].id = md->brokers[i].id;
                if (ApiVersion >= 1) {
                        rd_kafka_buf_read_str_tmpabuf(rkbuf, &tbuf,
                                                      mdi->brokers[i].rack_id);
                } else {
                        mdi->brokers[i].rack_id = NULL;
                }

                rd_kafka_buf_skip_tags(rkbuf);
        }

        mdi->cluster_id = NULL;
        if (ApiVersion >= 2) {
                rd_kafka_buf_read_str(rkbuf, &cluster_id);
                if (cluster_id.str)
                        mdi->cluster_id =
                            rd_tmpabuf_write_str(&tbuf, cluster_id.str);
        }

        mdi->controller_id = -1;
        if (ApiVersion >= 1) {
                rd_kafka_buf_read_i32(rkbuf, &controller_id);
                mdi->controller_id = controller_id;
                rd_rkb_dbg(rkb, METADATA, "METADATA",
                           "ClusterId: %.*s, ControllerId: %" PRId32,
                           RD_KAFKAP_STR_PR(&cluster_id), controller_id);
        }

        qsort(mdi->brokers, md->broker_cnt, sizeof(mdi->brokers[i]),
              rd_kafka_metadata_broker_internal_cmp);
        memcpy(mdi->brokers_sorted, md->brokers,
               sizeof(*mdi->brokers_sorted) * md->broker_cnt);
        qsort(mdi->brokers_sorted, md->broker_cnt, sizeof(*mdi->brokers_sorted),
              rd_kafka_metadata_broker_cmp);

        /* Read TopicMetadata */
        rd_kafka_buf_read_arraycnt(rkbuf, &md->topic_cnt, RD_KAFKAP_TOPICS_MAX);
        rd_rkb_dbg(rkb, METADATA, "METADATA", "%i brokers, %i topics",
                   md->broker_cnt, md->topic_cnt);

        if (!(md->topics =
                  rd_tmpabuf_alloc(&tbuf, md->topic_cnt * sizeof(*md->topics))))
                rd_kafka_buf_parse_fail(
                    rkbuf, "%d topics: tmpabuf memory shortage", md->topic_cnt);

        if (!(mdi->topics = rd_tmpabuf_alloc(&tbuf, md->topic_cnt *
                                                        sizeof(*mdi->topics))))
                rd_kafka_buf_parse_fail(
                    rkbuf, "%d internal topics: tmpabuf memory shortage",
                    md->topic_cnt);

        for (i = 0; i < md->topic_cnt; i++) {
                rd_kafka_buf_read_i16a(rkbuf, md->topics[i].err);
                rd_kafka_buf_read_str_tmpabuf(rkbuf, &tbuf,
                                              md->topics[i].topic);

                if (ApiVersion >= 10) {
                        rd_kafka_buf_read_uuid(rkbuf, &mdi->topics[i].topic_id);
<<<<<<< HEAD
                }

                if (ApiVersion >= 1) {
                        int8_t is_internal;
                        rd_kafka_buf_read_i8(rkbuf, &is_internal);
=======
>>>>>>> 22cdb645
                }

                if (ApiVersion >= 1)
                        rd_kafka_buf_read_bool(rkbuf,
                                               &mdi->topics[i].is_internal);

                /* PartitionMetadata */
                rd_kafka_buf_read_arraycnt(rkbuf, &md->topics[i].partition_cnt,
                                           RD_KAFKAP_PARTITIONS_MAX);

                if (!(md->topics[i].partitions = rd_tmpabuf_alloc(
                          &tbuf, md->topics[i].partition_cnt *
                                     sizeof(*md->topics[i].partitions))))
                        rd_kafka_buf_parse_fail(rkbuf,
                                                "%s: %d partitions: "
                                                "tmpabuf memory shortage",
                                                md->topics[i].topic,
                                                md->topics[i].partition_cnt);

                if (!(mdi->topics[i].partitions = rd_tmpabuf_alloc(
                          &tbuf, md->topics[i].partition_cnt *
                                     sizeof(*mdi->topics[i].partitions))))
                        rd_kafka_buf_parse_fail(rkbuf,
                                                "%s: %d internal partitions: "
                                                "tmpabuf memory shortage",
                                                md->topics[i].topic,
                                                md->topics[i].partition_cnt);


                for (j = 0; j < md->topics[i].partition_cnt; j++) {
                        rd_kafka_buf_read_i16a(rkbuf,
                                               md->topics[i].partitions[j].err);
                        rd_kafka_buf_read_i32a(rkbuf,
                                               md->topics[i].partitions[j].id);
                        rd_kafka_buf_read_i32a(
                            rkbuf, md->topics[i].partitions[j].leader);

                        mdi->topics[i].partitions[j].id =
                            md->topics[i].partitions[j].id;
                        if (ApiVersion >= 7) {
                                rd_kafka_buf_read_i32(
                                    rkbuf,
                                    &mdi->topics[i].partitions[j].leader_epoch);
                                if (!has_reliable_leader_epochs)
                                        mdi->topics[i]
                                            .partitions[j]
                                            .leader_epoch = -1;
                        } else {
                                mdi->topics[i].partitions[j].leader_epoch = -1;
                        }
                        mdi->topics[i].partitions[j].racks_cnt = 0;
                        mdi->topics[i].partitions[j].racks     = NULL;

                        /* Replicas */
                        rd_kafka_buf_read_arraycnt(
                            rkbuf, &md->topics[i].partitions[j].replica_cnt,
                            RD_KAFKAP_BROKERS_MAX);

                        if (!(md->topics[i].partitions[j].replicas =
                                  rd_tmpabuf_alloc(
                                      &tbuf,
                                      md->topics[i].partitions[j].replica_cnt *
                                          sizeof(*md->topics[i]
                                                      .partitions[j]
                                                      .replicas))))
                                rd_kafka_buf_parse_fail(
                                    rkbuf,
                                    "%s [%" PRId32
                                    "]: %d replicas: "
                                    "tmpabuf memory shortage",
                                    md->topics[i].topic,
                                    md->topics[i].partitions[j].id,
                                    md->topics[i].partitions[j].replica_cnt);


                        for (k = 0; k < md->topics[i].partitions[j].replica_cnt;
                             k++)
                                rd_kafka_buf_read_i32a(
                                    rkbuf,
                                    md->topics[i].partitions[j].replicas[k]);

                        /* Isrs */
                        rd_kafka_buf_read_arraycnt(
                            rkbuf, &md->topics[i].partitions[j].isr_cnt,
                            RD_KAFKAP_BROKERS_MAX);

                        if (!(md->topics[i]
                                  .partitions[j]
                                  .isrs = rd_tmpabuf_alloc(
                                  &tbuf,
                                  md->topics[i].partitions[j].isr_cnt *
                                      sizeof(
                                          *md->topics[i].partitions[j].isrs))))
                                rd_kafka_buf_parse_fail(
                                    rkbuf,
                                    "%s [%" PRId32
                                    "]: %d isrs: "
                                    "tmpabuf memory shortage",
                                    md->topics[i].topic,
                                    md->topics[i].partitions[j].id,
                                    md->topics[i].partitions[j].isr_cnt);


                        for (k = 0; k < md->topics[i].partitions[j].isr_cnt;
                             k++)
                                rd_kafka_buf_read_i32a(
                                    rkbuf, md->topics[i].partitions[j].isrs[k]);

                        if (ApiVersion >= 5) {
                                /* OfflineReplicas int32 array (ignored) */
                                int32_t offline_replicas_cnt;

                                /* #OfflineReplicas */
                                rd_kafka_buf_read_arraycnt(
                                    rkbuf, &offline_replicas_cnt,
                                    RD_KAFKAP_BROKERS_MAX);
                                rd_kafka_buf_skip(rkbuf, offline_replicas_cnt *
                                                             sizeof(int32_t));
                        }

                        rd_kafka_buf_skip_tags(rkbuf);
                }

                mdi->topics[i].topic_authorized_operations = -1;
                if (ApiVersion >= 8) {
                        int32_t TopicAuthorizedOperations;
                        /* TopicAuthorizedOperations */
                        rd_kafka_buf_read_i32(rkbuf,
                                              &TopicAuthorizedOperations);
                        mdi->topics[i].topic_authorized_operations =
                            TopicAuthorizedOperations;
                }

                rd_kafka_buf_skip_tags(rkbuf);
        }

        mdi->cluster_authorized_operations = -1;
        if (ApiVersion >= 8 && ApiVersion <= 10) {
                int32_t ClusterAuthorizedOperations;
                /* ClusterAuthorizedOperations */
                rd_kafka_buf_read_i32(rkbuf, &ClusterAuthorizedOperations);
                mdi->cluster_authorized_operations =
                    ClusterAuthorizedOperations;
        }

        rd_kafka_buf_skip_tags(rkbuf);

        /* Entire Metadata response now parsed without errors:
         * update our internal state according to the response. */

        if (md->broker_cnt == 0 && md->topic_cnt == 0) {
                rd_rkb_dbg(rkb, METADATA, "METADATA",
                           "No brokers or topics in metadata: should retry");
                err = RD_KAFKA_RESP_ERR__PARTIAL;
                goto err;
        }

        /* Update our list of brokers. */
        for (i = 0; i < md->broker_cnt; i++) {
                rd_rkb_dbg(rkb, METADATA, "METADATA",
                           "  Broker #%i/%i: %s:%i NodeId %" PRId32, i,
                           md->broker_cnt, md->brokers[i].host,
                           md->brokers[i].port, md->brokers[i].id);
                rd_kafka_broker_update(rkb->rkb_rk, rkb->rkb_proto,
                                       &md->brokers[i], NULL);
        }

        for (i = 0; i < md->topic_cnt; i++) {

                /* Ignore topics in blacklist */
                if (rkb->rkb_rk->rk_conf.topic_blacklist &&
                    rd_kafka_pattern_match(rkb->rkb_rk->rk_conf.topic_blacklist,
                                           md->topics[i].topic)) {
                        rd_rkb_dbg(rkb, TOPIC | RD_KAFKA_DBG_METADATA,
                                   "BLACKLIST",
                                   "Ignoring blacklisted topic \"%s\" "
                                   "in metadata",
                                   md->topics[i].topic);
                        continue;
                }

                /* Sort partitions by partition id */
                qsort(md->topics[i].partitions, md->topics[i].partition_cnt,
                      sizeof(*md->topics[i].partitions),
                      rd_kafka_metadata_partition_id_cmp);
                qsort(mdi->topics[i].partitions, md->topics[i].partition_cnt,
                      sizeof(*mdi->topics[i].partitions),
                      rd_kafka_metadata_partition_internal_cmp);

                if (compute_racks)
                        rd_kafka_populate_metadata_topic_racks(&tbuf, i, mdi);

                /* Update topic state based on the topic metadata */
                rd_kafka_parse_Metadata_update_topic(rkb, &md->topics[i],
                                                     &mdi->topics[i]);

                if (requested_topics) {
                        rd_list_free_cb(missing_topics,
                                        rd_list_remove_cmp(missing_topics,
                                                           md->topics[i].topic,
                                                           (void *)strcmp));
                        if (!all_topics) {
                                /* Only update cache when not asking
                                 * for all topics. */

                                rd_kafka_wrlock(rk);
                                rd_kafka_metadata_cache_topic_update(
                                    rk, &md->topics[i], &mdi->topics[i],
                                    rd_false /*propagate later*/,
                                    /* use has_client_rack rather than
                                       compute_racks. We need cached rack ids
                                       only in case we need to rejoin the group
                                       if they change and client.rack is set
                                       (KIP-881). */
                                    has_client_rack, mdi->brokers,
                                    md->broker_cnt);
                                cache_changes++;
                                rd_kafka_wrunlock(rk);
                        }
                }
        }

        /* Requested topics not seen in metadata? Propogate to topic code. */
        if (missing_topics) {
                char *topic;
                rd_rkb_dbg(rkb, TOPIC, "METADATA",
                           "%d/%d requested topic(s) seen in metadata",
                           rd_list_cnt(requested_topics) -
                               rd_list_cnt(missing_topics),
                           rd_list_cnt(requested_topics));
                for (i = 0; i < rd_list_cnt(missing_topics); i++)
                        rd_rkb_dbg(rkb, TOPIC, "METADATA", "wanted %s",
                                   (char *)(missing_topics->rl_elems[i]));
                RD_LIST_FOREACH(topic, missing_topics, i) {
                        rd_kafka_topic_t *rkt;

                        rkt =
                            rd_kafka_topic_find(rkb->rkb_rk, topic, 1 /*lock*/);
                        if (rkt) {
                                /* Received metadata response contained no
                                 * information about topic 'rkt' and thus
                                 * indicates the topic is not available in the
                                 *  cluster.
                                 * Mark the topic as non-existent */
                                rd_kafka_topic_wrlock(rkt);
                                rd_kafka_topic_set_notexists(
                                    rkt, RD_KAFKA_RESP_ERR__UNKNOWN_TOPIC);
                                rd_kafka_topic_wrunlock(rkt);

                                rd_kafka_topic_destroy0(rkt);
                        }
                }
        }


        rd_kafka_wrlock(rkb->rkb_rk);

        rkb->rkb_rk->rk_ts_metadata = rd_clock();

        /* Update cached cluster id. */
        if (RD_KAFKAP_STR_LEN(&cluster_id) > 0 &&
            (!rk->rk_clusterid ||
             rd_kafkap_str_cmp_str(&cluster_id, rk->rk_clusterid))) {
                rd_rkb_dbg(rkb, BROKER | RD_KAFKA_DBG_GENERIC, "CLUSTERID",
                           "ClusterId update \"%s\" -> \"%.*s\"",
                           rk->rk_clusterid ? rk->rk_clusterid : "",
                           RD_KAFKAP_STR_PR(&cluster_id));
                if (rk->rk_clusterid) {
                        rd_kafka_log(rk, LOG_WARNING, "CLUSTERID",
                                     "Broker %s reports different ClusterId "
                                     "\"%.*s\" than previously known \"%s\": "
                                     "a client must not be simultaneously "
                                     "connected to multiple clusters",
                                     rd_kafka_broker_name(rkb),
                                     RD_KAFKAP_STR_PR(&cluster_id),
                                     rk->rk_clusterid);
                        rd_free(rk->rk_clusterid);
                }

                rk->rk_clusterid = RD_KAFKAP_STR_DUP(&cluster_id);
                /* rd_kafka_clusterid() waits for a cache update even though
                 * the clusterid is not in the cache itself. (#3620) */
                cache_changes++;
        }

        /* Update controller id. */
        if (rkb->rkb_rk->rk_controllerid != controller_id) {
                rd_rkb_dbg(rkb, BROKER, "CONTROLLERID",
                           "ControllerId update %" PRId32 " -> %" PRId32,
                           rkb->rkb_rk->rk_controllerid, controller_id);
                rkb->rkb_rk->rk_controllerid = controller_id;
                broker_changes++;
        }

        if (all_topics) {
                /* Expire all cache entries that were not updated. */
                rd_kafka_metadata_cache_evict_by_age(rkb->rkb_rk, ts_start);

                if (rkb->rkb_rk->rk_full_metadata)
                        rd_kafka_metadata_destroy(
                            &rkb->rkb_rk->rk_full_metadata->metadata);

                /* use has_client_rack rather than compute_racks. We need cached
                 * rack ids only in case we need to rejoin the group if they
                 * change and client.rack is set (KIP-881). */
                if (has_client_rack)
                        rkb->rkb_rk->rk_full_metadata =
                            rd_kafka_metadata_copy_add_racks(mdi, tbuf.of);
                else
                        rkb->rkb_rk->rk_full_metadata =
                            rd_kafka_metadata_copy(mdi, tbuf.of);

                rkb->rkb_rk->rk_ts_full_metadata = rkb->rkb_rk->rk_ts_metadata;
                rd_rkb_dbg(rkb, METADATA, "METADATA",
                           "Caching full metadata with "
                           "%d broker(s) and %d topic(s): %s",
                           md->broker_cnt, md->topic_cnt, reason);
        } else {
                if (cache_changes)
                        rd_kafka_metadata_cache_propagate_changes(rk);
                rd_kafka_metadata_cache_expiry_start(rk);
        }

        /* Remove cache hints for the originally requested topics. */
        if (requested_topics)
                rd_kafka_metadata_cache_purge_hints(rk, requested_topics);

        rd_kafka_wrunlock(rkb->rkb_rk);

        if (broker_changes) {
                /* Broadcast broker metadata changes to listeners. */
                rd_kafka_brokers_broadcast_state_change(rkb->rkb_rk);
        }

        /* Check if cgrp effective subscription is affected by
         * new topic metadata.
         * Ignore if this was a broker-only refresh (no topics), or
         * the request was from the partition assignor (!cgrp_update)
         * which may contain only a sub-set of the subscribed topics (namely
         * the effective subscription of available topics) as to not
         * propagate non-included topics as non-existent. */
        if (cgrp_update && (requested_topics || all_topics))
                rd_kafka_cgrp_metadata_update_check(rkb->rkb_rk->rk_cgrp,
                                                    rd_true /*do join*/);

        /* Try to acquire a Producer ID from this broker if we
         * don't have one. */
        if (rd_kafka_is_idempotent(rkb->rkb_rk)) {
                rd_kafka_wrlock(rkb->rkb_rk);
                rd_kafka_idemp_pid_fsm(rkb->rkb_rk);
                rd_kafka_wrunlock(rkb->rkb_rk);
        }

done:
        if (missing_topics)
                rd_list_destroy(missing_topics);

        /* This metadata request was triggered by someone wanting
         * the metadata information back as a reply, so send that reply now.
         * In this case we must not rd_free the metadata memory here,
         * the requestee will do.
         * The tbuf is explicitly not destroyed as we return its memory
         * to the caller. */
        *mdip = mdi;

        return RD_KAFKA_RESP_ERR_NO_ERROR;

err_parse:
        err = rkbuf->rkbuf_err;
err:
        if (requested_topics) {
                /* Failed requests shall purge cache hints for
                 * the requested topics. */
                rd_kafka_wrlock(rkb->rkb_rk);
                rd_kafka_metadata_cache_purge_hints(rk, requested_topics);
                rd_kafka_wrunlock(rkb->rkb_rk);
        }

        if (missing_topics)
                rd_list_destroy(missing_topics);
        rd_tmpabuf_destroy(&tbuf);

        return err;
}


/**
 * @brief Handle a Metadata response message.
 *
 * @param request Initial Metadata request, containing the topic information.
 *                Must not be NULL.
 *                We require the topic information while parsing to make sure
 *                that there are no missing topics.
 * @param mdip A pointer to (rd_kafka_metadata_internal_t *) into which the
 *             metadata will be marshalled (set to NULL on error.)
 *
 * @returns an error code on parse failure, else NO_ERROR.
 *
 * @locality rdkafka main thread
 */
rd_kafka_resp_err_t
rd_kafka_parse_Metadata(rd_kafka_broker_t *rkb,
                        rd_kafka_buf_t *request,
                        rd_kafka_buf_t *rkbuf,
                        rd_kafka_metadata_internal_t **mdip) {
        const char *reason = request->rkbuf_u.Metadata.reason;
        return rd_kafka_parse_Metadata0(rkb, request, rkbuf, mdip, NULL,
                                        reason);
}

/**
 * @brief Handle a Metadata response message for admin requests.
 *
 * @param request_topics List containing topics in Metadata request. Must not
 *                       be NULL. It is more convenient in the Admin flow to
 *                       preserve the topic names rather than the initial
 *                       Metadata request.
 *                       We require the topic information while parsing to make
 *                      sure that there are no missing topics.
 * @param mdip A pointer to (rd_kafka_metadata_internal_t *) into which the
 *             metadata will be marshalled (set to NULL on error.)
 *
 * @returns an error code on parse failure, else NO_ERROR.
 *
 * @locality rdkafka main thread
 */
rd_kafka_resp_err_t
rd_kafka_parse_Metadata_admin(rd_kafka_broker_t *rkb,
                              rd_kafka_buf_t *rkbuf,
                              rd_list_t *request_topics,
                              rd_kafka_metadata_internal_t **mdip) {
        return rd_kafka_parse_Metadata0(rkb, NULL, rkbuf, mdip, request_topics,
                                        "(admin request)");
}


/**
 * @brief Add all topics in current cached full metadata
 *        that matches the topics in \p match
 *        to \p tinfos (rd_kafka_topic_info_t *).
 *
 * @param errored Any topic or wildcard pattern that did not match
 *                an available topic will be added to this list with
 *                the appropriate error set.
 *
 * @returns the number of topics matched and added to \p list
 *
 * @locks none
 * @locality any
 */
size_t
rd_kafka_metadata_topic_match(rd_kafka_t *rk,
                              rd_list_t *tinfos,
                              const rd_kafka_topic_partition_list_t *match,
                              rd_kafka_topic_partition_list_t *errored) {
        int ti, i;
        size_t cnt = 0;
        rd_kafka_metadata_internal_t *mdi;
        struct rd_kafka_metadata *metadata;
        rd_kafka_topic_partition_list_t *unmatched;

        rd_kafka_rdlock(rk);
        mdi      = rk->rk_full_metadata;
        metadata = &mdi->metadata;

        if (!mdi) {
                rd_kafka_rdunlock(rk);
                return 0;
        }

        /* To keep track of which patterns and topics in `match` that
         * did not match any topic (or matched an errored topic), we
         * create a set of all topics to match in `unmatched` and then
         * remove from this set as a match is found.
         * Whatever remains in `unmatched` after all matching is performed
         * are the topics and patterns that did not match a topic. */
        unmatched = rd_kafka_topic_partition_list_copy(match);

        /* For each topic in the cluster, scan through the match list
         * to find matching topic. */
        for (ti = 0; ti < metadata->topic_cnt; ti++) {
                const char *topic = metadata->topics[ti].topic;

                /* Ignore topics in blacklist */
                if (rk->rk_conf.topic_blacklist &&
                    rd_kafka_pattern_match(rk->rk_conf.topic_blacklist, topic))
                        continue;

                /* Scan for matches */
                for (i = 0; i < match->cnt; i++) {
                        if (!rd_kafka_topic_match(rk, match->elems[i].topic,
                                                  topic))
                                continue;

                        /* Remove from unmatched */
                        rd_kafka_topic_partition_list_del(
                            unmatched, match->elems[i].topic,
                            RD_KAFKA_PARTITION_UA);

                        if (metadata->topics[ti].err) {
                                rd_kafka_topic_partition_list_add(
                                    errored, topic, RD_KAFKA_PARTITION_UA)
                                    ->err = metadata->topics[ti].err;
                                continue; /* Skip errored topics */
                        }

                        rd_list_add(tinfos,
                                    rd_kafka_topic_info_new_with_rack(
                                        topic,
                                        metadata->topics[ti].partition_cnt,
                                        mdi->topics[ti].partitions));

                        cnt++;
                }
        }
        rd_kafka_rdunlock(rk);

        /* Any topics/patterns still in unmatched did not match any
         * existing topics, add them to `errored`. */
        for (i = 0; i < unmatched->cnt; i++) {
                rd_kafka_topic_partition_t *elem = &unmatched->elems[i];

                rd_kafka_topic_partition_list_add(errored, elem->topic,
                                                  RD_KAFKA_PARTITION_UA)
                    ->err = RD_KAFKA_RESP_ERR__UNKNOWN_TOPIC;
        }

        rd_kafka_topic_partition_list_destroy(unmatched);

        return cnt;
}


/**
 * @brief Add all topics in \p match that matches cached metadata.
 * @remark MUST NOT be used with wildcard topics,
 *         see rd_kafka_metadata_topic_match() for that.
 *
 * @param errored Non-existent and unauthorized topics are added to this
 *                list with the appropriate error code.
 *
 * @returns the number of topics matched and added to \p tinfos
 * @locks none
 */
size_t
rd_kafka_metadata_topic_filter(rd_kafka_t *rk,
                               rd_list_t *tinfos,
                               const rd_kafka_topic_partition_list_t *match,
                               rd_kafka_topic_partition_list_t *errored) {
        int i;
        size_t cnt = 0;

        rd_kafka_rdlock(rk);
        /* For each topic in match, look up the topic in the cache. */
        for (i = 0; i < match->cnt; i++) {
                const char *topic                       = match->elems[i].topic;
                const rd_kafka_metadata_topic_t *mtopic = NULL;

                /* Ignore topics in blacklist */
                if (rk->rk_conf.topic_blacklist &&
                    rd_kafka_pattern_match(rk->rk_conf.topic_blacklist, topic))
                        continue;

                struct rd_kafka_metadata_cache_entry *rkmce =
                    rd_kafka_metadata_cache_find(rk, topic, 1 /* valid */);
                if (rkmce)
                        mtopic = &rkmce->rkmce_mtopic;

                if (!mtopic)
                        rd_kafka_topic_partition_list_add(errored, topic,
                                                          RD_KAFKA_PARTITION_UA)
                            ->err = RD_KAFKA_RESP_ERR__UNKNOWN_TOPIC;
                else if (mtopic->err)
                        rd_kafka_topic_partition_list_add(errored, topic,
                                                          RD_KAFKA_PARTITION_UA)
                            ->err = mtopic->err;
                else {
                        rd_list_add(tinfos,
                                    rd_kafka_topic_info_new_with_rack(
                                        topic, mtopic->partition_cnt,
                                        rkmce->rkmce_metadata_internal_topic
                                            .partitions));

                        cnt++;
                }
        }
        rd_kafka_rdunlock(rk);

        return cnt;
}


void rd_kafka_metadata_log(rd_kafka_t *rk,
                           const char *fac,
                           const struct rd_kafka_metadata *md) {
        int i;

        rd_kafka_dbg(rk, METADATA, fac,
                     "Metadata with %d broker(s) and %d topic(s):",
                     md->broker_cnt, md->topic_cnt);

        for (i = 0; i < md->broker_cnt; i++) {
                rd_kafka_dbg(rk, METADATA, fac,
                             "  Broker #%i/%i: %s:%i NodeId %" PRId32, i,
                             md->broker_cnt, md->brokers[i].host,
                             md->brokers[i].port, md->brokers[i].id);
        }

        for (i = 0; i < md->topic_cnt; i++) {
                rd_kafka_dbg(
                    rk, METADATA, fac,
                    "  Topic #%i/%i: %s with %i partitions%s%s", i,
                    md->topic_cnt, md->topics[i].topic,
                    md->topics[i].partition_cnt, md->topics[i].err ? ": " : "",
                    md->topics[i].err ? rd_kafka_err2str(md->topics[i].err)
                                      : "");
        }
}



/**
 * @brief Refresh metadata for \p topics
 *
 * @param rk: used to look up usable broker if \p rkb is NULL.
 * @param rkb: use this broker, unless NULL then any usable broker from \p rk
 * @param force: force refresh even if topics are up-to-date in cache
 * @param allow_auto_create: Enable/disable auto creation of topics
 *                           (through MetadataRequest). Requires a modern
 *                           broker version.
 *                           Takes precedence over allow.auto.create.topics.
 * @param cgrp_update: Allow consumer group state update on response.
 *
 * @returns an error code
 *
 * @locality any
 * @locks none
 */
rd_kafka_resp_err_t
rd_kafka_metadata_refresh_topics(rd_kafka_t *rk,
                                 rd_kafka_broker_t *rkb,
                                 const rd_list_t *topics,
                                 rd_bool_t force,
                                 rd_bool_t allow_auto_create,
                                 rd_bool_t cgrp_update,
                                 const char *reason) {
        rd_list_t q_topics;
        int destroy_rkb = 0;

        if (!rk) {
                rd_assert(rkb);
                rk = rkb->rkb_rk;
        }

        rd_kafka_wrlock(rk);

        if (!rkb) {
                if (!(rkb = rd_kafka_broker_any_usable(
                          rk, RD_POLL_NOWAIT, RD_DONT_LOCK, 0, reason))) {
                        /* Hint cache that something is interested in
                         * these topics so that they will be included in
                         * a future all known_topics query. */
                        rd_kafka_metadata_cache_hint(rk, topics, NULL,
                                                     RD_KAFKA_RESP_ERR__NOENT,
                                                     0 /*dont replace*/);

                        rd_kafka_wrunlock(rk);
                        rd_kafka_dbg(rk, METADATA, "METADATA",
                                     "Skipping metadata refresh of %d topic(s):"
                                     " %s: no usable brokers",
                                     rd_list_cnt(topics), reason);

                        return RD_KAFKA_RESP_ERR__TRANSPORT;
                }
                destroy_rkb = 1;
        }

        rd_list_init(&q_topics, rd_list_cnt(topics), rd_free);

        if (!force) {

                /* Hint cache of upcoming MetadataRequest and filter
                 * out any topics that are already being requested.
                 * q_topics will contain remaining topics to query. */
                rd_kafka_metadata_cache_hint(rk, topics, &q_topics,
                                             RD_KAFKA_RESP_ERR__WAIT_CACHE,
                                             rd_false /*dont replace*/);
                rd_kafka_wrunlock(rk);

                if (rd_list_cnt(&q_topics) == 0) {
                        /* No topics need new query. */
                        rd_kafka_dbg(rk, METADATA, "METADATA",
                                     "Skipping metadata refresh of "
                                     "%d topic(s): %s: "
                                     "already being requested",
                                     rd_list_cnt(topics), reason);
                        rd_list_destroy(&q_topics);
                        if (destroy_rkb)
                                rd_kafka_broker_destroy(rkb);
                        return RD_KAFKA_RESP_ERR_NO_ERROR;
                }

        } else {
                rd_kafka_wrunlock(rk);
                rd_list_copy_to(&q_topics, topics, rd_list_string_copy, NULL);
        }

        rd_kafka_dbg(rk, METADATA, "METADATA",
                     "Requesting metadata for %d/%d topics: %s",
                     rd_list_cnt(&q_topics), rd_list_cnt(topics), reason);

        rd_kafka_MetadataRequest(rkb, &q_topics, reason, allow_auto_create,
                                 cgrp_update, rd_false /* force_racks */, NULL);

        rd_list_destroy(&q_topics);

        if (destroy_rkb)
                rd_kafka_broker_destroy(rkb);

        return RD_KAFKA_RESP_ERR_NO_ERROR;
}


/**
 * @brief Refresh metadata for known topics
 *
 * @param rk: used to look up usable broker if \p rkb is NULL.
 * @param rkb: use this broker, unless NULL then any usable broker from \p rk
 * @param force: refresh even if cache is up-to-date
 *
 * @returns an error code (__UNKNOWN_TOPIC if there are no local topics)
 *
 * @locality any
 * @locks none
 */
rd_kafka_resp_err_t
rd_kafka_metadata_refresh_known_topics(rd_kafka_t *rk,
                                       rd_kafka_broker_t *rkb,
                                       rd_bool_t force,
                                       const char *reason) {
        rd_list_t topics;
        rd_kafka_resp_err_t err;
        int cache_cnt = 0;
        rd_bool_t allow_auto_create_topics;

        if (!rk)
                rk = rkb->rkb_rk;

        rd_list_init(&topics, 8, rd_free);
        rd_kafka_local_topics_to_list(rk, &topics, &cache_cnt);

        /* Allow topic auto creation if there are locally known topics (rkt)
         * and not just cached (to be queried) topics. */
        allow_auto_create_topics = rk->rk_conf.allow_auto_create_topics &&
                                   rd_list_cnt(&topics) > cache_cnt;

        if (rd_list_cnt(&topics) == 0)
                err = RD_KAFKA_RESP_ERR__UNKNOWN_TOPIC;
        else
                err = rd_kafka_metadata_refresh_topics(
                    rk, rkb, &topics, force, allow_auto_create_topics,
                    rd_false /*!cgrp_update*/, reason);

        rd_list_destroy(&topics);

        return err;
}


/**
 * @brief Refresh metadata for known and subscribed topics.
 *
 * @param rk used to look up usable broker if \p rkb is NULL..
 * @param rkb use this broker, unless NULL then any usable broker from \p rk.
 * @param reason reason of refresh, used in debug logs.
 *
 * @returns an error code (ERR__UNKNOWN_TOPIC if no topics are desired).
 *
 * @locality rdkafka main thread
 * @locks_required none
 * @locks_acquired rk(read)
 */
rd_kafka_resp_err_t
rd_kafka_metadata_refresh_consumer_topics(rd_kafka_t *rk,
                                          rd_kafka_broker_t *rkb,
                                          const char *reason) {
        rd_list_t topics;
        rd_kafka_resp_err_t err;
        rd_kafka_cgrp_t *rkcg;
        rd_bool_t allow_auto_create_topics =
            rk->rk_conf.allow_auto_create_topics;
        int cache_cnt = 0;

        if (!rk) {
                rd_assert(rkb);
                rk = rkb->rkb_rk;
        }

        rkcg = rk->rk_cgrp;
        rd_assert(rkcg != NULL);

        if (rkcg->rkcg_flags & RD_KAFKA_CGRP_F_WILDCARD_SUBSCRIPTION) {
                /* If there is a wildcard subscription we need to request
                 * all topics in the cluster so that we can perform
                 * regexp matching. */
                return rd_kafka_metadata_refresh_all(rk, rkb, reason);
        }

        rd_list_init(&topics, 8, rd_free);

        /* Add locally known topics, i.e., those that are currently
         * being consumed or otherwise referenced through topic_t objects. */
        rd_kafka_local_topics_to_list(rk, &topics, &cache_cnt);
        if (rd_list_cnt(&topics) == cache_cnt)
                allow_auto_create_topics = rd_false;

        /* Add subscribed (non-wildcard) topics, if any. */
        if (rkcg->rkcg_subscription)
                rd_kafka_topic_partition_list_get_topic_names(
                    rkcg->rkcg_subscription, &topics,
                    rd_false /*no wildcards*/);

        if (rd_list_cnt(&topics) == 0)
                err = RD_KAFKA_RESP_ERR__UNKNOWN_TOPIC;
        else
                err = rd_kafka_metadata_refresh_topics(
                    rk, rkb, &topics, rd_true /*force*/,
                    allow_auto_create_topics, rd_true /*cgrp_update*/, reason);

        rd_list_destroy(&topics);

        return err;
}


/**
 * @brief Refresh broker list by metadata.
 *
 * Attempts to use sparse metadata request if possible, else falls back
 * on a full metadata request. (NOTE: sparse not implemented, KIP-4)
 *
 * @param rk: used to look up usable broker if \p rkb is NULL.
 * @param rkb: use this broker, unless NULL then any usable broker from \p rk
 *
 * @returns an error code
 *
 * @locality any
 * @locks none
 */
rd_kafka_resp_err_t rd_kafka_metadata_refresh_brokers(rd_kafka_t *rk,
                                                      rd_kafka_broker_t *rkb,
                                                      const char *reason) {
        return rd_kafka_metadata_request(rk, rkb, NULL /*brokers only*/,
                                         rd_false /*!allow auto create topics*/,
                                         rd_false /*no cgrp update */, reason,
                                         NULL);
}



/**
 * @brief Refresh metadata for all topics in cluster.
 *        This is a full metadata request which might be taxing on the
 *        broker if the cluster has many topics.
 *
 * @locality any
 * @locks none
 */
rd_kafka_resp_err_t rd_kafka_metadata_refresh_all(rd_kafka_t *rk,
                                                  rd_kafka_broker_t *rkb,
                                                  const char *reason) {
        int destroy_rkb = 0;
        rd_list_t topics;

        if (!rk) {
                rd_assert(rkb);
                rk = rkb->rkb_rk;
        }

        if (!rkb) {
                if (!(rkb = rd_kafka_broker_any_usable(rk, RD_POLL_NOWAIT,
                                                       RD_DO_LOCK, 0, reason)))
                        return RD_KAFKA_RESP_ERR__TRANSPORT;
                destroy_rkb = 1;
        }

        rd_list_init(&topics, 0, NULL); /* empty list = all topics */
        rd_kafka_MetadataRequest(
            rkb, &topics, reason, rd_false /*no auto create*/,
            rd_true /*cgrp update*/, rd_false /* force_rack */, NULL);
        rd_list_destroy(&topics);

        if (destroy_rkb)
                rd_kafka_broker_destroy(rkb);

        return RD_KAFKA_RESP_ERR_NO_ERROR;
}


/**

 * @brief Lower-level Metadata request that takes a callback (with replyq set)
 *        which will be triggered after parsing is complete.
 *
 * @param cgrp_update Allow consumer group updates from the response.
 *
 * @locks none
 * @locality any
 */
rd_kafka_resp_err_t
rd_kafka_metadata_request(rd_kafka_t *rk,
                          rd_kafka_broker_t *rkb,
                          const rd_list_t *topics,
                          rd_bool_t allow_auto_create_topics,
                          rd_bool_t cgrp_update,
                          const char *reason,
                          rd_kafka_op_t *rko) {
        int destroy_rkb = 0;

        if (!rkb) {
                if (!(rkb = rd_kafka_broker_any_usable(rk, RD_POLL_NOWAIT,
                                                       RD_DO_LOCK, 0, reason)))
                        return RD_KAFKA_RESP_ERR__TRANSPORT;
                destroy_rkb = 1;
        }

        rd_kafka_MetadataRequest(rkb, topics, reason, allow_auto_create_topics,
                                 cgrp_update, rd_false /* force racks */, rko);

        if (destroy_rkb)
                rd_kafka_broker_destroy(rkb);

        return RD_KAFKA_RESP_ERR_NO_ERROR;
}


/**
 * @brief Query timer callback to trigger refresh for topics
 *        that have partitions missing their leaders.
 *
 * @locks none
 * @locality rdkafka main thread
 */
static void rd_kafka_metadata_leader_query_tmr_cb(rd_kafka_timers_t *rkts,
                                                  void *arg) {
        rd_kafka_t *rk         = rkts->rkts_rk;
        rd_kafka_timer_t *rtmr = &rk->rk_metadata_cache.rkmc_query_tmr;
        rd_kafka_topic_t *rkt;
        rd_list_t topics;

        rd_kafka_wrlock(rk);
        rd_list_init(&topics, rk->rk_topic_cnt, rd_free);

        TAILQ_FOREACH(rkt, &rk->rk_topics, rkt_link) {
                int i, require_metadata;
                rd_kafka_topic_rdlock(rkt);

                if (rkt->rkt_state == RD_KAFKA_TOPIC_S_NOTEXISTS) {
                        /* Skip topics that are known to not exist. */
                        rd_kafka_topic_rdunlock(rkt);
                        continue;
                }

                require_metadata =
                    rkt->rkt_flags & RD_KAFKA_TOPIC_F_LEADER_UNAVAIL;

                /* Check if any partitions are missing brokers. */
                for (i = 0; !require_metadata && i < rkt->rkt_partition_cnt;
                     i++) {
                        rd_kafka_toppar_t *rktp = rkt->rkt_p[i];
                        rd_kafka_toppar_lock(rktp);
                        require_metadata =
                            !rktp->rktp_broker && !rktp->rktp_next_broker;
                        rd_kafka_toppar_unlock(rktp);
                }

                if (require_metadata || rkt->rkt_partition_cnt == 0)
                        rd_list_add(&topics, rd_strdup(rkt->rkt_topic->str));

                rd_kafka_topic_rdunlock(rkt);
        }

        rd_kafka_wrunlock(rk);

        if (rd_list_cnt(&topics) == 0) {
                /* No leader-less topics+partitions, stop the timer. */
                rd_kafka_timer_stop(rkts, rtmr, 1 /*lock*/);
        } else {
                rd_kafka_metadata_refresh_topics(
                    rk, NULL, &topics, rd_true /*force*/,
                    rk->rk_conf.allow_auto_create_topics,
                    rd_false /*!cgrp_update*/, "partition leader query");

                /* Back off next query exponentially till we reach
                 * the retry backoff max ms */
                rd_kafka_timer_exp_backoff(
                    rkts, rtmr, rk->rk_conf.retry_backoff_ms * 1000,
                    rk->rk_conf.retry_backoff_max_ms * 1000,
                    RD_KAFKA_RETRY_JITTER_PERCENT);
        }

        rd_list_destroy(&topics);
}



/**
 * @brief Trigger fast leader query to quickly pick up on leader changes.
 *        The fast leader query is a quick query followed by later queries at
 *        exponentially increased intervals until no topics are missing
 *        leaders.
 *
 * @locks none
 * @locality any
 */
void rd_kafka_metadata_fast_leader_query(rd_kafka_t *rk) {
        rd_ts_t next;

        /* Restart the timer if it will speed things up. */
        next = rd_kafka_timer_next(
            &rk->rk_timers, &rk->rk_metadata_cache.rkmc_query_tmr, 1 /*lock*/);
        if (next == -1 /* not started */ ||
            next >
                (rd_ts_t)rk->rk_conf.metadata_refresh_fast_interval_ms * 1000) {
                rd_kafka_dbg(rk, METADATA | RD_KAFKA_DBG_TOPIC, "FASTQUERY",
                             "Starting fast leader query");
                rd_kafka_timer_start(
                    &rk->rk_timers, &rk->rk_metadata_cache.rkmc_query_tmr,
                    0 /* First request should be tried immediately */,
                    rd_kafka_metadata_leader_query_tmr_cb, NULL);
        }
}



/**
 * @brief Create mock Metadata (for testing) based on the provided topics.
 *
 * @param topics elements are checked for .topic and .partition_cnt
 * @param topic_cnt is the number of topic elements in \p topics.
 * @param replication_factor is the number of replicas of each partition (set to
 * -1 to ignore).
 * @param num_brokers is the number of brokers in the cluster.
 *
 * @returns a newly allocated metadata object that must be freed with
 *          rd_kafka_metadata_destroy().
 *
 * @note \p replication_factor and \p num_brokers must be used together for
 * setting replicas of each partition.
 *
 * @sa rd_kafka_metadata_copy()
 */
rd_kafka_metadata_t *
rd_kafka_metadata_new_topic_mock(const rd_kafka_metadata_topic_t *topics,
                                 size_t topic_cnt,
                                 int replication_factor,
                                 int num_brokers) {
        rd_kafka_metadata_internal_t *mdi;
        rd_kafka_metadata_t *md;
        rd_tmpabuf_t tbuf;
        size_t i;
        int curr_broker = 0;

        /* If the replication factor is given, num_brokers must also be given */
        rd_assert(replication_factor <= 0 || num_brokers > 0);

        /* Allocate contiguous buffer which will back all the memory
         * needed by the final metadata_t object */
        rd_tmpabuf_new(&tbuf, sizeof(*mdi), rd_true /*assert on fail*/);

        rd_tmpabuf_add_alloc(&tbuf, topic_cnt * sizeof(*md->topics));
        rd_tmpabuf_add_alloc(&tbuf, topic_cnt * sizeof(*mdi->topics));
        rd_tmpabuf_add_alloc(&tbuf, num_brokers * sizeof(*md->brokers));

        /* Calculate total partition count and topic names size before
         * allocating memory. */
        for (i = 0; i < topic_cnt; i++) {
                rd_tmpabuf_add_alloc(&tbuf, 1 + strlen(topics[i].topic));
                rd_tmpabuf_add_alloc(&tbuf,
                                     topics[i].partition_cnt *
                                         sizeof(*md->topics[i].partitions));
                rd_tmpabuf_add_alloc(&tbuf,
                                     topics[i].partition_cnt *
                                         sizeof(*mdi->topics[i].partitions));
                if (replication_factor > 0)
                        rd_tmpabuf_add_alloc_times(
                            &tbuf, replication_factor * sizeof(int),
                            topics[i].partition_cnt);
        }

        rd_tmpabuf_finalize(&tbuf);

        mdi = rd_tmpabuf_alloc(&tbuf, sizeof(*mdi));
        memset(mdi, 0, sizeof(*mdi));
        md = &mdi->metadata;

        md->topic_cnt = (int)topic_cnt;
        md->topics =
            rd_tmpabuf_alloc(&tbuf, md->topic_cnt * sizeof(*md->topics));
        mdi->topics =
            rd_tmpabuf_alloc(&tbuf, md->topic_cnt * sizeof(*mdi->topics));

        md->broker_cnt = num_brokers;
        mdi->brokers =
            rd_tmpabuf_alloc(&tbuf, md->broker_cnt * sizeof(*mdi->brokers));

        for (i = 0; i < (size_t)md->topic_cnt; i++) {
                int j;

                md->topics[i].topic =
                    rd_tmpabuf_write_str(&tbuf, topics[i].topic);
                md->topics[i].partition_cnt = topics[i].partition_cnt;
                md->topics[i].err           = RD_KAFKA_RESP_ERR_NO_ERROR;

                md->topics[i].partitions = rd_tmpabuf_alloc(
                    &tbuf, md->topics[i].partition_cnt *
                               sizeof(*md->topics[i].partitions));
                mdi->topics[i].partitions = rd_tmpabuf_alloc(
                    &tbuf, md->topics[i].partition_cnt *
                               sizeof(*mdi->topics[i].partitions));

                for (j = 0; j < md->topics[i].partition_cnt; j++) {
                        int k;
                        memset(&md->topics[i].partitions[j], 0,
                               sizeof(md->topics[i].partitions[j]));
                        memset(&mdi->topics[i].partitions[j], 0,
                               sizeof(mdi->topics[i].partitions[j]));
                        md->topics[i].partitions[j].id            = j;
                        mdi->topics[i].partitions[j].id           = j;
                        mdi->topics[i].partitions[j].leader_epoch = -1;
                        mdi->topics[i].partitions[j].racks_cnt    = 0;
                        mdi->topics[i].partitions[j].racks        = NULL;
                        md->topics[i].partitions[j].id            = j;

                        /* In case replication_factor is not given, don't set
                         * replicas. */
                        if (replication_factor <= 0)
                                continue;

                        md->topics[i].partitions[j].replicas = rd_tmpabuf_alloc(
                            &tbuf, replication_factor * sizeof(int));
                        md->topics[i].partitions[j].leader = curr_broker;
                        md->topics[i].partitions[j].replica_cnt =
                            replication_factor;
                        for (k = 0; k < replication_factor; k++) {
                                md->topics[i].partitions[j].replicas[k] =
                                    (j + k + curr_broker) % num_brokers;
                        }
                }
                if (num_brokers > 0)
                        curr_broker =
                            (curr_broker + md->topics[i].partition_cnt) %
                            num_brokers;
        }

        /* Check for tmpabuf errors */
        if (rd_tmpabuf_failed(&tbuf))
                rd_assert(!*"metadata mock failed");

        /* Not destroying the tmpabuf since we return
         * its allocated memory. */
        return md;
}

/* Implementation for rd_kafka_metadata_new_topic*mockv() */
static rd_kafka_metadata_t *
rd_kafka_metadata_new_topic_mockv_internal(size_t topic_cnt,
                                           int replication_factor,
                                           int num_brokers,
                                           va_list args) {
        rd_kafka_metadata_topic_t *topics;
        size_t i;

        topics = rd_alloca(sizeof(*topics) * topic_cnt);
        for (i = 0; i < topic_cnt; i++) {
                topics[i].topic         = va_arg(args, char *);
                topics[i].partition_cnt = va_arg(args, int);
        }

        return rd_kafka_metadata_new_topic_mock(
            topics, topic_cnt, replication_factor, num_brokers);
}

/**
 * @brief Create mock Metadata (for testing) based on the
 *        var-arg tuples of (const char *topic, int partition_cnt).
 *
 * @param topic_cnt is the number of topic,partition_cnt tuples.
 *
 * @returns a newly allocated metadata object that must be freed with
 *          rd_kafka_metadata_destroy().
 *
 * @sa rd_kafka_metadata_new_topic_mock()
 */
rd_kafka_metadata_t *rd_kafka_metadata_new_topic_mockv(size_t topic_cnt, ...) {
        rd_kafka_metadata_t *metadata;
        va_list ap;

        va_start(ap, topic_cnt);
        metadata =
            rd_kafka_metadata_new_topic_mockv_internal(topic_cnt, -1, 0, ap);
        va_end(ap);

        return metadata;
}

/**
 * @brief Create mock Metadata (for testing) based on the
 *        var-arg tuples of (const char *topic, int partition_cnt).
 *
 * @param replication_factor is the number of replicas of each partition.
 * @param num_brokers is the number of brokers in the cluster.
 * @param topic_cnt is the number of topic,partition_cnt tuples.
 *
 * @returns a newly allocated metadata object that must be freed with
 *          rd_kafka_metadata_destroy().
 *
 * @sa rd_kafka_metadata_new_topic_mock()
 */
rd_kafka_metadata_t *rd_kafka_metadata_new_topic_with_partition_replicas_mockv(
    int replication_factor,
    int num_brokers,
    size_t topic_cnt,
    ...) {
        rd_kafka_metadata_t *metadata;
        va_list ap;

        va_start(ap, topic_cnt);
        metadata = rd_kafka_metadata_new_topic_mockv_internal(
            topic_cnt, replication_factor, num_brokers, ap);
        va_end(ap);

        return metadata;
}

/**
 * @brief Create mock Metadata (for testing) based on arrays topic_names and
 * partition_cnts.
 *
 * @param replication_factor is the number of replicas of each partition.
 * @param num_brokers is the number of brokers in the cluster.
 * @param topic_names names of topics.
 * @param partition_cnts number of partitions in each topic.
 * @param topic_cnt number of topics.
 *
 * @return rd_kafka_metadata_t*
 *
 * @sa rd_kafka_metadata_new_topic_mock()
 */
rd_kafka_metadata_t *
rd_kafka_metadata_new_topic_with_partition_replicas_mock(int replication_factor,
                                                         int num_brokers,
                                                         char *topic_names[],
                                                         int *partition_cnts,
                                                         size_t topic_cnt) {
        rd_kafka_metadata_topic_t *topics;
        size_t i;

        topics = rd_alloca(sizeof(*topics) * topic_cnt);
        for (i = 0; i < topic_cnt; i++) {
                topics[i].topic         = topic_names[i];
                topics[i].partition_cnt = partition_cnts[i];
        }

        return rd_kafka_metadata_new_topic_mock(
            topics, topic_cnt, replication_factor, num_brokers);
}<|MERGE_RESOLUTION|>--- conflicted
+++ resolved
@@ -633,14 +633,6 @@
 
                 if (ApiVersion >= 10) {
                         rd_kafka_buf_read_uuid(rkbuf, &mdi->topics[i].topic_id);
-<<<<<<< HEAD
-                }
-
-                if (ApiVersion >= 1) {
-                        int8_t is_internal;
-                        rd_kafka_buf_read_i8(rkbuf, &is_internal);
-=======
->>>>>>> 22cdb645
                 }
 
                 if (ApiVersion >= 1)
