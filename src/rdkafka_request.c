/*
 * librdkafka - Apache Kafka C library
 *
 * Copyright (c) 2012-2022, Magnus Edenhill
 *               2023, Confluent Inc.
 * All rights reserved.
 *
 * Redistribution and use in source and binary forms, with or without
 * modification, are permitted provided that the following conditions are met:
 *
 * 1. Redistributions of source code must retain the above copyright notice,
 *    this list of conditions and the following disclaimer.
 * 2. Redistributions in binary form must reproduce the above copyright notice,
 *    this list of conditions and the following disclaimer in the documentation
 *    and/or other materials provided with the distribution.
 *
 * THIS SOFTWARE IS PROVIDED BY THE COPYRIGHT HOLDERS AND CONTRIBUTORS "AS IS"
 * AND ANY EXPRESS OR IMPLIED WARRANTIES, INCLUDING, BUT NOT LIMITED TO, THE
 * IMPLIED WARRANTIES OF MERCHANTABILITY AND FITNESS FOR A PARTICULAR PURPOSE
 * ARE DISCLAIMED. IN NO EVENT SHALL THE COPYRIGHT OWNER OR CONTRIBUTORS BE
 * LIABLE FOR ANY DIRECT, INDIRECT, INCIDENTAL, SPECIAL, EXEMPLARY, OR
 * CONSEQUENTIAL DAMAGES (INCLUDING, BUT NOT LIMITED TO, PROCUREMENT OF
 * SUBSTITUTE GOODS OR SERVICES; LOSS OF USE, DATA, OR PROFITS; OR BUSINESS
 * INTERRUPTION) HOWEVER CAUSED AND ON ANY THEORY OF LIABILITY, WHETHER IN
 * CONTRACT, STRICT LIABILITY, OR TORT (INCLUDING NEGLIGENCE OR OTHERWISE)
 * ARISING IN ANY WAY OUT OF THE USE OF THIS SOFTWARE, EVEN IF ADVISED OF THE
 * POSSIBILITY OF SUCH DAMAGE.
 */

#include <stdarg.h>

#include "rdkafka_int.h"
#include "rdkafka_request.h"
#include "rdkafka_broker.h"
#include "rdkafka_offset.h"
#include "rdkafka_topic.h"
#include "rdkafka_partition.h"
#include "rdkafka_metadata.h"
#include "rdkafka_msgset.h"
#include "rdkafka_idempotence.h"
#include "rdkafka_txnmgr.h"
#include "rdkafka_sasl.h"

#include "rdrand.h"
#include "rdstring.h"
#include "rdunittest.h"


/**
 * Kafka protocol request and response handling.
 * All of this code runs in the broker thread and uses op queues for
 * propagating results back to the various sub-systems operating in
 * other threads.
 */


/* RD_KAFKA_ERR_ACTION_.. to string map */
static const char *rd_kafka_actions_descs[] = {
    "Permanent",    "Ignore",  "Refresh",         "Retry",
    "Inform",       "Special", "MsgNotPersisted", "MsgPossiblyPersisted",
    "MsgPersisted", NULL,
};

const char *rd_kafka_actions2str(int actions) {
        static RD_TLS char actstr[128];
        return rd_flags2str(actstr, sizeof(actstr), rd_kafka_actions_descs,
                            actions);
}


/**
 * @brief Decide action(s) to take based on the returned error code.
 *
 * The optional var-args is a .._ACTION_END terminated list
 * of action,error tuples which overrides the general behaviour.
 * It is to be read as: for \p error, return \p action(s).
 *
 * @warning \p request, \p rkbuf and \p rkb may be NULL.
 */
int rd_kafka_err_action(rd_kafka_broker_t *rkb,
                        rd_kafka_resp_err_t err,
                        const rd_kafka_buf_t *request,
                        ...) {
        va_list ap;
        int actions = 0;
        int exp_act;

        if (!err)
                return 0;

        /* Match explicitly defined error mappings first. */
        va_start(ap, request);
        while ((exp_act = va_arg(ap, int))) {
                int exp_err = va_arg(ap, int);

                if (err == exp_err)
                        actions |= exp_act;
        }
        va_end(ap);

        /* Explicit error match. */
        if (actions) {
                if (err && rkb && request)
                        rd_rkb_dbg(
                            rkb, BROKER, "REQERR",
                            "%sRequest failed: %s: explicit actions %s",
                            rd_kafka_ApiKey2str(request->rkbuf_reqhdr.ApiKey),
                            rd_kafka_err2str(err),
                            rd_kafka_actions2str(actions));

                return actions;
        }

        /* Default error matching */
        switch (err) {
        case RD_KAFKA_RESP_ERR_NO_ERROR:
                break;
        case RD_KAFKA_RESP_ERR_LEADER_NOT_AVAILABLE:
        case RD_KAFKA_RESP_ERR_NOT_LEADER_FOR_PARTITION:
        case RD_KAFKA_RESP_ERR_BROKER_NOT_AVAILABLE:
        case RD_KAFKA_RESP_ERR_REPLICA_NOT_AVAILABLE:
        case RD_KAFKA_RESP_ERR_COORDINATOR_NOT_AVAILABLE:
        case RD_KAFKA_RESP_ERR_NOT_COORDINATOR:
        case RD_KAFKA_RESP_ERR__WAIT_COORD:
                /* Request metadata information update */
                actions |= RD_KAFKA_ERR_ACTION_REFRESH |
                           RD_KAFKA_ERR_ACTION_MSG_NOT_PERSISTED;
                break;

        case RD_KAFKA_RESP_ERR_KAFKA_STORAGE_ERROR:
                /* Request metadata update and retry */
                actions |= RD_KAFKA_ERR_ACTION_REFRESH |
                           RD_KAFKA_ERR_ACTION_RETRY |
                           RD_KAFKA_ERR_ACTION_MSG_NOT_PERSISTED;
                break;

        case RD_KAFKA_RESP_ERR__TRANSPORT:
        case RD_KAFKA_RESP_ERR__SSL:
        case RD_KAFKA_RESP_ERR__TIMED_OUT:
        case RD_KAFKA_RESP_ERR_REQUEST_TIMED_OUT:
        case RD_KAFKA_RESP_ERR_NOT_ENOUGH_REPLICAS_AFTER_APPEND:
                actions |= RD_KAFKA_ERR_ACTION_RETRY |
                           RD_KAFKA_ERR_ACTION_MSG_POSSIBLY_PERSISTED;
                break;

        case RD_KAFKA_RESP_ERR_NOT_ENOUGH_REPLICAS:
                /* Client-side wait-response/in-queue timeout */
        case RD_KAFKA_RESP_ERR__TIMED_OUT_QUEUE:
                actions |= RD_KAFKA_ERR_ACTION_RETRY |
                           RD_KAFKA_ERR_ACTION_MSG_NOT_PERSISTED;
                break;

        case RD_KAFKA_RESP_ERR__PURGE_INFLIGHT:
                actions |= RD_KAFKA_ERR_ACTION_PERMANENT |
                           RD_KAFKA_ERR_ACTION_MSG_POSSIBLY_PERSISTED;
                break;

        case RD_KAFKA_RESP_ERR__BAD_MSG:
                /* Buffer parse failures are typically a client-side bug,
                 * treat them as permanent failures. */
                actions |= RD_KAFKA_ERR_ACTION_PERMANENT |
                           RD_KAFKA_ERR_ACTION_MSG_POSSIBLY_PERSISTED;
                break;

        case RD_KAFKA_RESP_ERR_COORDINATOR_LOAD_IN_PROGRESS:
                actions |= RD_KAFKA_ERR_ACTION_RETRY;
                break;

        case RD_KAFKA_RESP_ERR__DESTROY:
        case RD_KAFKA_RESP_ERR_INVALID_SESSION_TIMEOUT:
        case RD_KAFKA_RESP_ERR__UNSUPPORTED_FEATURE:
        case RD_KAFKA_RESP_ERR__PURGE_QUEUE:
        default:
                actions |= RD_KAFKA_ERR_ACTION_PERMANENT |
                           RD_KAFKA_ERR_ACTION_MSG_NOT_PERSISTED;
                break;
        }

        /* Fatal or permanent errors are not retriable */
        if (actions &
            (RD_KAFKA_ERR_ACTION_FATAL | RD_KAFKA_ERR_ACTION_PERMANENT))
                actions &= ~RD_KAFKA_ERR_ACTION_RETRY;

        /* If no request buffer was specified, which might be the case
         * in certain error call chains, mask out the retry action. */
        if (!request)
                actions &= ~RD_KAFKA_ERR_ACTION_RETRY;
        else if (request->rkbuf_reqhdr.ApiKey != RD_KAFKAP_Produce)
                /* Mask out message-related bits for non-Produce requests */
                actions &= ~RD_KAFKA_ERR_ACTION_MSG_FLAGS;

        if (err && actions && rkb && request)
                rd_rkb_dbg(
                    rkb, BROKER, "REQERR", "%sRequest failed: %s: actions %s",
                    rd_kafka_ApiKey2str(request->rkbuf_reqhdr.ApiKey),
                    rd_kafka_err2str(err), rd_kafka_actions2str(actions));

        return actions;
}


/**
 * @brief Read a list of topic+partitions+extra from \p rkbuf.
 *
 * @param rkbuf buffer to read from
 * @param fields An array of fields to read from the buffer and set on
 *               the rktpar object, in the specified order, must end
 *               with RD_KAFKA_TOPIC_PARTITION_FIELD_END.
 *
 * @returns a newly allocated list on success, or NULL on parse error.
 */
rd_kafka_topic_partition_list_t *rd_kafka_buf_read_topic_partitions(
    rd_kafka_buf_t *rkbuf,
    size_t estimated_part_cnt,
    const rd_kafka_topic_partition_field_t *fields) {
        const int log_decode_errors = LOG_ERR;
        int32_t TopicArrayCnt;
        rd_kafka_topic_partition_list_t *parts = NULL;

        rd_kafka_buf_read_arraycnt(rkbuf, &TopicArrayCnt, RD_KAFKAP_TOPICS_MAX);

        parts = rd_kafka_topic_partition_list_new(
            RD_MAX(TopicArrayCnt * 4, (int)estimated_part_cnt));

        while (TopicArrayCnt-- > 0) {
                rd_kafkap_str_t kTopic;
                int32_t PartArrayCnt;
                char *topic;

                rd_kafka_buf_read_str(rkbuf, &kTopic);
                rd_kafka_buf_read_arraycnt(rkbuf, &PartArrayCnt,
                                           RD_KAFKAP_PARTITIONS_MAX);

                RD_KAFKAP_STR_DUPA(&topic, &kTopic);

                while (PartArrayCnt-- > 0) {
                        int32_t Partition = -1, Epoch = -1234,
                                CurrentLeaderEpoch = -1234;
                        int64_t Offset             = -1234;
                        int16_t ErrorCode          = 0;
                        rd_kafka_topic_partition_t *rktpar;
                        int fi;

                        /*
                         * Read requested fields
                         */
                        for (fi = 0;
                             fields[fi] != RD_KAFKA_TOPIC_PARTITION_FIELD_END;
                             fi++) {
                                switch (fields[fi]) {
                                case RD_KAFKA_TOPIC_PARTITION_FIELD_PARTITION:
                                        rd_kafka_buf_read_i32(rkbuf,
                                                              &Partition);
                                        break;
                                case RD_KAFKA_TOPIC_PARTITION_FIELD_OFFSET:
                                        rd_kafka_buf_read_i64(rkbuf, &Offset);
                                        break;
                                case RD_KAFKA_TOPIC_PARTITION_FIELD_CURRENT_EPOCH:
                                        rd_kafka_buf_read_i32(
                                            rkbuf, &CurrentLeaderEpoch);
                                        break;
                                case RD_KAFKA_TOPIC_PARTITION_FIELD_EPOCH:
                                        rd_kafka_buf_read_i32(rkbuf, &Epoch);
                                        break;
                                case RD_KAFKA_TOPIC_PARTITION_FIELD_ERR:
                                        rd_kafka_buf_read_i16(rkbuf,
                                                              &ErrorCode);
                                        break;
                                case RD_KAFKA_TOPIC_PARTITION_FIELD_METADATA:
                                        rd_assert(!*"metadata not implemented");
                                        break;
                                case RD_KAFKA_TOPIC_PARTITION_FIELD_NOOP:
                                        break;
                                case RD_KAFKA_TOPIC_PARTITION_FIELD_END:
                                        break;
                                }
                        }

                        rktpar = rd_kafka_topic_partition_list_add(parts, topic,
                                                                   Partition);
                        /* Use dummy sentinel values that are unlikely to be
                         * seen from the broker to know if we are to set these
                         * fields or not. */
                        if (Offset != -1234)
                                rktpar->offset = Offset;
                        if (Epoch != -1234)
                                rd_kafka_topic_partition_set_leader_epoch(
                                    rktpar, Epoch);
                        if (CurrentLeaderEpoch != -1234)
                                rd_kafka_topic_partition_set_current_leader_epoch(
                                    rktpar, CurrentLeaderEpoch);
                        rktpar->err = ErrorCode;


                        rd_kafka_buf_skip_tags(rkbuf);
                }

                rd_kafka_buf_skip_tags(rkbuf);
        }

        return parts;

err_parse:
        if (parts)
                rd_kafka_topic_partition_list_destroy(parts);

        return NULL;
}


/**
 * @brief Write a list of topic+partitions+offsets+extra to \p rkbuf
 *
 * @returns the number of partitions written to buffer.
 *
 * @remark The \p parts list MUST be sorted.
 */
int rd_kafka_buf_write_topic_partitions(
    rd_kafka_buf_t *rkbuf,
    const rd_kafka_topic_partition_list_t *parts,
    rd_bool_t skip_invalid_offsets,
    rd_bool_t only_invalid_offsets,
    const rd_kafka_topic_partition_field_t *fields) {
        size_t of_TopicArrayCnt;
        size_t of_PartArrayCnt = 0;
        int TopicArrayCnt = 0, PartArrayCnt = 0;
        int i;
        const char *prev_topic = NULL;
        int cnt                = 0;

        rd_assert(!only_invalid_offsets ||
                  (only_invalid_offsets != skip_invalid_offsets));

        /* TopicArrayCnt */
        of_TopicArrayCnt = rd_kafka_buf_write_arraycnt_pos(rkbuf);

        for (i = 0; i < parts->cnt; i++) {
                const rd_kafka_topic_partition_t *rktpar = &parts->elems[i];
                int fi;

                if (rktpar->offset < 0) {
                        if (skip_invalid_offsets)
                                continue;
                } else if (only_invalid_offsets)
                        continue;

                if (!prev_topic || strcmp(rktpar->topic, prev_topic)) {
                        /* Finish previous topic, if any. */
                        if (of_PartArrayCnt > 0) {
                                rd_kafka_buf_finalize_arraycnt(
                                    rkbuf, of_PartArrayCnt, PartArrayCnt);
                                /* Tags for previous topic struct */
                                rd_kafka_buf_write_tags(rkbuf);
                        }


                        /* Topic */
                        rd_kafka_buf_write_str(rkbuf, rktpar->topic, -1);
                        TopicArrayCnt++;
                        prev_topic = rktpar->topic;
                        /* New topic so reset partition count */
                        PartArrayCnt = 0;

                        /* PartitionArrayCnt: updated later */
                        of_PartArrayCnt =
                            rd_kafka_buf_write_arraycnt_pos(rkbuf);
                }


                /*
                 * Write requested fields
                 */
                for (fi = 0; fields[fi] != RD_KAFKA_TOPIC_PARTITION_FIELD_END;
                     fi++) {
                        switch (fields[fi]) {
                        case RD_KAFKA_TOPIC_PARTITION_FIELD_PARTITION:
                                rd_kafka_buf_write_i32(rkbuf,
                                                       rktpar->partition);
                                break;
                        case RD_KAFKA_TOPIC_PARTITION_FIELD_OFFSET:
                                rd_kafka_buf_write_i64(rkbuf, rktpar->offset);
                                break;
                        case RD_KAFKA_TOPIC_PARTITION_FIELD_CURRENT_EPOCH:
                                rd_kafka_buf_write_i32(
                                    rkbuf,
                                    rd_kafka_topic_partition_get_current_leader_epoch(
                                        rktpar));
                                break;
                        case RD_KAFKA_TOPIC_PARTITION_FIELD_EPOCH:
                                rd_kafka_buf_write_i32(
                                    rkbuf,
                                    rd_kafka_topic_partition_get_leader_epoch(
                                        rktpar));
                                break;
                        case RD_KAFKA_TOPIC_PARTITION_FIELD_ERR:
                                rd_kafka_buf_write_i16(rkbuf, rktpar->err);
                                break;
                        case RD_KAFKA_TOPIC_PARTITION_FIELD_METADATA:
                                /* Java client 0.9.0 and broker <0.10.0 can't
                                 * parse Null metadata fields, so as a
                                 * workaround we send an empty string if
                                 * it's Null. */
                                if (!rktpar->metadata)
                                        rd_kafka_buf_write_str(rkbuf, "", 0);
                                else
                                        rd_kafka_buf_write_str(
                                            rkbuf, rktpar->metadata,
                                            rktpar->metadata_size);
                                break;
                        case RD_KAFKA_TOPIC_PARTITION_FIELD_NOOP:
                                break;
                        case RD_KAFKA_TOPIC_PARTITION_FIELD_END:
                                break;
                        }
                }


                if (fi > 1)
                        /* If there was more than one field written
                         * then this was a struct and thus needs the
                         * struct suffix tags written. */
                        rd_kafka_buf_write_tags(rkbuf);

                PartArrayCnt++;
                cnt++;
        }

        if (of_PartArrayCnt > 0) {
                rd_kafka_buf_finalize_arraycnt(rkbuf, of_PartArrayCnt,
                                               PartArrayCnt);
                /* Tags for topic struct */
                rd_kafka_buf_write_tags(rkbuf);
        }

        rd_kafka_buf_finalize_arraycnt(rkbuf, of_TopicArrayCnt, TopicArrayCnt);

        return cnt;
}


/**
 * @brief Send FindCoordinatorRequest.
 *
 * @param coordkey is the group.id for RD_KAFKA_COORD_GROUP,
 *                 and the transactional.id for RD_KAFKA_COORD_TXN
 */
rd_kafka_resp_err_t
rd_kafka_FindCoordinatorRequest(rd_kafka_broker_t *rkb,
                                rd_kafka_coordtype_t coordtype,
                                const char *coordkey,
                                rd_kafka_replyq_t replyq,
                                rd_kafka_resp_cb_t *resp_cb,
                                void *opaque) {
        rd_kafka_buf_t *rkbuf;
        int16_t ApiVersion;

        ApiVersion = rd_kafka_broker_ApiVersion_supported(
            rkb, RD_KAFKAP_FindCoordinator, 0, 2, NULL);

        if (coordtype != RD_KAFKA_COORD_GROUP && ApiVersion < 1)
                return RD_KAFKA_RESP_ERR__UNSUPPORTED_FEATURE;

        rkbuf = rd_kafka_buf_new_request(rkb, RD_KAFKAP_FindCoordinator, 1,
                                         1 + 2 + strlen(coordkey));

        rd_kafka_buf_write_str(rkbuf, coordkey, -1);

        if (ApiVersion >= 1)
                rd_kafka_buf_write_i8(rkbuf, (int8_t)coordtype);

        rd_kafka_buf_ApiVersion_set(rkbuf, ApiVersion, 0);

        rd_kafka_broker_buf_enq_replyq(rkb, rkbuf, replyq, resp_cb, opaque);

        return RD_KAFKA_RESP_ERR_NO_ERROR;
}



/**
 * @brief Parses a ListOffsets reply.
 *
 * Returns the parsed offsets (and errors) in \p offsets which must have been
 * initialized by caller.
 *
 * @returns 0 on success, else an error (\p offsets may be completely or
 *          partially updated, depending on the nature of the error, and per
 *          partition error codes should be checked by the caller).
 */
static rd_kafka_resp_err_t
rd_kafka_parse_ListOffsets(rd_kafka_buf_t *rkbuf,
                           rd_kafka_topic_partition_list_t *offsets) {
        const int log_decode_errors = LOG_ERR;
        int32_t TopicArrayCnt;
        int16_t api_version;
        rd_kafka_resp_err_t all_err = RD_KAFKA_RESP_ERR_NO_ERROR;

        api_version = rkbuf->rkbuf_reqhdr.ApiVersion;

        if (api_version >= 2)
                rd_kafka_buf_read_throttle_time(rkbuf);

        /* NOTE:
         * Broker may return offsets in a different constellation than
         * in the original request .*/

        rd_kafka_buf_read_i32(rkbuf, &TopicArrayCnt);
        while (TopicArrayCnt-- > 0) {
                rd_kafkap_str_t ktopic;
                int32_t PartArrayCnt;
                char *topic_name;

                rd_kafka_buf_read_str(rkbuf, &ktopic);
                rd_kafka_buf_read_i32(rkbuf, &PartArrayCnt);

                RD_KAFKAP_STR_DUPA(&topic_name, &ktopic);

                while (PartArrayCnt-- > 0) {
                        int32_t kpartition;
                        int16_t ErrorCode;
                        int32_t OffsetArrayCnt;
                        int64_t Offset      = -1;
                        int32_t LeaderEpoch = -1;
                        rd_kafka_topic_partition_t *rktpar;

                        rd_kafka_buf_read_i32(rkbuf, &kpartition);
                        rd_kafka_buf_read_i16(rkbuf, &ErrorCode);

                        if (api_version >= 1) {
                                int64_t Timestamp;
                                rd_kafka_buf_read_i64(rkbuf, &Timestamp);
                                rd_kafka_buf_read_i64(rkbuf, &Offset);
                                if (api_version >= 4)
                                        rd_kafka_buf_read_i32(rkbuf,
                                                              &LeaderEpoch);
                        } else if (api_version == 0) {
                                rd_kafka_buf_read_i32(rkbuf, &OffsetArrayCnt);
                                /* We only request one offset so just grab
                                 * the first one. */
                                while (OffsetArrayCnt-- > 0)
                                        rd_kafka_buf_read_i64(rkbuf, &Offset);
                        } else {
                                RD_NOTREACHED();
                        }

                        rktpar = rd_kafka_topic_partition_list_add(
                            offsets, topic_name, kpartition);
                        rktpar->err    = ErrorCode;
                        rktpar->offset = Offset;
                        rd_kafka_topic_partition_set_leader_epoch(rktpar,
                                                                  LeaderEpoch);

                        if (ErrorCode && !all_err)
                                all_err = ErrorCode;
                }
        }

        return all_err;

err_parse:
        return rkbuf->rkbuf_err;
}



/**
 * @brief Parses and handles ListOffsets replies.
 *
 * Returns the parsed offsets (and errors) in \p offsets.
 * \p offsets must be initialized by the caller.
 *
 * @returns 0 on success, else an error. \p offsets may be populated on error,
 *          depending on the nature of the error.
 *          On error \p actionsp (unless NULL) is updated with the recommended
 *          error actions.
 */
rd_kafka_resp_err_t
rd_kafka_handle_ListOffsets(rd_kafka_t *rk,
                            rd_kafka_broker_t *rkb,
                            rd_kafka_resp_err_t err,
                            rd_kafka_buf_t *rkbuf,
                            rd_kafka_buf_t *request,
                            rd_kafka_topic_partition_list_t *offsets,
                            int *actionsp) {

        int actions;

        if (!err)
                err = rd_kafka_parse_ListOffsets(rkbuf, offsets);
        if (!err)
                return RD_KAFKA_RESP_ERR_NO_ERROR;

        actions = rd_kafka_err_action(
            rkb, err, request, RD_KAFKA_ERR_ACTION_PERMANENT,
            RD_KAFKA_RESP_ERR_UNKNOWN_TOPIC_OR_PART,

            RD_KAFKA_ERR_ACTION_REFRESH,
            RD_KAFKA_RESP_ERR_NOT_LEADER_FOR_PARTITION,

            RD_KAFKA_ERR_ACTION_REFRESH,
            RD_KAFKA_RESP_ERR_REPLICA_NOT_AVAILABLE,

            RD_KAFKA_ERR_ACTION_REFRESH, RD_KAFKA_RESP_ERR_KAFKA_STORAGE_ERROR,

            RD_KAFKA_ERR_ACTION_REFRESH, RD_KAFKA_RESP_ERR_OFFSET_NOT_AVAILABLE,

            RD_KAFKA_ERR_ACTION_REFRESH | RD_KAFKA_ERR_ACTION_RETRY,
            RD_KAFKA_RESP_ERR_LEADER_NOT_AVAILABLE,

            RD_KAFKA_ERR_ACTION_REFRESH | RD_KAFKA_ERR_ACTION_RETRY,
            RD_KAFKA_RESP_ERR_FENCED_LEADER_EPOCH,

            RD_KAFKA_ERR_ACTION_REFRESH | RD_KAFKA_ERR_ACTION_RETRY,
            RD_KAFKA_RESP_ERR_UNKNOWN_LEADER_EPOCH,

            RD_KAFKA_ERR_ACTION_RETRY, RD_KAFKA_RESP_ERR__TRANSPORT,

            RD_KAFKA_ERR_ACTION_RETRY, RD_KAFKA_RESP_ERR_REQUEST_TIMED_OUT,


            RD_KAFKA_ERR_ACTION_END);

        if (actionsp)
                *actionsp = actions;

        if (rkb)
                rd_rkb_dbg(
                    rkb, TOPIC, "OFFSET", "OffsetRequest failed: %s (%s)",
                    rd_kafka_err2str(err), rd_kafka_actions2str(actions));

        if (actions & RD_KAFKA_ERR_ACTION_REFRESH) {
                char tmp[256];
                /* Re-query for leader */
                rd_snprintf(tmp, sizeof(tmp), "ListOffsetsRequest failed: %s",
                            rd_kafka_err2str(err));
                rd_kafka_metadata_refresh_known_topics(rk, NULL,
                                                       rd_true /*force*/, tmp);
        }

        if ((actions & RD_KAFKA_ERR_ACTION_RETRY) &&
            rd_kafka_buf_retry(rkb, request))
                return RD_KAFKA_RESP_ERR__IN_PROGRESS;

        return err;
}



/**
 * @brief Async maker for ListOffsetsRequest.
 */
static rd_kafka_resp_err_t
rd_kafka_make_ListOffsetsRequest(rd_kafka_broker_t *rkb,
                                 rd_kafka_buf_t *rkbuf,
                                 void *make_opaque) {
        const rd_kafka_topic_partition_list_t *partitions =
            (const rd_kafka_topic_partition_list_t *)make_opaque;
        int i;
        size_t of_TopicArrayCnt = 0, of_PartArrayCnt = 0;
        const char *last_topic = "";
        int32_t topic_cnt = 0, part_cnt = 0;
        int16_t ApiVersion;

        ApiVersion = rd_kafka_broker_ApiVersion_supported(
            rkb, RD_KAFKAP_ListOffsets, 0, 5, NULL);
        if (ApiVersion == -1)
                return RD_KAFKA_RESP_ERR__UNSUPPORTED_FEATURE;

        /* ReplicaId */
        rd_kafka_buf_write_i32(rkbuf, -1);

        /* IsolationLevel */
        if (ApiVersion >= 2)
                rd_kafka_buf_write_i8(rkbuf,
                                      rkb->rkb_rk->rk_conf.isolation_level);

        /* TopicArrayCnt */
        of_TopicArrayCnt = rd_kafka_buf_write_i32(rkbuf, 0); /* updated later */

        for (i = 0; i < partitions->cnt; i++) {
                const rd_kafka_topic_partition_t *rktpar =
                    &partitions->elems[i];

                if (strcmp(rktpar->topic, last_topic)) {
                        /* Finish last topic, if any. */
                        if (of_PartArrayCnt > 0)
                                rd_kafka_buf_update_i32(rkbuf, of_PartArrayCnt,
                                                        part_cnt);

                        /* Topic */
                        rd_kafka_buf_write_str(rkbuf, rktpar->topic, -1);
                        topic_cnt++;
                        last_topic = rktpar->topic;
                        /* New topic so reset partition count */
                        part_cnt = 0;

                        /* PartitionArrayCnt: updated later */
                        of_PartArrayCnt = rd_kafka_buf_write_i32(rkbuf, 0);
                }

                /* Partition */
                rd_kafka_buf_write_i32(rkbuf, rktpar->partition);
                part_cnt++;

                if (ApiVersion >= 4)
                        /* CurrentLeaderEpoch */
                        rd_kafka_buf_write_i32(
                            rkbuf,
                            rd_kafka_topic_partition_get_current_leader_epoch(
                                rktpar));

                /* Time/Offset */
                rd_kafka_buf_write_i64(rkbuf, rktpar->offset);

                if (ApiVersion == 0) {
                        /* MaxNumberOfOffsets */
                        rd_kafka_buf_write_i32(rkbuf, 1);
                }
        }

        if (of_PartArrayCnt > 0) {
                rd_kafka_buf_update_i32(rkbuf, of_PartArrayCnt, part_cnt);
                rd_kafka_buf_update_i32(rkbuf, of_TopicArrayCnt, topic_cnt);
        }

        rd_kafka_buf_ApiVersion_set(rkbuf, ApiVersion, 0);

        rd_rkb_dbg(rkb, TOPIC, "OFFSET",
                   "ListOffsetsRequest (v%hd, opv %d) "
                   "for %" PRId32 " topic(s) and %" PRId32 " partition(s)",
                   ApiVersion, rkbuf->rkbuf_replyq.version, topic_cnt,
                   partitions->cnt);

        return RD_KAFKA_RESP_ERR_NO_ERROR;
}


/**
 * @brief Send ListOffsetsRequest for partitions in \p partitions.
 */
void rd_kafka_ListOffsetsRequest(rd_kafka_broker_t *rkb,
                                 rd_kafka_topic_partition_list_t *partitions,
                                 rd_kafka_replyq_t replyq,
                                 rd_kafka_resp_cb_t *resp_cb,
                                 void *opaque) {
        rd_kafka_buf_t *rkbuf;
        rd_kafka_topic_partition_list_t *make_parts;

        make_parts = rd_kafka_topic_partition_list_copy(partitions);
        rd_kafka_topic_partition_list_sort_by_topic(make_parts);

        rkbuf = rd_kafka_buf_new_request(
            rkb, RD_KAFKAP_ListOffsets, 1,
            /* ReplicaId+IsolationLevel+TopicArrayCnt+Topic */
            4 + 1 + 4 + 100 +
                /* PartArrayCnt */
                4 +
                /* partition_cnt * Partition+Time+MaxNumOffs */
                (make_parts->cnt * (4 + 8 + 4)));

        /* Postpone creating the request contents until time to send,
         * at which time the ApiVersion is known. */
        rd_kafka_buf_set_maker(rkbuf, rd_kafka_make_ListOffsetsRequest,
                               make_parts,
                               rd_kafka_topic_partition_list_destroy_free);

        rd_kafka_broker_buf_enq_replyq(rkb, rkbuf, replyq, resp_cb, opaque);
}


/**
 * @brief OffsetForLeaderEpochResponse handler.
 */
rd_kafka_resp_err_t rd_kafka_handle_OffsetForLeaderEpoch(
    rd_kafka_t *rk,
    rd_kafka_broker_t *rkb,
    rd_kafka_resp_err_t err,
    rd_kafka_buf_t *rkbuf,
    rd_kafka_buf_t *request,
    rd_kafka_topic_partition_list_t **offsets) {
        const int log_decode_errors = LOG_ERR;
        int16_t ApiVersion;

        if (err)
                goto err;

        ApiVersion = rkbuf->rkbuf_reqhdr.ApiVersion;

        if (ApiVersion >= 2)
                rd_kafka_buf_read_throttle_time(rkbuf);

        const rd_kafka_topic_partition_field_t fields[] = {
            RD_KAFKA_TOPIC_PARTITION_FIELD_ERR,
            RD_KAFKA_TOPIC_PARTITION_FIELD_PARTITION,
            ApiVersion >= 1 ? RD_KAFKA_TOPIC_PARTITION_FIELD_EPOCH
                            : RD_KAFKA_TOPIC_PARTITION_FIELD_NOOP,
            RD_KAFKA_TOPIC_PARTITION_FIELD_OFFSET,
            RD_KAFKA_TOPIC_PARTITION_FIELD_END};
        *offsets = rd_kafka_buf_read_topic_partitions(rkbuf, 0, fields);
        if (!*offsets)
                goto err_parse;

        return RD_KAFKA_RESP_ERR_NO_ERROR;

err:
        return err;

err_parse:
        err = rkbuf->rkbuf_err;
        goto err;
}


/**
 * @brief Send OffsetForLeaderEpochRequest for partition(s).
 *
 */
void rd_kafka_OffsetForLeaderEpochRequest(
    rd_kafka_broker_t *rkb,
    rd_kafka_topic_partition_list_t *parts,
    rd_kafka_replyq_t replyq,
    rd_kafka_resp_cb_t *resp_cb,
    void *opaque) {
        rd_kafka_buf_t *rkbuf;
        int16_t ApiVersion;

        ApiVersion = rd_kafka_broker_ApiVersion_supported(
            rkb, RD_KAFKAP_OffsetForLeaderEpoch, 2, 2, NULL);
        /* If the supported ApiVersions are not yet known,
         * or this broker doesn't support it, we let this request
         * succeed or fail later from the broker thread where the
         * version is checked again. */
        if (ApiVersion == -1)
                ApiVersion = 2;

        rkbuf = rd_kafka_buf_new_flexver_request(
            rkb, RD_KAFKAP_OffsetForLeaderEpoch, 1, 4 + (parts->cnt * 64),
            ApiVersion >= 4 /*flexver*/);

        /* Sort partitions by topic */
        rd_kafka_topic_partition_list_sort_by_topic(parts);

        /* Write partition list */
        const rd_kafka_topic_partition_field_t fields[] = {
            RD_KAFKA_TOPIC_PARTITION_FIELD_PARTITION,
            /* CurrentLeaderEpoch */
            RD_KAFKA_TOPIC_PARTITION_FIELD_CURRENT_EPOCH,
            /* LeaderEpoch */
            RD_KAFKA_TOPIC_PARTITION_FIELD_EPOCH,
            RD_KAFKA_TOPIC_PARTITION_FIELD_END};
        rd_kafka_buf_write_topic_partitions(
            rkbuf, parts, rd_false /*include invalid offsets*/,
            rd_false /*skip valid offsets */, fields);

        rd_kafka_buf_ApiVersion_set(rkbuf, ApiVersion, 0);

        /* Let caller perform retries */
        rkbuf->rkbuf_max_retries = RD_KAFKA_REQUEST_NO_RETRIES;

        rd_kafka_broker_buf_enq_replyq(rkb, rkbuf, replyq, resp_cb, opaque);
}



/**
 * Generic handler for OffsetFetch responses.
 * Offsets for included partitions will be propagated through the passed
 * 'offsets' list.
 *
 * @param rkbuf response buffer, may be NULL if \p err is set.
 * @param update_toppar update toppar's committed_offset
 * @param add_part if true add partitions from the response to \p *offsets,
 *                 else just update the partitions that are already
 *                 in \p *offsets.
 */
rd_kafka_resp_err_t
rd_kafka_handle_OffsetFetch(rd_kafka_t *rk,
                            rd_kafka_broker_t *rkb,
                            rd_kafka_resp_err_t err,
                            rd_kafka_buf_t *rkbuf,
                            rd_kafka_buf_t *request,
                            rd_kafka_topic_partition_list_t **offsets,
                            rd_bool_t update_toppar,
                            rd_bool_t add_part,
                            rd_bool_t allow_retry) {
        const int log_decode_errors = LOG_ERR;
        int32_t TopicArrayCnt;
        int64_t offset = RD_KAFKA_OFFSET_INVALID;
        int16_t ApiVersion;
        rd_kafkap_str_t metadata;
        int retry_unstable = 0;
        int i;
        int actions;
        int seen_cnt = 0;

        if (err)
                goto err;

        ApiVersion = rkbuf->rkbuf_reqhdr.ApiVersion;

        if (ApiVersion >= 3)
                rd_kafka_buf_read_throttle_time(rkbuf);

        if (!*offsets)
                *offsets = rd_kafka_topic_partition_list_new(16);

        /* Set default offset for all partitions. */
        rd_kafka_topic_partition_list_set_offsets(rkb->rkb_rk, *offsets, 0,
                                                  RD_KAFKA_OFFSET_INVALID,
                                                  0 /* !is commit */);

        rd_kafka_buf_read_arraycnt(rkbuf, &TopicArrayCnt, RD_KAFKAP_TOPICS_MAX);
        for (i = 0; i < TopicArrayCnt; i++) {
                rd_kafkap_str_t topic;
                int32_t PartArrayCnt;
                char *topic_name;
                int j;

                rd_kafka_buf_read_str(rkbuf, &topic);

                rd_kafka_buf_read_arraycnt(rkbuf, &PartArrayCnt,
                                           RD_KAFKAP_PARTITIONS_MAX);

                RD_KAFKAP_STR_DUPA(&topic_name, &topic);

                for (j = 0; j < PartArrayCnt; j++) {
                        int32_t partition;
                        rd_kafka_toppar_t *rktp;
                        rd_kafka_topic_partition_t *rktpar;
                        int32_t LeaderEpoch = -1;
                        int16_t err2;

                        rd_kafka_buf_read_i32(rkbuf, &partition);
                        rd_kafka_buf_read_i64(rkbuf, &offset);
                        if (ApiVersion >= 5)
                                rd_kafka_buf_read_i32(rkbuf, &LeaderEpoch);
                        rd_kafka_buf_read_str(rkbuf, &metadata);
                        rd_kafka_buf_read_i16(rkbuf, &err2);
                        rd_kafka_buf_skip_tags(rkbuf);

                        rktpar = rd_kafka_topic_partition_list_find(
                            *offsets, topic_name, partition);
                        if (!rktpar && add_part)
                                rktpar = rd_kafka_topic_partition_list_add(
                                    *offsets, topic_name, partition);
                        else if (!rktpar) {
                                rd_rkb_dbg(rkb, TOPIC, "OFFSETFETCH",
                                           "OffsetFetchResponse: %s [%" PRId32
                                           "] "
                                           "not found in local list: ignoring",
                                           topic_name, partition);
                                continue;
                        }

                        seen_cnt++;

                        rktp = rd_kafka_topic_partition_get_toppar(
                            rk, rktpar, rd_false /*no create on miss*/);

                        /* broker reports invalid offset as -1 */
                        if (offset == -1)
                                rktpar->offset = RD_KAFKA_OFFSET_INVALID;
                        else
                                rktpar->offset = offset;

                        rd_kafka_topic_partition_set_leader_epoch(rktpar,
                                                                  LeaderEpoch);
                        rktpar->err = err2;

                        rd_rkb_dbg(rkb, TOPIC, "OFFSETFETCH",
                                   "OffsetFetchResponse: %s [%" PRId32
                                   "] "
                                   "offset %" PRId64 ", leader epoch %" PRId32
                                   ", metadata %d byte(s): %s",
                                   topic_name, partition, offset, LeaderEpoch,
                                   RD_KAFKAP_STR_LEN(&metadata),
                                   rd_kafka_err2name(rktpar->err));

                        if (update_toppar && !err2 && rktp) {
                                /* Update toppar's committed offset */
                                rd_kafka_toppar_lock(rktp);
                                rktp->rktp_committed_pos =
                                    rd_kafka_topic_partition_get_fetch_pos(
                                        rktpar);
                                rd_kafka_toppar_unlock(rktp);
                        }

                        if (rktpar->err ==
                            RD_KAFKA_RESP_ERR_UNSTABLE_OFFSET_COMMIT)
                                retry_unstable++;


                        if (rktpar->metadata)
                                rd_free(rktpar->metadata);

                        if (RD_KAFKAP_STR_IS_NULL(&metadata)) {
                                rktpar->metadata      = NULL;
                                rktpar->metadata_size = 0;
                        } else {
                                rktpar->metadata = RD_KAFKAP_STR_DUP(&metadata);
                                rktpar->metadata_size =
                                    RD_KAFKAP_STR_LEN(&metadata);
                        }

                        /* Loose ref from get_toppar() */
                        if (rktp)
                                rd_kafka_toppar_destroy(rktp);
                }

                rd_kafka_buf_skip_tags(rkbuf);
        }

        if (ApiVersion >= 2) {
                int16_t ErrorCode;
                rd_kafka_buf_read_i16(rkbuf, &ErrorCode);
                if (ErrorCode) {
                        err = ErrorCode;
                        goto err;
                }
        }


err:
        if (!*offsets)
                rd_rkb_dbg(rkb, TOPIC, "OFFFETCH", "OffsetFetch returned %s",
                           rd_kafka_err2str(err));
        else
                rd_rkb_dbg(rkb, TOPIC, "OFFFETCH",
                           "OffsetFetch for %d/%d partition(s) "
                           "(%d unstable partition(s)) returned %s",
                           seen_cnt, (*offsets)->cnt, retry_unstable,
                           rd_kafka_err2str(err));

        actions =
            rd_kafka_err_action(rkb, err, request, RD_KAFKA_ERR_ACTION_END);

        if (actions & RD_KAFKA_ERR_ACTION_REFRESH) {
                /* Re-query for coordinator */
                rd_kafka_cgrp_op(rkb->rkb_rk->rk_cgrp, NULL, RD_KAFKA_NO_REPLYQ,
                                 RD_KAFKA_OP_COORD_QUERY, err);
        }

        if (actions & RD_KAFKA_ERR_ACTION_RETRY || retry_unstable) {
                if (allow_retry && rd_kafka_buf_retry(rkb, request))
                        return RD_KAFKA_RESP_ERR__IN_PROGRESS;
                /* FALLTHRU */
        }

        return err;

err_parse:
        err = rkbuf->rkbuf_err;
        goto err;
}



/**
 * @brief Handle OffsetFetch response based on an RD_KAFKA_OP_OFFSET_FETCH
 *        rko in \p opaque.
 *
 * @param opaque rko wrapper for handle_OffsetFetch.
 *
 * The \c rko->rko_u.offset_fetch.partitions list will be filled in with
 * the fetched offsets.
 *
 * A reply will be sent on 'rko->rko_replyq' with type RD_KAFKA_OP_OFFSET_FETCH.
 *
 * @remark \p rkb, \p rkbuf and \p request are optional.
 *
 * @remark The \p request buffer may be retried on error.
 *
 * @locality cgrp's broker thread
 */
void rd_kafka_op_handle_OffsetFetch(rd_kafka_t *rk,
                                    rd_kafka_broker_t *rkb,
                                    rd_kafka_resp_err_t err,
                                    rd_kafka_buf_t *rkbuf,
                                    rd_kafka_buf_t *request,
                                    void *opaque) {
        rd_kafka_op_t *rko = opaque;
        rd_kafka_op_t *rko_reply;
        rd_kafka_topic_partition_list_t *offsets;

        RD_KAFKA_OP_TYPE_ASSERT(rko, RD_KAFKA_OP_OFFSET_FETCH);

        if (err == RD_KAFKA_RESP_ERR__DESTROY) {
                /* Termination, quick cleanup. */
                rd_kafka_op_destroy(rko);
                return;
        }

        offsets = rd_kafka_topic_partition_list_copy(
            rko->rko_u.offset_fetch.partitions);

        /* If all partitions already had usable offsets then there
         * was no request sent and thus no reply, the offsets list is
         * good to go.. */
        if (rkbuf) {
                /* ..else parse the response (or perror) */
                err = rd_kafka_handle_OffsetFetch(
                    rkb->rkb_rk, rkb, err, rkbuf, request, &offsets,
                    rd_false /*dont update rktp*/, rd_false /*dont add part*/,
                    /* Allow retries if replyq is valid */
                    rd_kafka_op_replyq_is_valid(rko));
                if (err == RD_KAFKA_RESP_ERR__IN_PROGRESS) {
                        if (offsets)
                                rd_kafka_topic_partition_list_destroy(offsets);
                        return; /* Retrying */
                }
        }

        rko_reply =
            rd_kafka_op_new(RD_KAFKA_OP_OFFSET_FETCH | RD_KAFKA_OP_REPLY);
        rko_reply->rko_err                       = err;
        rko_reply->rko_u.offset_fetch.partitions = offsets;
        rko_reply->rko_u.offset_fetch.do_free    = 1;
        if (rko->rko_rktp)
                rko_reply->rko_rktp = rd_kafka_toppar_keep(rko->rko_rktp);

        rd_kafka_replyq_enq(&rko->rko_replyq, rko_reply, 0);

        rd_kafka_op_destroy(rko);
}

/**
 * Send OffsetFetchRequest for a consumer group id.
 *
 * Any partition with a usable offset will be ignored, if all partitions
 * have usable offsets then no request is sent at all but an empty
 * reply is enqueued on the replyq.
 *
 * @param group_id Request offset for this group id.
 * @param parts (optional) List of topic partitions to request,
 *              or NULL to return all topic partitions associated with the
 *              group.
 * @param require_stable_offsets Whether broker should return stable offsets
 *                               (transaction-committed).
 * @param timeout Optional timeout to set to the buffer.
 */
void rd_kafka_OffsetFetchRequest(rd_kafka_broker_t *rkb,
                                 const char *group_id,
                                 rd_kafka_topic_partition_list_t *parts,
                                 rd_bool_t require_stable_offsets,
                                 int timeout,
                                 rd_kafka_replyq_t replyq,
                                 rd_kafka_resp_cb_t *resp_cb,
                                 void *opaque) {
        rd_kafka_buf_t *rkbuf;
        int16_t ApiVersion;
        size_t parts_size = 0;
        int PartCnt       = -1;

        ApiVersion = rd_kafka_broker_ApiVersion_supported(
            rkb, RD_KAFKAP_OffsetFetch, 0, 7, NULL);

        if (parts) {
                parts_size = parts->cnt * 32;
        }

        rkbuf = rd_kafka_buf_new_flexver_request(
            rkb, RD_KAFKAP_OffsetFetch, 1,
            /* GroupId + rd_kafka_buf_write_arraycnt_pos +
             * Topics + RequireStable */
            32 + 4 + parts_size + 1, ApiVersion >= 6 /*flexver*/);

        /* ConsumerGroup */
        rd_kafka_buf_write_str(rkbuf, group_id, -1);

        if (parts) {
                /* Sort partitions by topic */
                rd_kafka_topic_partition_list_sort_by_topic(parts);

                /* Write partition list, filtering out partitions with valid
                 * offsets */
                const rd_kafka_topic_partition_field_t fields[] = {
                    RD_KAFKA_TOPIC_PARTITION_FIELD_PARTITION,
                    RD_KAFKA_TOPIC_PARTITION_FIELD_END};
                PartCnt = rd_kafka_buf_write_topic_partitions(
                    rkbuf, parts, rd_false /*include invalid offsets*/,
                    rd_false /*skip valid offsets */, fields);
        } else {
                rd_kafka_buf_write_arraycnt_pos(rkbuf);
        }

        if (ApiVersion >= 7) {
                /* RequireStable */
                rd_kafka_buf_write_i8(rkbuf, require_stable_offsets);
        }

        if (PartCnt == 0) {
                /* No partitions needs OffsetFetch, enqueue empty
                 * response right away. */
                rkbuf->rkbuf_replyq = replyq;
                rkbuf->rkbuf_cb     = resp_cb;
                rkbuf->rkbuf_opaque = opaque;
                rd_kafka_buf_callback(rkb->rkb_rk, rkb, 0, NULL, rkbuf);
                return;
        }

        if (timeout > rkb->rkb_rk->rk_conf.socket_timeout_ms)
                rd_kafka_buf_set_abs_timeout(rkbuf, timeout + 1000, 0);

        rd_kafka_buf_ApiVersion_set(rkbuf, ApiVersion, 0);

        if (parts) {
                rd_rkb_dbg(
                    rkb, TOPIC | RD_KAFKA_DBG_CGRP | RD_KAFKA_DBG_CONSUMER,
                    "OFFSET",
                    "Group %s OffsetFetchRequest(v%d) for %d/%d partition(s)",
                    group_id, ApiVersion, PartCnt, parts->cnt);
        } else {
                rd_rkb_dbg(
                    rkb, TOPIC | RD_KAFKA_DBG_CGRP | RD_KAFKA_DBG_CONSUMER,
                    "OFFSET",
                    "Group %s OffsetFetchRequest(v%d) for all partitions",
                    group_id, ApiVersion);
        }

        /* Let handler decide if retries should be performed */
        rkbuf->rkbuf_max_retries = RD_KAFKA_REQUEST_MAX_RETRIES;

        if (parts) {
                rd_rkb_dbg(rkb, CGRP | RD_KAFKA_DBG_CONSUMER, "OFFSET",
                           "Fetch committed offsets for %d/%d partition(s)",
                           PartCnt, parts->cnt);
        } else {
                rd_rkb_dbg(rkb, CGRP | RD_KAFKA_DBG_CONSUMER, "OFFSET",
                           "Fetch committed offsets all the partitions");
        }

        rd_kafka_broker_buf_enq_replyq(rkb, rkbuf, replyq, resp_cb, opaque);
}



/**
 * @brief Handle per-partition OffsetCommit errors and returns actions flags.
 */
static int
rd_kafka_handle_OffsetCommit_error(rd_kafka_broker_t *rkb,
                                   rd_kafka_buf_t *request,
                                   const rd_kafka_topic_partition_t *rktpar) {

        /* These actions are mimicking AK's ConsumerCoordinator.java */

        return rd_kafka_err_action(
            rkb, rktpar->err, request,

            RD_KAFKA_ERR_ACTION_PERMANENT,
            RD_KAFKA_RESP_ERR_GROUP_AUTHORIZATION_FAILED,

            RD_KAFKA_ERR_ACTION_PERMANENT,
            RD_KAFKA_RESP_ERR_TOPIC_AUTHORIZATION_FAILED,


            RD_KAFKA_ERR_ACTION_PERMANENT,
            RD_KAFKA_RESP_ERR_OFFSET_METADATA_TOO_LARGE,

            RD_KAFKA_ERR_ACTION_PERMANENT,
            RD_KAFKA_RESP_ERR_INVALID_COMMIT_OFFSET_SIZE,


            RD_KAFKA_ERR_ACTION_RETRY,
            RD_KAFKA_RESP_ERR_COORDINATOR_LOAD_IN_PROGRESS,

            RD_KAFKA_ERR_ACTION_RETRY, RD_KAFKA_RESP_ERR_UNKNOWN_TOPIC_OR_PART,


            /* .._SPECIAL: mark coordinator dead, refresh and retry */
            RD_KAFKA_ERR_ACTION_REFRESH | RD_KAFKA_ERR_ACTION_RETRY |
                RD_KAFKA_ERR_ACTION_SPECIAL,
            RD_KAFKA_RESP_ERR_COORDINATOR_NOT_AVAILABLE,

            RD_KAFKA_ERR_ACTION_REFRESH | RD_KAFKA_ERR_ACTION_RETRY |
                RD_KAFKA_ERR_ACTION_SPECIAL,
            RD_KAFKA_RESP_ERR_NOT_COORDINATOR,

            /* Replicas possibly unavailable:
             * Refresh coordinator (but don't mark as dead (!.._SPECIAL)),
             * and retry */
            RD_KAFKA_ERR_ACTION_REFRESH | RD_KAFKA_ERR_ACTION_RETRY,
            RD_KAFKA_RESP_ERR_REQUEST_TIMED_OUT,


            /* FIXME: There are some cases in the Java code where
             *        this is not treated as a fatal error. */
            RD_KAFKA_ERR_ACTION_PERMANENT | RD_KAFKA_ERR_ACTION_FATAL,
            RD_KAFKA_RESP_ERR_FENCED_INSTANCE_ID,


            RD_KAFKA_ERR_ACTION_PERMANENT,
            RD_KAFKA_RESP_ERR_REBALANCE_IN_PROGRESS,


            RD_KAFKA_ERR_ACTION_PERMANENT, RD_KAFKA_RESP_ERR_UNKNOWN_MEMBER_ID,

            RD_KAFKA_ERR_ACTION_PERMANENT, RD_KAFKA_RESP_ERR_ILLEGAL_GENERATION,

            RD_KAFKA_ERR_ACTION_END);
}


/**
 * @brief Handle OffsetCommit response.
 *
 * @remark \p offsets may be NULL if \p err is set
 *
 * @returns RD_KAFKA_RESP_ERR_NO_ERROR if all partitions were successfully
 *          committed,
 *          RD_KAFKA_RESP_ERR__IN_PROGRESS if a retry was scheduled,
 *          or any other error code if the request was not retried.
 */
rd_kafka_resp_err_t
rd_kafka_handle_OffsetCommit(rd_kafka_t *rk,
                             rd_kafka_broker_t *rkb,
                             rd_kafka_resp_err_t err,
                             rd_kafka_buf_t *rkbuf,
                             rd_kafka_buf_t *request,
                             rd_kafka_topic_partition_list_t *offsets,
                             rd_bool_t ignore_cgrp) {
        const int log_decode_errors = LOG_ERR;
        int32_t TopicArrayCnt;
        int errcnt  = 0;
        int partcnt = 0;
        int i;
        int actions = 0;

        if (err)
                goto err;

        if (rd_kafka_buf_ApiVersion(rkbuf) >= 3)
                rd_kafka_buf_read_throttle_time(rkbuf);

        rd_kafka_buf_read_i32(rkbuf, &TopicArrayCnt);
        for (i = 0; i < TopicArrayCnt; i++) {
                rd_kafkap_str_t topic;
                char *topic_str;
                int32_t PartArrayCnt;
                int j;

                rd_kafka_buf_read_str(rkbuf, &topic);
                rd_kafka_buf_read_i32(rkbuf, &PartArrayCnt);

                RD_KAFKAP_STR_DUPA(&topic_str, &topic);

                for (j = 0; j < PartArrayCnt; j++) {
                        int32_t partition;
                        int16_t ErrorCode;
                        rd_kafka_topic_partition_t *rktpar;

                        rd_kafka_buf_read_i32(rkbuf, &partition);
                        rd_kafka_buf_read_i16(rkbuf, &ErrorCode);

                        rktpar = rd_kafka_topic_partition_list_find(
                            offsets, topic_str, partition);

                        if (!rktpar) {
                                /* Received offset for topic/partition we didn't
                                 * ask for, this shouldn't really happen. */
                                continue;
                        }

                        rktpar->err = ErrorCode;
                        if (ErrorCode) {
                                err = ErrorCode;
                                errcnt++;

                                /* Accumulate actions for per-partition
                                 * errors. */
                                actions |= rd_kafka_handle_OffsetCommit_error(
                                    rkb, request, rktpar);
                        }

                        partcnt++;
                }
        }

        /* If all partitions failed use error code
         * from last partition as the global error. */
        if (offsets && err && errcnt == partcnt)
                goto err;

        goto done;

err_parse:
        err = rkbuf->rkbuf_err;

err:
        if (!actions) /* Transport/Request-level error */
                actions = rd_kafka_err_action(rkb, err, request,

                                              RD_KAFKA_ERR_ACTION_REFRESH |
                                                  RD_KAFKA_ERR_ACTION_SPECIAL |
                                                  RD_KAFKA_ERR_ACTION_RETRY,
                                              RD_KAFKA_RESP_ERR__TRANSPORT,

                                              RD_KAFKA_ERR_ACTION_END);

        if (!ignore_cgrp && (actions & RD_KAFKA_ERR_ACTION_FATAL)) {
                rd_kafka_set_fatal_error(rk, err, "OffsetCommit failed: %s",
                                         rd_kafka_err2str(err));
                return err;
        }

        if (!ignore_cgrp && (actions & RD_KAFKA_ERR_ACTION_REFRESH) &&
            rk->rk_cgrp) {
                /* Mark coordinator dead or re-query for coordinator.
                 * ..dead() will trigger a re-query. */
                if (actions & RD_KAFKA_ERR_ACTION_SPECIAL)
                        rd_kafka_cgrp_coord_dead(rk->rk_cgrp, err,
                                                 "OffsetCommitRequest failed");
                else
                        rd_kafka_cgrp_coord_query(rk->rk_cgrp,
                                                  "OffsetCommitRequest failed");
        }

        if (!ignore_cgrp && actions & RD_KAFKA_ERR_ACTION_RETRY &&
            !(actions & RD_KAFKA_ERR_ACTION_PERMANENT) &&
            rd_kafka_buf_retry(rkb, request))
                return RD_KAFKA_RESP_ERR__IN_PROGRESS;

done:
        return err;
}

/**
 * @brief Send OffsetCommitRequest for a list of partitions.
 *
 * @param cgmetadata consumer group metadata.
 *
 * @param offsets - offsets to commit for each topic-partition.
 *
 * @returns 0 if none of the partitions in \p offsets had valid offsets,
 *          else 1.
 */
int rd_kafka_OffsetCommitRequest(rd_kafka_broker_t *rkb,
                                 rd_kafka_consumer_group_metadata_t *cgmetadata,
                                 rd_kafka_topic_partition_list_t *offsets,
                                 rd_kafka_replyq_t replyq,
                                 rd_kafka_resp_cb_t *resp_cb,
                                 void *opaque,
                                 const char *reason) {
        rd_kafka_buf_t *rkbuf;
        ssize_t of_TopicCnt    = -1;
        int TopicCnt           = 0;
        const char *last_topic = NULL;
        ssize_t of_PartCnt     = -1;
        int PartCnt            = 0;
        int tot_PartCnt        = 0;
        int i;
        int16_t ApiVersion;
        int features;

        ApiVersion = rd_kafka_broker_ApiVersion_supported(
            rkb, RD_KAFKAP_OffsetCommit, 0, 7, &features);

        rd_kafka_assert(NULL, offsets != NULL);

        rkbuf = rd_kafka_buf_new_request(rkb, RD_KAFKAP_OffsetCommit, 1,
                                         100 + (offsets->cnt * 128));

        /* ConsumerGroup */
        rd_kafka_buf_write_str(rkbuf, cgmetadata->group_id, -1);

        /* v1,v2 */
        if (ApiVersion >= 1) {
                /* ConsumerGroupGenerationId */
                rd_kafka_buf_write_i32(rkbuf, cgmetadata->generation_id);
                /* ConsumerId */
                rd_kafka_buf_write_str(rkbuf, cgmetadata->member_id, -1);
        }

        /* v7: GroupInstanceId */
        if (ApiVersion >= 7)
                rd_kafka_buf_write_str(rkbuf, cgmetadata->group_instance_id,
                                       -1);

        /* v2-4: RetentionTime */
        if (ApiVersion >= 2 && ApiVersion <= 4)
                rd_kafka_buf_write_i64(rkbuf, -1);

        /* Sort offsets by topic */
        rd_kafka_topic_partition_list_sort_by_topic(offsets);

        /* TopicArrayCnt: Will be updated when we know the number of topics. */
        of_TopicCnt = rd_kafka_buf_write_i32(rkbuf, 0);

        for (i = 0; i < offsets->cnt; i++) {
                rd_kafka_topic_partition_t *rktpar = &offsets->elems[i];

                /* Skip partitions with invalid offset. */
                if (rktpar->offset < 0)
                        continue;

                if (last_topic == NULL || strcmp(last_topic, rktpar->topic)) {
                        /* New topic */

                        /* Finalize previous PartitionCnt */
                        if (PartCnt > 0)
                                rd_kafka_buf_update_u32(rkbuf, of_PartCnt,
                                                        PartCnt);

                        /* TopicName */
                        rd_kafka_buf_write_str(rkbuf, rktpar->topic, -1);
                        /* PartitionCnt, finalized later */
                        of_PartCnt = rd_kafka_buf_write_i32(rkbuf, 0);
                        PartCnt    = 0;
                        last_topic = rktpar->topic;
                        TopicCnt++;
                }

                /* Partition */
                rd_kafka_buf_write_i32(rkbuf, rktpar->partition);
                PartCnt++;
                tot_PartCnt++;

                /* Offset */
                rd_kafka_buf_write_i64(rkbuf, rktpar->offset);

                /* v6: KIP-101 CommittedLeaderEpoch */
                if (ApiVersion >= 6)
                        rd_kafka_buf_write_i32(
                            rkbuf,
                            rd_kafka_topic_partition_get_leader_epoch(rktpar));

                /* v1: TimeStamp */
                if (ApiVersion == 1)
                        rd_kafka_buf_write_i64(rkbuf, -1);

                /* Metadata */
                /* Java client 0.9.0 and broker <0.10.0 can't parse
                 * Null metadata fields, so as a workaround we send an
                 * empty string if it's Null. */
                if (!rktpar->metadata)
                        rd_kafka_buf_write_str(rkbuf, "", 0);
                else
                        rd_kafka_buf_write_str(rkbuf, rktpar->metadata,
                                               rktpar->metadata_size);
        }

        if (tot_PartCnt == 0) {
                /* No topic+partitions had valid offsets to commit. */
                rd_kafka_replyq_destroy(&replyq);
                rd_kafka_buf_destroy(rkbuf);
                return 0;
        }

        /* Finalize previous PartitionCnt */
        if (PartCnt > 0)
                rd_kafka_buf_update_u32(rkbuf, of_PartCnt, PartCnt);

        /* Finalize TopicCnt */
        rd_kafka_buf_update_u32(rkbuf, of_TopicCnt, TopicCnt);

        rd_kafka_buf_ApiVersion_set(rkbuf, ApiVersion, 0);

        rd_rkb_dbg(rkb, TOPIC, "OFFSET",
                   "Enqueue OffsetCommitRequest(v%d, %d/%d partition(s))): %s",
                   ApiVersion, tot_PartCnt, offsets->cnt, reason);

        rd_kafka_broker_buf_enq_replyq(rkb, rkbuf, replyq, resp_cb, opaque);

        return 1;
}

/**
 * @brief Construct and send OffsetDeleteRequest to \p rkb
 *        with the partitions in del_grpoffsets (DeleteConsumerGroupOffsets_t*)
 *        using \p options.
 *
 *        The response (unparsed) will be enqueued on \p replyq
 *        for handling by \p resp_cb (with \p opaque passed).
 *
 * @remark Only one del_grpoffsets element is supported.
 *
 * @returns RD_KAFKA_RESP_ERR_NO_ERROR if the request was enqueued for
 *          transmission, otherwise an error code and errstr will be
 *          updated with a human readable error string.
 */
rd_kafka_resp_err_t
rd_kafka_OffsetDeleteRequest(rd_kafka_broker_t *rkb,
                             /** (rd_kafka_DeleteConsumerGroupOffsets_t*) */
                             const rd_list_t *del_grpoffsets,
                             rd_kafka_AdminOptions_t *options,
                             char *errstr,
                             size_t errstr_size,
                             rd_kafka_replyq_t replyq,
                             rd_kafka_resp_cb_t *resp_cb,
                             void *opaque) {
        rd_kafka_buf_t *rkbuf;
        int16_t ApiVersion = 0;
        int features;
        const rd_kafka_DeleteConsumerGroupOffsets_t *grpoffsets =
            rd_list_elem(del_grpoffsets, 0);

        rd_assert(rd_list_cnt(del_grpoffsets) == 1);

        ApiVersion = rd_kafka_broker_ApiVersion_supported(
            rkb, RD_KAFKAP_OffsetDelete, 0, 0, &features);
        if (ApiVersion == -1) {
                rd_snprintf(errstr, errstr_size,
                            "OffsetDelete API (KIP-496) not supported "
                            "by broker, requires broker version >= 2.4.0");
                rd_kafka_replyq_destroy(&replyq);
                return RD_KAFKA_RESP_ERR__UNSUPPORTED_FEATURE;
        }

        rkbuf = rd_kafka_buf_new_request(
            rkb, RD_KAFKAP_OffsetDelete, 1,
            2 + strlen(grpoffsets->group) + (64 * grpoffsets->partitions->cnt));

        /* GroupId */
        rd_kafka_buf_write_str(rkbuf, grpoffsets->group, -1);

        const rd_kafka_topic_partition_field_t fields[] = {
            RD_KAFKA_TOPIC_PARTITION_FIELD_PARTITION,
            RD_KAFKA_TOPIC_PARTITION_FIELD_END};
        rd_kafka_buf_write_topic_partitions(
            rkbuf, grpoffsets->partitions,
            rd_false /*dont skip invalid offsets*/, rd_false /*any offset*/,
            fields);

        rd_kafka_buf_ApiVersion_set(rkbuf, ApiVersion, 0);

        rd_kafka_broker_buf_enq_replyq(rkb, rkbuf, replyq, resp_cb, opaque);

        return RD_KAFKA_RESP_ERR_NO_ERROR;
}



/**
 * @brief Write "consumer" protocol type MemberState for SyncGroupRequest to
 *        enveloping buffer \p rkbuf.
 */
static void
rd_kafka_group_MemberState_consumer_write(rd_kafka_buf_t *env_rkbuf,
                                          const rd_kafka_group_member_t *rkgm) {
        rd_kafka_buf_t *rkbuf;
        rd_slice_t slice;

        rkbuf = rd_kafka_buf_new(1, 100);
        rd_kafka_buf_write_i16(rkbuf, 0); /* Version */
        rd_assert(rkgm->rkgm_assignment);
        const rd_kafka_topic_partition_field_t fields[] = {
            RD_KAFKA_TOPIC_PARTITION_FIELD_PARTITION,
            RD_KAFKA_TOPIC_PARTITION_FIELD_END};
        rd_kafka_buf_write_topic_partitions(
            rkbuf, rkgm->rkgm_assignment,
            rd_false /*don't skip invalid offsets*/, rd_false /* any offset */,
            fields);
        rd_kafka_buf_write_kbytes(rkbuf, rkgm->rkgm_userdata);

        /* Get pointer to binary buffer */
        rd_slice_init_full(&slice, &rkbuf->rkbuf_buf);

        /* Write binary buffer as Kafka Bytes to enveloping buffer. */
        rd_kafka_buf_write_i32(env_rkbuf, (int32_t)rd_slice_remains(&slice));
        rd_buf_write_slice(&env_rkbuf->rkbuf_buf, &slice);

        rd_kafka_buf_destroy(rkbuf);
}

/**
 * Send SyncGroupRequest
 */
void rd_kafka_SyncGroupRequest(rd_kafka_broker_t *rkb,
                               const rd_kafkap_str_t *group_id,
                               int32_t generation_id,
                               const rd_kafkap_str_t *member_id,
                               const rd_kafkap_str_t *group_instance_id,
                               const rd_kafka_group_member_t *assignments,
                               int assignment_cnt,
                               rd_kafka_replyq_t replyq,
                               rd_kafka_resp_cb_t *resp_cb,
                               void *opaque) {
        rd_kafka_buf_t *rkbuf;
        int i;
        int16_t ApiVersion;
        int features;

        ApiVersion = rd_kafka_broker_ApiVersion_supported(
            rkb, RD_KAFKAP_SyncGroup, 0, 3, &features);

        rkbuf = rd_kafka_buf_new_request(
            rkb, RD_KAFKAP_SyncGroup, 1,
            RD_KAFKAP_STR_SIZE(group_id) + 4 /* GenerationId */ +
                RD_KAFKAP_STR_SIZE(member_id) +
                RD_KAFKAP_STR_SIZE(group_instance_id) +
                4 /* array size group_assignment */ +
                (assignment_cnt * 100 /*guess*/));
        rd_kafka_buf_write_kstr(rkbuf, group_id);
        rd_kafka_buf_write_i32(rkbuf, generation_id);
        rd_kafka_buf_write_kstr(rkbuf, member_id);
        if (ApiVersion >= 3)
                rd_kafka_buf_write_kstr(rkbuf, group_instance_id);
        rd_kafka_buf_write_i32(rkbuf, assignment_cnt);

        for (i = 0; i < assignment_cnt; i++) {
                const rd_kafka_group_member_t *rkgm = &assignments[i];

                rd_kafka_buf_write_kstr(rkbuf, rkgm->rkgm_member_id);
                rd_kafka_group_MemberState_consumer_write(rkbuf, rkgm);
        }

        /* This is a blocking request */
        rkbuf->rkbuf_flags |= RD_KAFKA_OP_F_BLOCKING;
        rd_kafka_buf_set_abs_timeout(
            rkbuf,
            rkb->rkb_rk->rk_conf.group_session_timeout_ms +
                3000 /* 3s grace period*/,
            0);

        rd_kafka_buf_ApiVersion_set(rkbuf, ApiVersion, 0);

        rd_kafka_broker_buf_enq_replyq(rkb, rkbuf, replyq, resp_cb, opaque);
}



/**
 * Send JoinGroupRequest
 */
void rd_kafka_JoinGroupRequest(rd_kafka_broker_t *rkb,
                               const rd_kafkap_str_t *group_id,
                               const rd_kafkap_str_t *member_id,
                               const rd_kafkap_str_t *group_instance_id,
                               const rd_kafkap_str_t *protocol_type,
                               const rd_list_t *topics,
                               rd_kafka_replyq_t replyq,
                               rd_kafka_resp_cb_t *resp_cb,
                               void *opaque) {
        rd_kafka_buf_t *rkbuf;
        rd_kafka_t *rk = rkb->rkb_rk;
        rd_kafka_assignor_t *rkas;
        int i;
        int16_t ApiVersion = 0;
        int features;

        ApiVersion = rd_kafka_broker_ApiVersion_supported(
            rkb, RD_KAFKAP_JoinGroup, 0, 5, &features);


        rkbuf = rd_kafka_buf_new_request(
            rkb, RD_KAFKAP_JoinGroup, 1,
            RD_KAFKAP_STR_SIZE(group_id) + 4 /* sessionTimeoutMs */ +
                4 /* rebalanceTimeoutMs */ + RD_KAFKAP_STR_SIZE(member_id) +
                RD_KAFKAP_STR_SIZE(group_instance_id) +
                RD_KAFKAP_STR_SIZE(protocol_type) +
                4 /* array count GroupProtocols */ +
                (rd_list_cnt(topics) * 100));
        rd_kafka_buf_write_kstr(rkbuf, group_id);
        rd_kafka_buf_write_i32(rkbuf, rk->rk_conf.group_session_timeout_ms);
        if (ApiVersion >= 1)
                rd_kafka_buf_write_i32(rkbuf, rk->rk_conf.max_poll_interval_ms);
        rd_kafka_buf_write_kstr(rkbuf, member_id);
        if (ApiVersion >= 5)
                rd_kafka_buf_write_kstr(rkbuf, group_instance_id);
        rd_kafka_buf_write_kstr(rkbuf, protocol_type);
        rd_kafka_buf_write_i32(rkbuf, rk->rk_conf.enabled_assignor_cnt);

        RD_LIST_FOREACH(rkas, &rk->rk_conf.partition_assignors, i) {
                rd_kafkap_bytes_t *member_metadata;
                if (!rkas->rkas_enabled)
                        continue;
                rd_kafka_buf_write_kstr(rkbuf, rkas->rkas_protocol_name);
                member_metadata = rkas->rkas_get_metadata_cb(
                    rkas, rk->rk_cgrp->rkcg_assignor_state, topics,
                    rk->rk_cgrp->rkcg_group_assignment,
                    rk->rk_conf.client_rack);
                rd_kafka_buf_write_kbytes(rkbuf, member_metadata);
                rd_kafkap_bytes_destroy(member_metadata);
        }

        rd_kafka_buf_ApiVersion_set(rkbuf, ApiVersion, 0);

        if (ApiVersion < 1 &&
            rk->rk_conf.max_poll_interval_ms >
                rk->rk_conf.group_session_timeout_ms &&
            rd_interval(&rkb->rkb_suppress.unsupported_kip62,
                        /* at most once per day */
                        (rd_ts_t)86400 * 1000 * 1000, 0) > 0)
                rd_rkb_log(rkb, LOG_NOTICE, "MAXPOLL",
                           "Broker does not support KIP-62 "
                           "(requires Apache Kafka >= v0.10.1.0): "
                           "consumer configuration "
                           "`max.poll.interval.ms` (%d) "
                           "is effectively limited "
                           "by `session.timeout.ms` (%d) "
                           "with this broker version",
                           rk->rk_conf.max_poll_interval_ms,
                           rk->rk_conf.group_session_timeout_ms);


        if (ApiVersion < 5 && rk->rk_conf.group_instance_id &&
            rd_interval(&rkb->rkb_suppress.unsupported_kip345,
                        /* at most once per day */
                        (rd_ts_t)86400 * 1000 * 1000, 0) > 0)
                rd_rkb_log(rkb, LOG_NOTICE, "STATICMEMBER",
                           "Broker does not support KIP-345 "
                           "(requires Apache Kafka >= v2.3.0): "
                           "consumer configuration "
                           "`group.instance.id` (%s) "
                           "will not take effect",
                           rk->rk_conf.group_instance_id);

        /* Absolute timeout */
        rd_kafka_buf_set_abs_timeout_force(
            rkbuf,
            /* Request timeout is max.poll.interval.ms + grace
             * if the broker supports it, else
             * session.timeout.ms + grace. */
            (ApiVersion >= 1 ? rk->rk_conf.max_poll_interval_ms
                             : rk->rk_conf.group_session_timeout_ms) +
                3000 /* 3s grace period*/,
            0);

        /* This is a blocking request */
        rkbuf->rkbuf_flags |= RD_KAFKA_OP_F_BLOCKING;

        rd_kafka_broker_buf_enq_replyq(rkb, rkbuf, replyq, resp_cb, opaque);
}



/**
 * Send LeaveGroupRequest
 */
void rd_kafka_LeaveGroupRequest(rd_kafka_broker_t *rkb,
                                const char *group_id,
                                const char *member_id,
                                rd_kafka_replyq_t replyq,
                                rd_kafka_resp_cb_t *resp_cb,
                                void *opaque) {
        rd_kafka_buf_t *rkbuf;
        int16_t ApiVersion = 0;
        int features;

        ApiVersion = rd_kafka_broker_ApiVersion_supported(
            rkb, RD_KAFKAP_LeaveGroup, 0, 1, &features);

        rkbuf = rd_kafka_buf_new_request(rkb, RD_KAFKAP_LeaveGroup, 1, 300);

        rd_kafka_buf_write_str(rkbuf, group_id, -1);
        rd_kafka_buf_write_str(rkbuf, member_id, -1);

        rd_kafka_buf_ApiVersion_set(rkbuf, ApiVersion, 0);

        /* LeaveGroupRequests are best-effort, the local consumer
         * does not care if it succeeds or not, so the request timeout
         * is shortened.
         * Retries are not needed. */
        rd_kafka_buf_set_abs_timeout(rkbuf, 5000, 0);
        rkbuf->rkbuf_max_retries = RD_KAFKA_REQUEST_NO_RETRIES;

        rd_kafka_broker_buf_enq_replyq(rkb, rkbuf, replyq, resp_cb, opaque);
}


/**
 * Handler for LeaveGroup responses
 * opaque must be the cgrp handle.
 */
void rd_kafka_handle_LeaveGroup(rd_kafka_t *rk,
                                rd_kafka_broker_t *rkb,
                                rd_kafka_resp_err_t err,
                                rd_kafka_buf_t *rkbuf,
                                rd_kafka_buf_t *request,
                                void *opaque) {
        rd_kafka_cgrp_t *rkcg       = opaque;
        const int log_decode_errors = LOG_ERR;
        int16_t ErrorCode           = 0;
        int actions;

        if (err) {
                ErrorCode = err;
                goto err;
        }

        rd_kafka_buf_read_i16(rkbuf, &ErrorCode);

err:
        actions = rd_kafka_err_action(rkb, ErrorCode, request,
                                      RD_KAFKA_ERR_ACTION_END);

        if (actions & RD_KAFKA_ERR_ACTION_REFRESH) {
                /* Re-query for coordinator */
                rd_kafka_cgrp_op(rkcg, NULL, RD_KAFKA_NO_REPLYQ,
                                 RD_KAFKA_OP_COORD_QUERY, ErrorCode);
        }

        if (actions & RD_KAFKA_ERR_ACTION_RETRY) {
                if (rd_kafka_buf_retry(rkb, request))
                        return;
                /* FALLTHRU */
        }

        if (ErrorCode)
                rd_kafka_dbg(rkb->rkb_rk, CGRP, "LEAVEGROUP",
                             "LeaveGroup response: %s",
                             rd_kafka_err2str(ErrorCode));

        return;

err_parse:
        ErrorCode = rkbuf->rkbuf_err;
        goto err;
}



/**
 * Send HeartbeatRequest
 */
void rd_kafka_HeartbeatRequest(rd_kafka_broker_t *rkb,
                               const rd_kafkap_str_t *group_id,
                               int32_t generation_id,
                               const rd_kafkap_str_t *member_id,
                               const rd_kafkap_str_t *group_instance_id,
                               rd_kafka_replyq_t replyq,
                               rd_kafka_resp_cb_t *resp_cb,
                               void *opaque) {
        rd_kafka_buf_t *rkbuf;
        int16_t ApiVersion = 0;
        int features;

        ApiVersion = rd_kafka_broker_ApiVersion_supported(
            rkb, RD_KAFKAP_Heartbeat, 0, 3, &features);

        rd_rkb_dbg(rkb, CGRP, "HEARTBEAT",
                   "Heartbeat for group \"%s\" generation id %" PRId32,
                   group_id->str, generation_id);

        rkbuf = rd_kafka_buf_new_request(rkb, RD_KAFKAP_Heartbeat, 1,
                                         RD_KAFKAP_STR_SIZE(group_id) +
                                             4 /* GenerationId */ +
                                             RD_KAFKAP_STR_SIZE(member_id));

        rd_kafka_buf_write_kstr(rkbuf, group_id);
        rd_kafka_buf_write_i32(rkbuf, generation_id);
        rd_kafka_buf_write_kstr(rkbuf, member_id);
        if (ApiVersion >= 3)
                rd_kafka_buf_write_kstr(rkbuf, group_instance_id);

        rd_kafka_buf_ApiVersion_set(rkbuf, ApiVersion, 0);

        rd_kafka_buf_set_abs_timeout(
            rkbuf, rkb->rkb_rk->rk_conf.group_session_timeout_ms, 0);

        rd_kafka_broker_buf_enq_replyq(rkb, rkbuf, replyq, resp_cb, opaque);
}



/**
 * @brief Construct and send ListGroupsRequest to \p rkb
 *        with the states (const char *) in \p states.
 *        Uses \p max_ApiVersion as maximum API version,
 *        pass -1 to use the maximum available version.
 *
 *        The response (unparsed) will be enqueued on \p replyq
 *        for handling by \p resp_cb (with \p opaque passed).
 *
 * @return NULL on success, a new error instance that must be
 *         released with rd_kafka_error_destroy() in case of error.
 */
rd_kafka_error_t *rd_kafka_ListGroupsRequest(rd_kafka_broker_t *rkb,
                                             int16_t max_ApiVersion,
                                             const char **states,
                                             size_t states_cnt,
                                             rd_kafka_replyq_t replyq,
                                             rd_kafka_resp_cb_t *resp_cb,
                                             void *opaque) {
        rd_kafka_buf_t *rkbuf;
        int16_t ApiVersion = 0;
        size_t i;

        if (max_ApiVersion < 0)
                max_ApiVersion = 4;

        if (max_ApiVersion > ApiVersion) {
                /* Remark: don't check if max_ApiVersion is zero.
                 * As rd_kafka_broker_ApiVersion_supported cannot be checked
                 * in the application thread reliably . */
                ApiVersion = rd_kafka_broker_ApiVersion_supported(
                    rkb, RD_KAFKAP_ListGroups, 0, max_ApiVersion, NULL);
        }

        if (ApiVersion == -1) {
                return rd_kafka_error_new(
                    RD_KAFKA_RESP_ERR__UNSUPPORTED_FEATURE,
                    "ListGroupsRequest not supported by broker");
        }

        rkbuf = rd_kafka_buf_new_flexver_request(
            rkb, RD_KAFKAP_ListGroups, 1,
            /* rd_kafka_buf_write_arraycnt_pos + tags + StatesFilter */
            4 + 1 + 32 * states_cnt, ApiVersion >= 3 /* is_flexver */);

        if (ApiVersion >= 4) {
                size_t of_GroupsArrayCnt =
                    rd_kafka_buf_write_arraycnt_pos(rkbuf);
                for (i = 0; i < states_cnt; i++) {
                        rd_kafka_buf_write_str(rkbuf, states[i], -1);
                }
                rd_kafka_buf_finalize_arraycnt(rkbuf, of_GroupsArrayCnt, i);
        }

        rd_kafka_buf_ApiVersion_set(rkbuf, ApiVersion, 0);
        rd_kafka_broker_buf_enq_replyq(rkb, rkbuf, replyq, resp_cb, opaque);
        return NULL;
}

/**
 * @brief Construct and send DescribeGroupsRequest to \p rkb
 *        with the groups (const char *) in \p groups.
 *        Uses \p max_ApiVersion as maximum API version,
 *        pass -1 to use the maximum available version.
 *        Uses \p include_authorized_operations to get
 *        group ACL authorized operations.
 *
 *        The response (unparsed) will be enqueued on \p replyq
 *        for handling by \p resp_cb (with \p opaque passed).
 *
 * @return NULL on success, a new error instance that must be
 *         released with rd_kafka_error_destroy() in case of error.
 */
rd_kafka_error_t *
rd_kafka_DescribeGroupsRequest(rd_kafka_broker_t *rkb,
                               int16_t max_ApiVersion,
                               char **groups,
                               size_t group_cnt,
                               rd_bool_t include_authorized_operations,
                               rd_kafka_replyq_t replyq,
                               rd_kafka_resp_cb_t *resp_cb,
                               void *opaque) {
        rd_kafka_buf_t *rkbuf;
        int16_t ApiVersion = 0;
        size_t of_GroupsArrayCnt;

        if (max_ApiVersion < 0)
                max_ApiVersion = 4;

        if (max_ApiVersion > ApiVersion) {
                /* Remark: don't check if max_ApiVersion is zero.
                 * As rd_kafka_broker_ApiVersion_supported cannot be checked
                 * in the application thread reliably . */
                ApiVersion = rd_kafka_broker_ApiVersion_supported(
                    rkb, RD_KAFKAP_DescribeGroups, 0, max_ApiVersion, NULL);
        }

        if (ApiVersion == -1) {
                return rd_kafka_error_new(
                    RD_KAFKA_RESP_ERR__UNSUPPORTED_FEATURE,
                    "DescribeGroupsRequest not supported by broker");
        }

        rkbuf = rd_kafka_buf_new_flexver_request(
            rkb, RD_KAFKAP_DescribeGroups, 1,
            4 /* rd_kafka_buf_write_arraycnt_pos */ +
                1 /* IncludeAuthorizedOperations */ + 1 /* tags */ +
                32 * group_cnt /* Groups */,
            rd_false);

        /* write Groups */
        of_GroupsArrayCnt = rd_kafka_buf_write_arraycnt_pos(rkbuf);
        rd_kafka_buf_finalize_arraycnt(rkbuf, of_GroupsArrayCnt, group_cnt);
        while (group_cnt-- > 0)
                rd_kafka_buf_write_str(rkbuf, groups[group_cnt], -1);

        /* write IncludeAuthorizedOperations */
        if (ApiVersion >= 3) {
                rd_kafka_buf_write_bool(rkbuf, include_authorized_operations);
        }

        rd_kafka_buf_ApiVersion_set(rkbuf, ApiVersion, 0);
        rd_kafka_broker_buf_enq_replyq(rkb, rkbuf, replyq, resp_cb, opaque);
        return NULL;
}

/**
 * @brief Generic handler for Metadata responses
 *
 * @locality rdkafka main thread
 */
static void rd_kafka_handle_Metadata(rd_kafka_t *rk,
                                     rd_kafka_broker_t *rkb,
                                     rd_kafka_resp_err_t err,
                                     rd_kafka_buf_t *rkbuf,
                                     rd_kafka_buf_t *request,
                                     void *opaque) {
        rd_kafka_op_t *rko                = opaque; /* Possibly NULL */
        rd_kafka_metadata_internal_t *mdi = NULL;
        const rd_list_t *topics           = request->rkbuf_u.Metadata.topics;
        int actions;

        rd_kafka_assert(NULL, err == RD_KAFKA_RESP_ERR__DESTROY ||
                                  thrd_is_current(rk->rk_thread));

        /* Avoid metadata updates when we're terminating. */
        if (rd_kafka_terminating(rkb->rkb_rk) ||
            err == RD_KAFKA_RESP_ERR__DESTROY) {
                /* Terminating */
                goto done;
        }

        if (err)
                goto err;

        if (!topics)
                rd_rkb_dbg(rkb, METADATA, "METADATA",
                           "===== Received metadata: %s =====",
                           request->rkbuf_u.Metadata.reason);
        else
                rd_rkb_dbg(rkb, METADATA, "METADATA",
                           "===== Received metadata "
                           "(for %d requested topics): %s =====",
                           rd_list_cnt(topics),
                           request->rkbuf_u.Metadata.reason);

        err = rd_kafka_parse_Metadata(rkb, request, rkbuf, &mdi);
        if (err)
                goto err;

        if (rko && rko->rko_replyq.q) {
                /* Reply to metadata requester, passing on the metadata.
                 * Reuse requesting rko for the reply. */
                rko->rko_err            = err;
                rko->rko_u.metadata.md  = &mdi->metadata;
                rko->rko_u.metadata.mdi = mdi;
                rd_kafka_replyq_enq(&rko->rko_replyq, rko, 0);
                rko = NULL;
        } else {
                if (mdi)
                        rd_free(mdi);
        }

        goto done;

err:
        actions = rd_kafka_err_action(rkb, err, request,

                                      RD_KAFKA_ERR_ACTION_RETRY,
                                      RD_KAFKA_RESP_ERR__PARTIAL,

                                      RD_KAFKA_ERR_ACTION_END);

        if (actions & RD_KAFKA_ERR_ACTION_RETRY) {
                if (rd_kafka_buf_retry(rkb, request))
                        return;
                /* FALLTHRU */
        } else {
                rd_rkb_log(rkb, LOG_WARNING, "METADATA",
                           "Metadata request failed: %s: %s (%dms): %s",
                           request->rkbuf_u.Metadata.reason,
                           rd_kafka_err2str(err),
                           (int)(request->rkbuf_ts_sent / 1000),
                           rd_kafka_actions2str(actions));
                /* Respond back to caller on non-retriable errors */
                if (rko && rko->rko_replyq.q) {
                        rko->rko_err            = err;
                        rko->rko_u.metadata.md  = NULL;
                        rko->rko_u.metadata.mdi = NULL;
                        rd_kafka_replyq_enq(&rko->rko_replyq, rko, 0);
                        rko = NULL;
                }
        }



        /* FALLTHRU */

done:
        if (rko)
                rd_kafka_op_destroy(rko);
}


/**
 * @brief Internal implementation of MetadataRequest (does not send).
 *
 * @param force - 1: force a full request (including all topics and brokers)
 *                   even if there is such a request already in flight.
 *              - 0: check if there are multiple outstanding full requests, and
 *                   don't send one if there is already one present.
 *               (See note below.)
 *
 * If full metadata for all topics is requested (or
 * all brokers, which results in all-topics on older brokers) and there is
 * already a full request in transit then this function will return
 * RD_KAFKA_RESP_ERR__PREV_IN_PROGRESS otherwise RD_KAFKA_RESP_ERR_NO_ERROR.
 * If \p rko is non-NULL or if \p force is true, the request is sent regardless.
 */
static rd_kafka_resp_err_t
rd_kafka_MetadataRequest0(rd_kafka_broker_t *rkb,
                          const rd_list_t *topics,
                          const char *reason,
                          rd_bool_t allow_auto_create_topics,
                          rd_bool_t include_cluster_authorized_operations,
                          rd_bool_t include_topic_authorized_operations,
                          rd_bool_t cgrp_update,
                          rd_bool_t force_racks,
                          rd_kafka_op_t *rko,
                          rd_kafka_resp_cb_t *resp_cb,
                          rd_bool_t force,
                          void *opaque) {
        rd_kafka_buf_t *rkbuf;
        int16_t ApiVersion = 0;
        size_t of_TopicArrayCnt;
        int features;
        int topic_cnt  = topics ? rd_list_cnt(topics) : 0;
        int *full_incr = NULL;
        void *handler_arg;
        rd_kafka_resp_cb_t *handler_cb = rd_kafka_handle_Metadata;

        ApiVersion = rd_kafka_broker_ApiVersion_supported(
<<<<<<< HEAD
            rkb, RD_KAFKAP_Metadata, 0, 9, &features);
=======
            rkb, RD_KAFKAP_Metadata, 0, 12, &features);

>>>>>>> 07262c48
        rkbuf = rd_kafka_buf_new_flexver_request(rkb, RD_KAFKAP_Metadata, 1,
                                                 4 + (50 * topic_cnt) + 1,
                                                 ApiVersion >= 9);

        if (!reason)
                reason = "";

        rkbuf->rkbuf_u.Metadata.reason      = rd_strdup(reason);
        rkbuf->rkbuf_u.Metadata.cgrp_update = cgrp_update;
        rkbuf->rkbuf_u.Metadata.force_racks = force_racks;

        /* TopicArrayCnt */
        of_TopicArrayCnt = rd_kafka_buf_write_arraycnt_pos(rkbuf);

        if (!topics) {
                /* v0: keep 0, brokers only not available,
                 * request all topics */
                /* v1-8: 0 means empty array, brokers only */
                if (ApiVersion >= 9) {
                        /* v9+: varint encoded empty array (1), brokers only */
                        rd_kafka_buf_finalize_arraycnt(rkbuf, of_TopicArrayCnt,
                                                       topic_cnt);
                }

                rd_rkb_dbg(rkb, METADATA, "METADATA",
                           "Request metadata for brokers only: %s", reason);
                full_incr =
                    &rkb->rkb_rk->rk_metadata_cache.rkmc_full_brokers_sent;

        } else if (topic_cnt == 0) {
                /* v0: keep 0, request all topics */
                if (ApiVersion >= 1 && ApiVersion < 9) {
                        /* v1-8: update to -1, all topics */
                        rd_kafka_buf_update_i32(rkbuf, of_TopicArrayCnt, -1);
                }
                /* v9+: keep 0, varint encoded null, all topics */

                rkbuf->rkbuf_u.Metadata.all_topics = 1;
                rd_rkb_dbg(rkb, METADATA, "METADATA",
                           "Request metadata for all topics: "
                           "%s",
                           reason);

                if (!rko)
                        full_incr = &rkb->rkb_rk->rk_metadata_cache
                                         .rkmc_full_topics_sent;

        } else {
                /* request cnt topics */
                rd_kafka_buf_finalize_arraycnt(rkbuf, of_TopicArrayCnt,
                                               topic_cnt);

                rd_rkb_dbg(rkb, METADATA, "METADATA",
                           "Request metadata for %d topic(s): "
                           "%s",
                           topic_cnt, reason);
        }

        if (full_incr) {
                /* Avoid multiple outstanding full requests
                 * (since they are redundant and side-effect-less).
                 * Forced requests (app using metadata() API or Admin API) are
                 * passed through regardless. */

                mtx_lock(&rkb->rkb_rk->rk_metadata_cache.rkmc_full_lock);
                if (!force &&
                    (*full_incr > 0 && (!rko || !rko->rko_u.metadata.force))) {
                        mtx_unlock(
                            &rkb->rkb_rk->rk_metadata_cache.rkmc_full_lock);
                        rd_rkb_dbg(rkb, METADATA, "METADATA",
                                   "Skipping metadata request: %s: "
                                   "full request already in-transit",
                                   reason);
                        rd_kafka_buf_destroy(rkbuf);
                        return RD_KAFKA_RESP_ERR__PREV_IN_PROGRESS;
                }

                (*full_incr)++;
                mtx_unlock(&rkb->rkb_rk->rk_metadata_cache.rkmc_full_lock);
                rkbuf->rkbuf_u.Metadata.decr = full_incr;
                rkbuf->rkbuf_u.Metadata.decr_lock =
                    &rkb->rkb_rk->rk_metadata_cache.rkmc_full_lock;
        }


        if (topic_cnt > 0) {
                char *topic;
                int i;
                rd_kafka_uuid_t zero_uuid = RD_KAFKA_UUID_ZERO;

                /* Maintain a copy of the topics list so we can purge
                 * hints from the metadata cache on error. */
                rkbuf->rkbuf_u.Metadata.topics =
                    rd_list_copy(topics, rd_list_string_copy, NULL);

                RD_LIST_FOREACH(topic, topics, i) {
                        if (ApiVersion >= 10) {
                                /* FIXME: Not supporting topic id in the request
                                 * right now. Update this to correct topic
                                 * id once KIP-516 is fully implemented. */
                                rd_kafka_buf_write_uuid(rkbuf, &zero_uuid);
                        }
                        rd_kafka_buf_write_str(rkbuf, topic, -1);
                        /* Tags for previous topic */
                        rd_kafka_buf_write_tags(rkbuf);
                }
        }

        if (ApiVersion >= 4) {
                /* AllowAutoTopicCreation */
                rd_kafka_buf_write_bool(rkbuf, allow_auto_create_topics);

        } else if (rkb->rkb_rk->rk_type == RD_KAFKA_CONSUMER &&
                   !rkb->rkb_rk->rk_conf.allow_auto_create_topics &&
                   rd_kafka_conf_is_modified(&rkb->rkb_rk->rk_conf,
                                             "allow.auto.create.topics") &&
                   rd_interval(
                       &rkb->rkb_rk->rk_suppress.allow_auto_create_topics,
                       30 * 60 * 1000 /* every 30 minutes */, 0) >= 0) {
                /* Let user know we can't obey allow.auto.create.topics */
                rd_rkb_log(rkb, LOG_WARNING, "AUTOCREATE",
                           "allow.auto.create.topics=false not supported "
                           "by broker: requires broker version >= 0.11.0.0: "
                           "requested topic(s) may be auto created depending "
                           "on broker auto.create.topics.enable configuration");
        }

<<<<<<< HEAD
        if (ApiVersion >= 8 && ApiVersion < 10) {
=======
        if (ApiVersion >= 8 && ApiVersion <= 10) {
                /* TODO: implement KIP-430 */
>>>>>>> 07262c48
                /* IncludeClusterAuthorizedOperations */
                rd_kafka_buf_write_bool(rkbuf,
                                        include_cluster_authorized_operations);
        }

        if (ApiVersion >= 8) {
                /* IncludeTopicAuthorizedOperations */
                rd_kafka_buf_write_bool(rkbuf,
                                        include_topic_authorized_operations);
        }

        rd_kafka_buf_ApiVersion_set(rkbuf, ApiVersion, 0);

        /* Metadata requests are part of the important control plane
         * and should go before most other requests (Produce, Fetch, etc). */
        rkbuf->rkbuf_prio = RD_KAFKA_PRIO_HIGH;

        /* The default handler is rd_kafka_handle_Metadata, but it can be
         * overriden to use a custom handler. */
        if (resp_cb)
                handler_cb = resp_cb;

        /* If a custom handler is provided, we also allow the caller to set a
         * custom argument which is passed as the opaque argument to the
         * handler. However, if we're using the default handler, it expects
         * either rko or NULL as its opaque argument (it forwards the response
         * to rko's replyq if it's non-NULL). */
        if (resp_cb && opaque)
                handler_arg = opaque;
        else
                handler_arg = rko;

        rd_kafka_broker_buf_enq_replyq(
            rkb, rkbuf,
            /* Handle response thru rk_ops,
             * but forward parsed result to
             * rko's replyq when done. */
            RD_KAFKA_REPLYQ(rkb->rkb_rk->rk_ops, 0),
            /* The default response handler is rd_kafka_handle_Metadata, but we
               allow alternate handlers to be configured. */
            handler_cb, handler_arg);

        return RD_KAFKA_RESP_ERR_NO_ERROR;
}


/**
 * @brief Construct MetadataRequest (does not send)
 *
 * \p topics is a list of topic names (char *) to request.
 *
 * !topics          - only request brokers (if supported by broker, else
 *                    all topics)
 *  topics.cnt==0   - all topics in cluster are requested
 *  topics.cnt >0   - only specified topics are requested
 *
 * @param reason    - metadata request reason
 * @param allow_auto_create_topics - allow broker-side auto topic creation.
 *                                   This is best-effort, depending on broker
 *                                   config and version.
 * @param cgrp_update - Update cgrp in parse_Metadata (see comment there).
 * @param force_racks - Force partition to rack mapping computation in
 *                      parse_Metadata (see comment there).
 * @param rko       - (optional) rko with replyq for handling response.
 *                    Specifying an rko forces a metadata request even if
 *                    there is already a matching one in-transit.
 *
 * If full metadata for all topics is requested (or
 * all brokers, which results in all-topics on older brokers) and there is
 * already a full request in transit then this function will return
 * RD_KAFKA_RESP_ERR__PREV_IN_PROGRESS otherwise RD_KAFKA_RESP_ERR_NO_ERROR.
 * If \p rko is non-NULL, the request is sent regardless.
 */
rd_kafka_resp_err_t rd_kafka_MetadataRequest(rd_kafka_broker_t *rkb,
                                             const rd_list_t *topics,
                                             const char *reason,
                                             rd_bool_t allow_auto_create_topics,
                                             rd_bool_t cgrp_update,
                                             rd_bool_t force_racks,
                                             rd_kafka_op_t *rko) {
        return rd_kafka_MetadataRequest0(
            rkb, topics, reason, allow_auto_create_topics,
            /* cluster and topic authorized operations are used by admin
               operations only. */
            rd_false, rd_false, cgrp_update, force_racks, rko,
            /* In all other situations apart from admin ops, we use
               rd_kafka_handle_Metadata rather than a custom resp_cb */
            NULL,
            /* If the request needs to be forced, rko_u.metadata.force will be
               set. */
            rd_false, NULL);
}


/**
 * @brief Construct MetadataRequest for use with AdminAPI (does not send).
 *
 * \p topics is a list of topic names (char *) to request.
 *
 * !topics          - only request brokers (if supported by broker, else
 *                    all topics)
 *  topics.cnt==0   - all topics in cluster are requested
 *  topics.cnt >0   - only specified topics are requested
 *
 * @param reason    - metadata request reason
 * @param include_cluster_authorized_operations - request for cluster
 *                      authorized operations.
 * @param include_topic_authorized_operations - request for topic authorized
 *                      operations.
 * @param cgrp_update - Update cgrp in parse_Metadata (see comment there).
 * @param force_racks - Force partition to rack mapping computation in
 *                      parse_Metadata (see comment there).
 * @param resp_cb - callback to be used for handling response.
 * @param opaque - (optional) parameter to be passed to resp_cb.
 */
rd_kafka_resp_err_t
rd_kafka_MetadataRequest_admin(rd_kafka_broker_t *rkb,
                               const rd_list_t *topics,
                               const char *reason,
                               rd_bool_t include_cluster_authorized_operations,
                               rd_bool_t include_topic_authorized_operations,
                               rd_bool_t force_racks,
                               rd_kafka_resp_cb_t *resp_cb,
                               void *opaque) {
        return rd_kafka_MetadataRequest0(
            rkb, topics, reason,
            /* No admin operation requires topic creation. */
            rd_false, include_cluster_authorized_operations,
            include_topic_authorized_operations,
            rd_false /* No admin operation should update cgrp. */, force_racks,
            NULL /* Admin options don't require us to track the op. */, resp_cb,
            rd_true /* Admin operation metadata requests are always forced. */,
            opaque);
}



/**
 * @brief Parses and handles ApiVersion reply.
 *
 * @param apis will be allocated, populated and sorted
 *             with broker's supported APIs, or set to NULL.
 * @param api_cnt will be set to the number of elements in \p *apis
 *
 * @returns 0 on success, else an error.
 *
 * @remark A valid \p apis might be returned even if an error is returned.
 */
rd_kafka_resp_err_t
rd_kafka_handle_ApiVersion(rd_kafka_t *rk,
                           rd_kafka_broker_t *rkb,
                           rd_kafka_resp_err_t err,
                           rd_kafka_buf_t *rkbuf,
                           rd_kafka_buf_t *request,
                           struct rd_kafka_ApiVersion **apis,
                           size_t *api_cnt) {
        const int log_decode_errors = LOG_DEBUG;
        int32_t ApiArrayCnt;
        int16_t ErrorCode;
        int i = 0;

        *apis    = NULL;
        *api_cnt = 0;

        if (err)
                goto err;

        rd_kafka_buf_read_i16(rkbuf, &ErrorCode);
        err = ErrorCode;

        rd_kafka_buf_read_arraycnt(rkbuf, &ApiArrayCnt, 1000);
        if (err && ApiArrayCnt < 1) {
                /* Version >=3 returns the ApiVersions array if the error
                 * code is ERR_UNSUPPORTED_VERSION, previous versions don't */
                goto err;
        }

        rd_rkb_dbg(rkb, FEATURE, "APIVERSION", "Broker API support:");

        *apis = rd_malloc(sizeof(**apis) * ApiArrayCnt);

        for (i = 0; i < ApiArrayCnt; i++) {
                struct rd_kafka_ApiVersion *api = &(*apis)[i];

                rd_kafka_buf_read_i16(rkbuf, &api->ApiKey);
                rd_kafka_buf_read_i16(rkbuf, &api->MinVer);
                rd_kafka_buf_read_i16(rkbuf, &api->MaxVer);

                rd_rkb_dbg(rkb, FEATURE, "APIVERSION",
                           "  ApiKey %s (%hd) Versions %hd..%hd",
                           rd_kafka_ApiKey2str(api->ApiKey), api->ApiKey,
                           api->MinVer, api->MaxVer);

                /* Discard struct tags */
                rd_kafka_buf_skip_tags(rkbuf);
        }

        if (request->rkbuf_reqhdr.ApiVersion >= 1)
                rd_kafka_buf_read_throttle_time(rkbuf);

        /* Discard end tags */
        rd_kafka_buf_skip_tags(rkbuf);

        *api_cnt = ApiArrayCnt;
        qsort(*apis, *api_cnt, sizeof(**apis), rd_kafka_ApiVersion_key_cmp);

        goto done;

err_parse:
        /* If the broker does not support our ApiVersionRequest version it
         * will respond with a version 0 response, which will most likely
         * fail parsing. Instead of propagating the parse error we
         * propagate the original error, unless there isn't one in which case
         * we use the parse error. */
        if (!err)
                err = rkbuf->rkbuf_err;
err:
        /* There are no retryable errors. */

        if (*apis)
                rd_free(*apis);

        *apis    = NULL;
        *api_cnt = 0;

done:
        return err;
}



/**
 * @brief Send ApiVersionRequest (KIP-35)
 *
 * @param ApiVersion If -1 use the highest supported version, else use the
 *                   specified value.
 */
void rd_kafka_ApiVersionRequest(rd_kafka_broker_t *rkb,
                                int16_t ApiVersion,
                                rd_kafka_replyq_t replyq,
                                rd_kafka_resp_cb_t *resp_cb,
                                void *opaque) {
        rd_kafka_buf_t *rkbuf;

        if (ApiVersion == -1)
                ApiVersion = 3;

        rkbuf = rd_kafka_buf_new_flexver_request(
            rkb, RD_KAFKAP_ApiVersion, 1, 3, ApiVersion >= 3 /*flexver*/);

        if (ApiVersion >= 3) {
                /* KIP-511 adds software name and version through the optional
                 * protocol fields defined in KIP-482. */

                /* ClientSoftwareName */
                rd_kafka_buf_write_str(rkbuf, rkb->rkb_rk->rk_conf.sw_name, -1);

                /* ClientSoftwareVersion */
                rd_kafka_buf_write_str(rkbuf, rkb->rkb_rk->rk_conf.sw_version,
                                       -1);
        }

        /* Should be sent before any other requests since it is part of
         * the initial connection handshake. */
        rkbuf->rkbuf_prio = RD_KAFKA_PRIO_FLASH;

        /* Non-supporting brokers will tear down the connection when they
         * receive an unknown API request, so dont retry request on failure. */
        rkbuf->rkbuf_max_retries = RD_KAFKA_REQUEST_NO_RETRIES;

        /* 0.9.0.x brokers will not close the connection on unsupported
         * API requests, so we minimize the timeout for the request.
         * This is a regression on the broker part. */
        rd_kafka_buf_set_abs_timeout(
            rkbuf, rkb->rkb_rk->rk_conf.api_version_request_timeout_ms, 0);

        rd_kafka_buf_ApiVersion_set(rkbuf, ApiVersion, 0);

        if (replyq.q)
                rd_kafka_broker_buf_enq_replyq(rkb, rkbuf, replyq, resp_cb,
                                               opaque);
        else /* in broker thread */
                rd_kafka_broker_buf_enq1(rkb, rkbuf, resp_cb, opaque);
}


/**
 * Send SaslHandshakeRequest (KIP-43)
 */
void rd_kafka_SaslHandshakeRequest(rd_kafka_broker_t *rkb,
                                   const char *mechanism,
                                   rd_kafka_replyq_t replyq,
                                   rd_kafka_resp_cb_t *resp_cb,
                                   void *opaque) {
        rd_kafka_buf_t *rkbuf;
        int mechlen = (int)strlen(mechanism);
        int16_t ApiVersion;
        int features;

        rkbuf = rd_kafka_buf_new_request(rkb, RD_KAFKAP_SaslHandshake, 1,
                                         RD_KAFKAP_STR_SIZE0(mechlen));

        /* Should be sent before any other requests since it is part of
         * the initial connection handshake. */
        rkbuf->rkbuf_prio = RD_KAFKA_PRIO_FLASH;

        rd_kafka_buf_write_str(rkbuf, mechanism, mechlen);

        /* Non-supporting brokers will tear down the conneciton when they
         * receive an unknown API request or where the SASL GSSAPI
         * token type is not recognized, so dont retry request on failure. */
        rkbuf->rkbuf_max_retries = RD_KAFKA_REQUEST_NO_RETRIES;

        /* 0.9.0.x brokers will not close the connection on unsupported
         * API requests, so we minimize the timeout of the request.
         * This is a regression on the broker part. */
        if (!rkb->rkb_rk->rk_conf.api_version_request &&
            rkb->rkb_rk->rk_conf.socket_timeout_ms > 10 * 1000)
                rd_kafka_buf_set_abs_timeout(rkbuf, 10 * 1000 /*10s*/, 0);

        /* ApiVersion 1 / RD_KAFKA_FEATURE_SASL_REQ enables
         * the SaslAuthenticateRequest */
        ApiVersion = rd_kafka_broker_ApiVersion_supported(
            rkb, RD_KAFKAP_SaslHandshake, 0, 1, &features);

        rd_kafka_buf_ApiVersion_set(rkbuf, ApiVersion, 0);

        if (replyq.q)
                rd_kafka_broker_buf_enq_replyq(rkb, rkbuf, replyq, resp_cb,
                                               opaque);
        else /* in broker thread */
                rd_kafka_broker_buf_enq1(rkb, rkbuf, resp_cb, opaque);
}


/**
 * @brief Parses and handles an SaslAuthenticate reply.
 *
 * @returns 0 on success, else an error.
 *
 * @locality broker thread
 * @locks none
 */
void rd_kafka_handle_SaslAuthenticate(rd_kafka_t *rk,
                                      rd_kafka_broker_t *rkb,
                                      rd_kafka_resp_err_t err,
                                      rd_kafka_buf_t *rkbuf,
                                      rd_kafka_buf_t *request,
                                      void *opaque) {
        const int log_decode_errors = LOG_ERR;
        int16_t error_code;
        rd_kafkap_str_t error_str;
        rd_kafkap_bytes_t auth_data;
        char errstr[512];

        if (err) {
                rd_snprintf(errstr, sizeof(errstr),
                            "SaslAuthenticateRequest failed: %s",
                            rd_kafka_err2str(err));
                goto err;
        }

        rd_kafka_buf_read_i16(rkbuf, &error_code);
        rd_kafka_buf_read_str(rkbuf, &error_str);

        if (error_code) {
                /* Authentication failed */

                /* For backwards compatibility translate the
                 * new broker-side auth error code to our local error code. */
                if (error_code == RD_KAFKA_RESP_ERR_SASL_AUTHENTICATION_FAILED)
                        err = RD_KAFKA_RESP_ERR__AUTHENTICATION;
                else
                        err = error_code;

                rd_snprintf(errstr, sizeof(errstr), "%.*s",
                            RD_KAFKAP_STR_PR(&error_str));
                goto err;
        }

        rd_kafka_buf_read_kbytes(rkbuf, &auth_data);

        if (request->rkbuf_reqhdr.ApiVersion >= 1) {
                int64_t session_lifetime_ms;
                rd_kafka_buf_read_i64(rkbuf, &session_lifetime_ms);

                if (session_lifetime_ms)
                        rd_kafka_dbg(
                            rk, SECURITY, "REAUTH",
                            "Received session lifetime %ld ms from broker",
                            session_lifetime_ms);
                rd_kafka_broker_start_reauth_timer(rkb, session_lifetime_ms);
        }

        /* Pass SASL auth frame to SASL handler */
        if (rd_kafka_sasl_recv(rkb->rkb_transport, auth_data.data,
                               (size_t)RD_KAFKAP_BYTES_LEN(&auth_data), errstr,
                               sizeof(errstr)) == -1) {
                err = RD_KAFKA_RESP_ERR__AUTHENTICATION;
                goto err;
        }

        return;


err_parse:
        err = rkbuf->rkbuf_err;
        rd_snprintf(errstr, sizeof(errstr),
                    "SaslAuthenticateResponse parsing failed: %s",
                    rd_kafka_err2str(err));

err:
        rd_kafka_broker_fail(rkb, LOG_ERR, err, "SASL authentication error: %s",
                             errstr);
}


/**
 * @brief Send SaslAuthenticateRequest (KIP-152)
 */
void rd_kafka_SaslAuthenticateRequest(rd_kafka_broker_t *rkb,
                                      const void *buf,
                                      size_t size,
                                      rd_kafka_replyq_t replyq,
                                      rd_kafka_resp_cb_t *resp_cb,
                                      void *opaque) {
        rd_kafka_buf_t *rkbuf;
        int16_t ApiVersion;
        int features;

        rkbuf = rd_kafka_buf_new_request(rkb, RD_KAFKAP_SaslAuthenticate, 0, 0);

        /* Should be sent before any other requests since it is part of
         * the initial connection handshake. */
        rkbuf->rkbuf_prio = RD_KAFKA_PRIO_FLASH;

        /* Broker does not support -1 (Null) for this field */
        rd_kafka_buf_write_bytes(rkbuf, buf ? buf : "", size);

        /* There are no errors that can be retried, instead
         * close down the connection and reconnect on failure. */
        rkbuf->rkbuf_max_retries = RD_KAFKA_REQUEST_NO_RETRIES;

        ApiVersion = rd_kafka_broker_ApiVersion_supported(
            rkb, RD_KAFKAP_SaslAuthenticate, 0, 1, &features);
        rd_kafka_buf_ApiVersion_set(rkbuf, ApiVersion, 0);

        if (replyq.q)
                rd_kafka_broker_buf_enq_replyq(rkb, rkbuf, replyq, resp_cb,
                                               opaque);
        else /* in broker thread */
                rd_kafka_broker_buf_enq1(rkb, rkbuf, resp_cb, opaque);
}



/**
 * @struct Hold temporary result and return values from ProduceResponse
 */
struct rd_kafka_Produce_result {
        int64_t offset;    /**< Assigned offset of first message */
        int64_t timestamp; /**< (Possibly assigned) offset of first message */
};

/**
 * @brief Parses a Produce reply.
 * @returns 0 on success or an error code on failure.
 * @locality broker thread
 */
static rd_kafka_resp_err_t
rd_kafka_handle_Produce_parse(rd_kafka_broker_t *rkb,
                              rd_kafka_toppar_t *rktp,
                              rd_kafka_buf_t *rkbuf,
                              rd_kafka_buf_t *request,
                              struct rd_kafka_Produce_result *result) {
        int32_t TopicArrayCnt;
        int32_t PartitionArrayCnt;
        struct {
                int32_t Partition;
                int16_t ErrorCode;
                int64_t Offset;
        } hdr;
        const int log_decode_errors = LOG_ERR;
        int64_t log_start_offset    = -1;

        rd_kafka_buf_read_i32(rkbuf, &TopicArrayCnt);
        if (TopicArrayCnt != 1)
                goto err;

        /* Since we only produce to one single topic+partition in each
         * request we assume that the reply only contains one topic+partition
         * and that it is the same that we requested.
         * If not the broker is buggy. */
        rd_kafka_buf_skip_str(rkbuf);
        rd_kafka_buf_read_i32(rkbuf, &PartitionArrayCnt);

        if (PartitionArrayCnt != 1)
                goto err;

        rd_kafka_buf_read_i32(rkbuf, &hdr.Partition);
        rd_kafka_buf_read_i16(rkbuf, &hdr.ErrorCode);
        rd_kafka_buf_read_i64(rkbuf, &hdr.Offset);

        result->offset = hdr.Offset;

        result->timestamp = -1;
        if (request->rkbuf_reqhdr.ApiVersion >= 2)
                rd_kafka_buf_read_i64(rkbuf, &result->timestamp);

        if (request->rkbuf_reqhdr.ApiVersion >= 5)
                rd_kafka_buf_read_i64(rkbuf, &log_start_offset);

        if (request->rkbuf_reqhdr.ApiVersion >= 1) {
                int32_t Throttle_Time;
                rd_kafka_buf_read_i32(rkbuf, &Throttle_Time);

                rd_kafka_op_throttle_time(rkb, rkb->rkb_rk->rk_rep,
                                          Throttle_Time);
        }


        return hdr.ErrorCode;

err_parse:
        return rkbuf->rkbuf_err;
err:
        return RD_KAFKA_RESP_ERR__BAD_MSG;
}


/**
 * @struct Hold temporary Produce error state
 */
struct rd_kafka_Produce_err {
        rd_kafka_resp_err_t err;      /**< Error code */
        int actions;                  /**< Actions to take */
        int incr_retry;               /**< Increase per-message retry cnt */
        rd_kafka_msg_status_t status; /**< Messages persistence status */

        /* Idempotent Producer */
        int32_t next_ack_seq;      /**< Next expected sequence to ack */
        int32_t next_err_seq;      /**< Next expected error sequence */
        rd_bool_t update_next_ack; /**< Update next_ack_seq */
        rd_bool_t update_next_err; /**< Update next_err_seq */
        rd_kafka_pid_t rktp_pid;   /**< Partition's current PID */
        int32_t last_seq;          /**< Last sequence in current batch */
};


/**
 * @brief Error-handling for Idempotent Producer-specific Produce errors.
 *
 * May update \p errp, \p actionsp and \p incr_retryp.
 *
 * The resulting \p actionsp are handled by the caller.
 *
 * @warning May be called on the old leader thread. Lock rktp appropriately!
 *
 * @locality broker thread (but not necessarily the leader broker)
 * @locks none
 */
static void
rd_kafka_handle_idempotent_Produce_error(rd_kafka_broker_t *rkb,
                                         rd_kafka_msgbatch_t *batch,
                                         struct rd_kafka_Produce_err *perr) {
        rd_kafka_t *rk          = rkb->rkb_rk;
        rd_kafka_toppar_t *rktp = batch->rktp;
        rd_kafka_msg_t *firstmsg, *lastmsg;
        int r;
        rd_ts_t now = rd_clock(), state_age;
        struct rd_kafka_toppar_err last_err;

        rd_kafka_rdlock(rkb->rkb_rk);
        state_age = now - rkb->rkb_rk->rk_eos.ts_idemp_state;
        rd_kafka_rdunlock(rkb->rkb_rk);

        firstmsg = rd_kafka_msgq_first(&batch->msgq);
        lastmsg  = rd_kafka_msgq_last(&batch->msgq);
        rd_assert(firstmsg && lastmsg);

        /* Store the last msgid of the batch
         * on the first message in case we need to retry
         * and thus reconstruct the entire batch. */
        if (firstmsg->rkm_u.producer.last_msgid) {
                /* last_msgid already set, make sure it
                 * actually points to the last message. */
                rd_assert(firstmsg->rkm_u.producer.last_msgid ==
                          lastmsg->rkm_u.producer.msgid);
        } else {
                firstmsg->rkm_u.producer.last_msgid =
                    lastmsg->rkm_u.producer.msgid;
        }

        if (!rd_kafka_pid_eq(batch->pid, perr->rktp_pid)) {
                /* Don't retry if PID changed since we can't
                 * guarantee correctness across PID sessions. */
                perr->actions = RD_KAFKA_ERR_ACTION_PERMANENT;
                perr->status  = RD_KAFKA_MSG_STATUS_POSSIBLY_PERSISTED;

                rd_rkb_dbg(rkb, MSG | RD_KAFKA_DBG_EOS, "ERRPID",
                           "%.*s [%" PRId32
                           "] PID mismatch: "
                           "request %s != partition %s: "
                           "failing messages with error %s",
                           RD_KAFKAP_STR_PR(rktp->rktp_rkt->rkt_topic),
                           rktp->rktp_partition, rd_kafka_pid2str(batch->pid),
                           rd_kafka_pid2str(perr->rktp_pid),
                           rd_kafka_err2str(perr->err));
                return;
        }

        /*
         * Special error handling
         */
        switch (perr->err) {
        case RD_KAFKA_RESP_ERR_OUT_OF_ORDER_SEQUENCE_NUMBER:
                /* Compare request's sequence to expected next
                 * acked sequence.
                 *
                 * Example requests in flight:
                 *   R1(base_seq:5) R2(10) R3(15) R4(20)
                 */

                /* Acquire the last partition error to help
                 * troubleshoot this problem. */
                rd_kafka_toppar_lock(rktp);
                last_err = rktp->rktp_last_err;
                rd_kafka_toppar_unlock(rktp);

                r = batch->first_seq - perr->next_ack_seq;

                if (r == 0) {
                        /* R1 failed:
                         * If this was the head-of-line request in-flight it
                         * means there is a state desynchronization between the
                         * producer and broker (a bug), in which case
                         * we'll raise a fatal error since we can no longer
                         * reason about the state of messages and thus
                         * not guarantee ordering or once-ness for R1,
                         * nor give the user a chance to opt out of sending
                         * R2 to R4 which would be retried automatically. */

                        rd_kafka_idemp_set_fatal_error(
                            rk, perr->err,
                            "ProduceRequest for %.*s [%" PRId32
                            "] "
                            "with %d message(s) failed "
                            "due to sequence desynchronization with "
                            "broker %" PRId32 " (%s, base seq %" PRId32
                            ", "
                            "idemp state change %" PRId64
                            "ms ago, "
                            "last partition error %s (actions %s, "
                            "base seq %" PRId32 "..%" PRId32
                            ", base msgid %" PRIu64 ", %" PRId64 "ms ago)",
                            RD_KAFKAP_STR_PR(rktp->rktp_rkt->rkt_topic),
                            rktp->rktp_partition,
                            rd_kafka_msgq_len(&batch->msgq), rkb->rkb_nodeid,
                            rd_kafka_pid2str(batch->pid), batch->first_seq,
                            state_age / 1000, rd_kafka_err2name(last_err.err),
                            rd_kafka_actions2str(last_err.actions),
                            last_err.base_seq, last_err.last_seq,
                            last_err.base_msgid,
                            last_err.ts ? (now - last_err.ts) / 1000 : -1);

                        perr->actions = RD_KAFKA_ERR_ACTION_PERMANENT;
                        perr->status  = RD_KAFKA_MSG_STATUS_POSSIBLY_PERSISTED;
                        perr->update_next_ack = rd_false;
                        perr->update_next_err = rd_true;

                } else if (r > 0) {
                        /* R2 failed:
                         * With max.in.flight > 1 we can have a situation
                         * where the first request in-flight (R1) to the broker
                         * fails, which causes the sub-sequent requests
                         * that are in-flight to have a non-sequential
                         * sequence number and thus fail.
                         * But these sub-sequent requests (R2 to R4) are not at
                         * the risk of being duplicated so we bump the epoch and
                         * re-enqueue the messages for later retry
                         * (without incrementing retries).
                         */
                        rd_rkb_dbg(
                            rkb, MSG | RD_KAFKA_DBG_EOS, "ERRSEQ",
                            "ProduceRequest for %.*s [%" PRId32
                            "] "
                            "with %d message(s) failed "
                            "due to skipped sequence numbers "
                            "(%s, base seq %" PRId32
                            " > "
                            "next seq %" PRId32
                            ") "
                            "caused by previous failed request "
                            "(%s, actions %s, "
                            "base seq %" PRId32 "..%" PRId32
                            ", base msgid %" PRIu64 ", %" PRId64
                            "ms ago): "
                            "recovering and retrying",
                            RD_KAFKAP_STR_PR(rktp->rktp_rkt->rkt_topic),
                            rktp->rktp_partition,
                            rd_kafka_msgq_len(&batch->msgq),
                            rd_kafka_pid2str(batch->pid), batch->first_seq,
                            perr->next_ack_seq, rd_kafka_err2name(last_err.err),
                            rd_kafka_actions2str(last_err.actions),
                            last_err.base_seq, last_err.last_seq,
                            last_err.base_msgid,
                            last_err.ts ? (now - last_err.ts) / 1000 : -1);

                        perr->incr_retry = 0;
                        perr->actions    = RD_KAFKA_ERR_ACTION_RETRY;
                        perr->status     = RD_KAFKA_MSG_STATUS_NOT_PERSISTED;
                        perr->update_next_ack = rd_false;
                        perr->update_next_err = rd_true;

                        rd_kafka_idemp_drain_epoch_bump(
                            rk, perr->err, "skipped sequence numbers");

                } else {
                        /* Request's sequence is less than next ack,
                         * this should never happen unless we have
                         * local bug or the broker did not respond
                         * to the requests in order. */
                        rd_kafka_idemp_set_fatal_error(
                            rk, perr->err,
                            "ProduceRequest for %.*s [%" PRId32
                            "] "
                            "with %d message(s) failed "
                            "with rewound sequence number on "
                            "broker %" PRId32
                            " (%s, "
                            "base seq %" PRId32 " < next seq %" PRId32
                            "): "
                            "last error %s (actions %s, "
                            "base seq %" PRId32 "..%" PRId32
                            ", base msgid %" PRIu64 ", %" PRId64 "ms ago)",
                            RD_KAFKAP_STR_PR(rktp->rktp_rkt->rkt_topic),
                            rktp->rktp_partition,
                            rd_kafka_msgq_len(&batch->msgq), rkb->rkb_nodeid,
                            rd_kafka_pid2str(batch->pid), batch->first_seq,
                            perr->next_ack_seq, rd_kafka_err2name(last_err.err),
                            rd_kafka_actions2str(last_err.actions),
                            last_err.base_seq, last_err.last_seq,
                            last_err.base_msgid,
                            last_err.ts ? (now - last_err.ts) / 1000 : -1);

                        perr->actions = RD_KAFKA_ERR_ACTION_PERMANENT;
                        perr->status  = RD_KAFKA_MSG_STATUS_POSSIBLY_PERSISTED;
                        perr->update_next_ack = rd_false;
                        perr->update_next_err = rd_false;
                }
                break;

        case RD_KAFKA_RESP_ERR_DUPLICATE_SEQUENCE_NUMBER:
                /* This error indicates that we successfully produced
                 * this set of messages before but this (supposed) retry failed.
                 *
                 * Treat as success, however offset and timestamp
                 * will be invalid. */

                /* Future improvement/FIXME:
                 * But first make sure the first message has actually
                 * been retried, getting this error for a non-retried message
                 * indicates a synchronization issue or bug. */
                rd_rkb_dbg(rkb, MSG | RD_KAFKA_DBG_EOS, "DUPSEQ",
                           "ProduceRequest for %.*s [%" PRId32
                           "] "
                           "with %d message(s) failed "
                           "due to duplicate sequence number: "
                           "previous send succeeded but was not acknowledged "
                           "(%s, base seq %" PRId32
                           "): "
                           "marking the messages successfully delivered",
                           RD_KAFKAP_STR_PR(rktp->rktp_rkt->rkt_topic),
                           rktp->rktp_partition,
                           rd_kafka_msgq_len(&batch->msgq),
                           rd_kafka_pid2str(batch->pid), batch->first_seq);

                /* Void error, delivery succeeded */
                perr->err             = RD_KAFKA_RESP_ERR_NO_ERROR;
                perr->actions         = 0;
                perr->status          = RD_KAFKA_MSG_STATUS_PERSISTED;
                perr->update_next_ack = rd_true;
                perr->update_next_err = rd_true;
                break;

        case RD_KAFKA_RESP_ERR_UNKNOWN_PRODUCER_ID:
                /* The broker/cluster lost track of our PID because
                 * the last message we produced has now been deleted
                 * (by DeleteRecords, compaction, or topic retention policy).
                 *
                 * If all previous messages are accounted for and this is not
                 * a retry we can simply bump the epoch and reset the sequence
                 * number and then retry the message(s) again.
                 *
                 * If there are outstanding messages not yet acknowledged
                 * then there is no safe way to carry on without risking
                 * duplication or reordering, in which case we fail
                 * the producer.
                 *
                 * In case of the transactional producer and a transaction
                 * coordinator that supports KIP-360 (>= AK 2.5, checked from
                 * the txnmgr, not here) we'll raise an abortable error and
                 * flag that the epoch needs to be bumped on the coordinator. */
                if (rd_kafka_is_transactional(rk)) {
                        rd_rkb_dbg(rkb, MSG | RD_KAFKA_DBG_EOS, "UNKPID",
                                   "ProduceRequest for %.*s [%" PRId32
                                   "] "
                                   "with %d message(s) failed "
                                   "due to unknown producer id "
                                   "(%s, base seq %" PRId32
                                   ", %d retries): "
                                   "failing the current transaction",
                                   RD_KAFKAP_STR_PR(rktp->rktp_rkt->rkt_topic),
                                   rktp->rktp_partition,
                                   rd_kafka_msgq_len(&batch->msgq),
                                   rd_kafka_pid2str(batch->pid),
                                   batch->first_seq,
                                   firstmsg->rkm_u.producer.retries);

                        /* Drain outstanding requests and bump epoch. */
                        rd_kafka_idemp_drain_epoch_bump(rk, perr->err,
                                                        "unknown producer id");

                        rd_kafka_txn_set_abortable_error_with_bump(
                            rk, RD_KAFKA_RESP_ERR_UNKNOWN_PRODUCER_ID,
                            "ProduceRequest for %.*s [%" PRId32
                            "] "
                            "with %d message(s) failed "
                            "due to unknown producer id",
                            RD_KAFKAP_STR_PR(rktp->rktp_rkt->rkt_topic),
                            rktp->rktp_partition,
                            rd_kafka_msgq_len(&batch->msgq));

                        perr->incr_retry = 0;
                        perr->actions    = RD_KAFKA_ERR_ACTION_PERMANENT;
                        perr->status     = RD_KAFKA_MSG_STATUS_NOT_PERSISTED;
                        perr->update_next_ack = rd_false;
                        perr->update_next_err = rd_true;
                        break;

                } else if (!firstmsg->rkm_u.producer.retries &&
                           perr->next_err_seq == batch->first_seq) {
                        rd_rkb_dbg(rkb, MSG | RD_KAFKA_DBG_EOS, "UNKPID",
                                   "ProduceRequest for %.*s [%" PRId32
                                   "] "
                                   "with %d message(s) failed "
                                   "due to unknown producer id "
                                   "(%s, base seq %" PRId32
                                   ", %d retries): "
                                   "no risk of duplication/reordering: "
                                   "resetting PID and retrying",
                                   RD_KAFKAP_STR_PR(rktp->rktp_rkt->rkt_topic),
                                   rktp->rktp_partition,
                                   rd_kafka_msgq_len(&batch->msgq),
                                   rd_kafka_pid2str(batch->pid),
                                   batch->first_seq,
                                   firstmsg->rkm_u.producer.retries);

                        /* Drain outstanding requests and bump epoch. */
                        rd_kafka_idemp_drain_epoch_bump(rk, perr->err,
                                                        "unknown producer id");

                        perr->incr_retry = 0;
                        perr->actions    = RD_KAFKA_ERR_ACTION_RETRY;
                        perr->status     = RD_KAFKA_MSG_STATUS_NOT_PERSISTED;
                        perr->update_next_ack = rd_false;
                        perr->update_next_err = rd_true;
                        break;
                }

                rd_kafka_idemp_set_fatal_error(
                    rk, perr->err,
                    "ProduceRequest for %.*s [%" PRId32
                    "] "
                    "with %d message(s) failed "
                    "due to unknown producer id ("
                    "broker %" PRId32 " %s, base seq %" PRId32
                    ", %d retries): "
                    "unable to retry without risking "
                    "duplication/reordering",
                    RD_KAFKAP_STR_PR(rktp->rktp_rkt->rkt_topic),
                    rktp->rktp_partition, rd_kafka_msgq_len(&batch->msgq),
                    rkb->rkb_nodeid, rd_kafka_pid2str(batch->pid),
                    batch->first_seq, firstmsg->rkm_u.producer.retries);

                perr->actions         = RD_KAFKA_ERR_ACTION_PERMANENT;
                perr->status          = RD_KAFKA_MSG_STATUS_POSSIBLY_PERSISTED;
                perr->update_next_ack = rd_false;
                perr->update_next_err = rd_true;
                break;

        default:
                /* All other errors are handled in the standard
                 * error Produce handler, which will set
                 * update_next_ack|err accordingly. */
                break;
        }
}



/**
 * @brief Error-handling for failed ProduceRequests
 *
 * @param errp Is the input and output error, it may be changed
 *             by this function.
 *
 * @returns 0 if no further processing of the request should be performed,
 *          such as triggering delivery reports, else 1.
 *
 * @warning May be called on the old leader thread. Lock rktp appropriately!
 *
 * @warning \p request may be NULL.
 *
 * @locality broker thread (but not necessarily the leader broker)
 * @locks none
 */
static int rd_kafka_handle_Produce_error(rd_kafka_broker_t *rkb,
                                         const rd_kafka_buf_t *request,
                                         rd_kafka_msgbatch_t *batch,
                                         struct rd_kafka_Produce_err *perr) {
        rd_kafka_t *rk          = rkb->rkb_rk;
        rd_kafka_toppar_t *rktp = batch->rktp;
        int is_leader;

        if (unlikely(perr->err == RD_KAFKA_RESP_ERR__DESTROY))
                return 0; /* Terminating */

        /* When there is a partition leader change any outstanding
         * requests to the old broker will be handled by the old
         * broker thread when the responses are received/timeout:
         * in this case we need to be careful with locking:
         * check once if we're the leader (which allows relaxed
         * locking), and cache the current rktp's eos state vars. */
        rd_kafka_toppar_lock(rktp);
        is_leader          = rktp->rktp_broker == rkb;
        perr->rktp_pid     = rktp->rktp_eos.pid;
        perr->next_ack_seq = rktp->rktp_eos.next_ack_seq;
        perr->next_err_seq = rktp->rktp_eos.next_err_seq;
        rd_kafka_toppar_unlock(rktp);

        /* All failures are initially treated as if the message
         * was not persisted, but the status may be changed later
         * for specific errors and actions. */
        perr->status = RD_KAFKA_MSG_STATUS_NOT_PERSISTED;

        /* Set actions for known errors (may be overriden later),
         * all other errors are considered permanent failures.
         * (also see rd_kafka_err_action() for the default actions). */
        perr->actions = rd_kafka_err_action(
            rkb, perr->err, request,

            RD_KAFKA_ERR_ACTION_REFRESH |
                RD_KAFKA_ERR_ACTION_MSG_POSSIBLY_PERSISTED,
            RD_KAFKA_RESP_ERR__TRANSPORT,

            RD_KAFKA_ERR_ACTION_REFRESH | RD_KAFKA_ERR_ACTION_MSG_NOT_PERSISTED,
            RD_KAFKA_RESP_ERR_UNKNOWN_TOPIC_OR_PART,

            RD_KAFKA_ERR_ACTION_PERMANENT |
                RD_KAFKA_ERR_ACTION_MSG_NOT_PERSISTED,
            RD_KAFKA_RESP_ERR_TOPIC_AUTHORIZATION_FAILED,

            RD_KAFKA_ERR_ACTION_REFRESH | RD_KAFKA_ERR_ACTION_RETRY |
                RD_KAFKA_ERR_ACTION_MSG_NOT_PERSISTED,
            RD_KAFKA_RESP_ERR_KAFKA_STORAGE_ERROR,

            RD_KAFKA_ERR_ACTION_RETRY | RD_KAFKA_ERR_ACTION_MSG_NOT_PERSISTED,
            RD_KAFKA_RESP_ERR_NOT_ENOUGH_REPLICAS,

            RD_KAFKA_ERR_ACTION_RETRY |
                RD_KAFKA_ERR_ACTION_MSG_POSSIBLY_PERSISTED,
            RD_KAFKA_RESP_ERR_NOT_ENOUGH_REPLICAS_AFTER_APPEND,

            RD_KAFKA_ERR_ACTION_RETRY | RD_KAFKA_ERR_ACTION_MSG_NOT_PERSISTED,
            RD_KAFKA_RESP_ERR__TIMED_OUT_QUEUE,

            RD_KAFKA_ERR_ACTION_RETRY |
                RD_KAFKA_ERR_ACTION_MSG_POSSIBLY_PERSISTED,
            RD_KAFKA_RESP_ERR__TIMED_OUT,

            RD_KAFKA_ERR_ACTION_PERMANENT |
                RD_KAFKA_ERR_ACTION_MSG_POSSIBLY_PERSISTED,
            RD_KAFKA_RESP_ERR__MSG_TIMED_OUT,

            /* All Idempotent Producer-specific errors are
             * initially set as permanent errors,
             * special handling may change the actions. */
            RD_KAFKA_ERR_ACTION_PERMANENT |
                RD_KAFKA_ERR_ACTION_MSG_POSSIBLY_PERSISTED,
            RD_KAFKA_RESP_ERR_OUT_OF_ORDER_SEQUENCE_NUMBER,

            RD_KAFKA_ERR_ACTION_PERMANENT |
                RD_KAFKA_ERR_ACTION_MSG_POSSIBLY_PERSISTED,
            RD_KAFKA_RESP_ERR_DUPLICATE_SEQUENCE_NUMBER,

            RD_KAFKA_ERR_ACTION_PERMANENT |
                RD_KAFKA_ERR_ACTION_MSG_NOT_PERSISTED,
            RD_KAFKA_RESP_ERR_UNKNOWN_PRODUCER_ID,

            RD_KAFKA_ERR_ACTION_PERMANENT |
                RD_KAFKA_ERR_ACTION_MSG_NOT_PERSISTED,
            RD_KAFKA_RESP_ERR_INVALID_PRODUCER_EPOCH,

            /* Message was purged from out-queue due to
             * Idempotent Producer Id change */
            RD_KAFKA_ERR_ACTION_RETRY, RD_KAFKA_RESP_ERR__RETRY,

            RD_KAFKA_ERR_ACTION_END);

        rd_rkb_dbg(rkb, MSG, "MSGSET",
                   "%s [%" PRId32
                   "]: MessageSet with %i message(s) "
                   "(MsgId %" PRIu64 ", BaseSeq %" PRId32
                   ") "
                   "encountered error: %s (actions %s)%s",
                   rktp->rktp_rkt->rkt_topic->str, rktp->rktp_partition,
                   rd_kafka_msgq_len(&batch->msgq), batch->first_msgid,
                   batch->first_seq, rd_kafka_err2str(perr->err),
                   rd_kafka_actions2str(perr->actions),
                   is_leader ? "" : " [NOT LEADER]");


        /*
         * Special handling for Idempotent Producer
         *
         * Note: Idempotent Producer-specific errors received
         *       on a non-idempotent producer will be passed through
         *       directly to the application.
         */
        if (rd_kafka_is_idempotent(rk))
                rd_kafka_handle_idempotent_Produce_error(rkb, batch, perr);

        /* Update message persistence status based on action flags.
         * None of these are typically set after an idempotent error,
         * which sets the status explicitly. */
        if (perr->actions & RD_KAFKA_ERR_ACTION_MSG_POSSIBLY_PERSISTED)
                perr->status = RD_KAFKA_MSG_STATUS_POSSIBLY_PERSISTED;
        else if (perr->actions & RD_KAFKA_ERR_ACTION_MSG_NOT_PERSISTED)
                perr->status = RD_KAFKA_MSG_STATUS_NOT_PERSISTED;
        else if (perr->actions & RD_KAFKA_ERR_ACTION_MSG_PERSISTED)
                perr->status = RD_KAFKA_MSG_STATUS_PERSISTED;

        /* Save the last error for debugging sub-sequent errors,
         * useful for Idempotent Producer throubleshooting. */
        rd_kafka_toppar_lock(rktp);
        rktp->rktp_last_err.err        = perr->err;
        rktp->rktp_last_err.actions    = perr->actions;
        rktp->rktp_last_err.ts         = rd_clock();
        rktp->rktp_last_err.base_seq   = batch->first_seq;
        rktp->rktp_last_err.last_seq   = perr->last_seq;
        rktp->rktp_last_err.base_msgid = batch->first_msgid;
        rd_kafka_toppar_unlock(rktp);

        /*
         * Handle actions
         */
        if (perr->actions &
            (RD_KAFKA_ERR_ACTION_REFRESH | RD_KAFKA_ERR_ACTION_RETRY)) {
                /* Retry (refresh also implies retry) */

                if (perr->actions & RD_KAFKA_ERR_ACTION_REFRESH) {
                        /* Request metadata information update.
                         * These errors imply that we have stale
                         * information and the request was
                         * either rejected or not sent -
                         * we don't need to increment the retry count
                         * when we perform a retry since:
                         *   - it is a temporary error (hopefully)
                         *   - there is no chance of duplicate delivery
                         */
                        rd_kafka_toppar_leader_unavailable(rktp, "produce",
                                                           perr->err);

                        /* We can't be certain the request wasn't
                         * sent in case of transport failure,
                         * so the ERR__TRANSPORT case will need
                         * the retry count to be increased,
                         * In case of certain other errors we want to
                         * avoid retrying for the duration of the
                         * message.timeout.ms to speed up error propagation. */
                        if (perr->err != RD_KAFKA_RESP_ERR__TRANSPORT &&
                            perr->err != RD_KAFKA_RESP_ERR_KAFKA_STORAGE_ERROR)
                                perr->incr_retry = 0;
                }

                /* If message timed out in queue, not in transit,
                 * we will retry at a later time but not increment
                 * the retry count since there is no risk
                 * of duplicates. */
                if (!rd_kafka_buf_was_sent(request))
                        perr->incr_retry = 0;

                if (!perr->incr_retry) {
                        /* If retries are not to be incremented then
                         * there is no chance of duplicates on retry, which
                         * means these messages were not persisted. */
                        perr->status = RD_KAFKA_MSG_STATUS_NOT_PERSISTED;
                }

                if (rd_kafka_is_idempotent(rk)) {
                        /* Any currently in-flight requests will
                         * fail with ERR_OUT_OF_ORDER_SEQUENCE_NUMBER,
                         * which should not be treated as a fatal error
                         * since this request and sub-sequent requests
                         * will be retried and thus return to order.
                         * Unless the error was a timeout, or similar,
                         * in which case the request might have made it
                         * and the messages are considered possibly persisted:
                         * in this case we allow the next in-flight response
                         * to be successful, in which case we mark
                         * this request's messages as succesfully delivered. */
                        if (perr->status &
                            RD_KAFKA_MSG_STATUS_POSSIBLY_PERSISTED)
                                perr->update_next_ack = rd_true;
                        else
                                perr->update_next_ack = rd_false;
                        perr->update_next_err = rd_true;

                        /* Drain outstanding requests so that retries
                         * are attempted with proper state knowledge and
                         * without any in-flight requests. */
                        rd_kafka_toppar_lock(rktp);
                        rd_kafka_idemp_drain_toppar(rktp,
                                                    "drain before retrying");
                        rd_kafka_toppar_unlock(rktp);
                }

                /* Since requests are specific to a broker
                 * we move the retryable messages from the request
                 * back to the partition queue (prepend) and then
                 * let the new broker construct a new request.
                 * While doing this we also make sure the retry count
                 * for each message is honoured, any messages that
                 * would exceeded the retry count will not be
                 * moved but instead fail below. */
                rd_kafka_toppar_retry_msgq(rktp, &batch->msgq, perr->incr_retry,
                                           perr->status);

                if (rd_kafka_msgq_len(&batch->msgq) == 0) {
                        /* No need do anything more with the request
                         * here since the request no longer has any
                         * messages associated with it. */
                        return 0;
                }
        }

        if (perr->actions & RD_KAFKA_ERR_ACTION_PERMANENT &&
            rd_kafka_is_idempotent(rk)) {
                if (rd_kafka_is_transactional(rk) &&
                    perr->err == RD_KAFKA_RESP_ERR_INVALID_PRODUCER_EPOCH) {
                        /* Producer was fenced by new transactional producer
                         * with the same transactional.id */
                        rd_kafka_txn_set_fatal_error(
                            rk, RD_DO_LOCK, RD_KAFKA_RESP_ERR__FENCED,
                            "ProduceRequest for %.*s [%" PRId32
                            "] "
                            "with %d message(s) failed: %s "
                            "(broker %" PRId32 " %s, base seq %" PRId32
                            "): "
                            "transactional producer fenced by newer "
                            "producer instance",
                            RD_KAFKAP_STR_PR(rktp->rktp_rkt->rkt_topic),
                            rktp->rktp_partition,
                            rd_kafka_msgq_len(&batch->msgq),
                            rd_kafka_err2str(perr->err), rkb->rkb_nodeid,
                            rd_kafka_pid2str(batch->pid), batch->first_seq);

                        /* Drain outstanding requests and reset PID. */
                        rd_kafka_idemp_drain_reset(
                            rk, "fenced by new transactional producer");

                } else if (rd_kafka_is_transactional(rk)) {
                        /* When transactional any permanent produce failure
                         * would lead to an incomplete transaction, so raise
                         * an abortable transaction error. */
                        rd_kafka_txn_set_abortable_error(
                            rk, perr->err,
                            "ProduceRequest for %.*s [%" PRId32
                            "] "
                            "with %d message(s) failed: %s "
                            "(broker %" PRId32 " %s, base seq %" PRId32
                            "): "
                            "current transaction must be aborted",
                            RD_KAFKAP_STR_PR(rktp->rktp_rkt->rkt_topic),
                            rktp->rktp_partition,
                            rd_kafka_msgq_len(&batch->msgq),
                            rd_kafka_err2str(perr->err), rkb->rkb_nodeid,
                            rd_kafka_pid2str(batch->pid), batch->first_seq);

                } else if (rk->rk_conf.eos.gapless) {
                        /* A permanent non-idempotent error will lead to
                         * gaps in the message series, the next request
                         * will fail with ...ERR_OUT_OF_ORDER_SEQUENCE_NUMBER.
                         * To satisfy the gapless guarantee we need to raise
                         * a fatal error here. */
                        rd_kafka_idemp_set_fatal_error(
                            rk, RD_KAFKA_RESP_ERR__GAPLESS_GUARANTEE,
                            "ProduceRequest for %.*s [%" PRId32
                            "] "
                            "with %d message(s) failed: "
                            "%s (broker %" PRId32 " %s, base seq %" PRId32
                            "): "
                            "unable to satisfy gap-less guarantee",
                            RD_KAFKAP_STR_PR(rktp->rktp_rkt->rkt_topic),
                            rktp->rktp_partition,
                            rd_kafka_msgq_len(&batch->msgq),
                            rd_kafka_err2str(perr->err), rkb->rkb_nodeid,
                            rd_kafka_pid2str(batch->pid), batch->first_seq);

                        /* Drain outstanding requests and reset PID. */
                        rd_kafka_idemp_drain_reset(
                            rk, "unable to satisfy gap-less guarantee");

                } else {
                        /* If gapless is not set we bump the Epoch and
                         * renumber the messages to send. */

                        /* Drain outstanding requests and bump the epoch .*/
                        rd_kafka_idemp_drain_epoch_bump(rk, perr->err,
                                                        "message sequence gap");
                }

                perr->update_next_ack = rd_false;
                /* Make sure the next error will not raise a fatal error. */
                perr->update_next_err = rd_true;
        }

        if (perr->err == RD_KAFKA_RESP_ERR__TIMED_OUT ||
            perr->err == RD_KAFKA_RESP_ERR__TIMED_OUT_QUEUE) {
                /* Translate request-level timeout error code
                 * to message-level timeout error code. */
                perr->err = RD_KAFKA_RESP_ERR__MSG_TIMED_OUT;

        } else if (perr->err == RD_KAFKA_RESP_ERR_TOPIC_AUTHORIZATION_FAILED) {
                /* If we're no longer authorized to access the topic mark
                 * it as errored to deny further produce requests. */
                rd_kafka_topic_wrlock(rktp->rktp_rkt);
                rd_kafka_topic_set_error(rktp->rktp_rkt, perr->err);
                rd_kafka_topic_wrunlock(rktp->rktp_rkt);
        }

        return 1;
}

/**
 * @brief Handle ProduceResponse success for idempotent producer
 *
 * @warning May be called on the old leader thread. Lock rktp appropriately!
 *
 * @locks none
 * @locality broker thread (but not necessarily the leader broker thread)
 */
static void
rd_kafka_handle_idempotent_Produce_success(rd_kafka_broker_t *rkb,
                                           rd_kafka_msgbatch_t *batch,
                                           int32_t next_seq) {
        rd_kafka_t *rk          = rkb->rkb_rk;
        rd_kafka_toppar_t *rktp = batch->rktp;
        char fatal_err[512];
        uint64_t first_msgid, last_msgid;

        *fatal_err = '\0';

        first_msgid = rd_kafka_msgq_first(&batch->msgq)->rkm_u.producer.msgid;
        last_msgid  = rd_kafka_msgq_last(&batch->msgq)->rkm_u.producer.msgid;

        rd_kafka_toppar_lock(rktp);

        /* If the last acked msgid is higher than
         * the next message to (re)transmit in the message queue
         * it means a previous series of R1,R2 ProduceRequests
         * had R1 fail with uncertain persistence status,
         * such as timeout or transport error, but R2 succeeded,
         * which means the messages in R1 were in fact persisted.
         * In this case trigger delivery reports for all messages
         * in queue until we hit a non-acked message msgid. */
        if (unlikely(rktp->rktp_eos.acked_msgid < first_msgid - 1)) {
                rd_kafka_dr_implicit_ack(rkb, rktp, last_msgid);

        } else if (unlikely(batch->first_seq != rktp->rktp_eos.next_ack_seq &&
                            batch->first_seq == rktp->rktp_eos.next_err_seq)) {
                /* Response ordering is typically not a concern
                 * (but will not happen with current broker versions),
                 * unless we're expecting an error to be returned at
                 * this sequence rather than a success ack, in which
                 * case raise a fatal error. */

                /* Can't call set_fatal_error() while
                 * holding the toppar lock, so construct
                 * the error string here and call
                 * set_fatal_error() below after
                 * toppar lock has been released. */
                rd_snprintf(fatal_err, sizeof(fatal_err),
                            "ProduceRequest for %.*s [%" PRId32
                            "] "
                            "with %d message(s) "
                            "succeeded when expecting failure "
                            "(broker %" PRId32
                            " %s, "
                            "base seq %" PRId32
                            ", "
                            "next ack seq %" PRId32
                            ", "
                            "next err seq %" PRId32
                            ": "
                            "unable to retry without risking "
                            "duplication/reordering",
                            RD_KAFKAP_STR_PR(rktp->rktp_rkt->rkt_topic),
                            rktp->rktp_partition,
                            rd_kafka_msgq_len(&batch->msgq), rkb->rkb_nodeid,
                            rd_kafka_pid2str(batch->pid), batch->first_seq,
                            rktp->rktp_eos.next_ack_seq,
                            rktp->rktp_eos.next_err_seq);

                rktp->rktp_eos.next_err_seq = next_seq;
        }

        if (likely(!*fatal_err)) {
                /* Advance next expected err and/or ack sequence */

                /* Only step err seq if it hasn't diverged. */
                if (rktp->rktp_eos.next_err_seq == rktp->rktp_eos.next_ack_seq)
                        rktp->rktp_eos.next_err_seq = next_seq;

                rktp->rktp_eos.next_ack_seq = next_seq;
        }

        /* Store the last acked message sequence,
         * since retries within the broker cache window (5 requests)
         * will succeed for older messages we must only update the
         * acked msgid if it is higher than the last acked. */
        if (last_msgid > rktp->rktp_eos.acked_msgid)
                rktp->rktp_eos.acked_msgid = last_msgid;

        rd_kafka_toppar_unlock(rktp);

        /* Must call set_fatal_error() after releasing
         * the toppar lock. */
        if (unlikely(*fatal_err))
                rd_kafka_idemp_set_fatal_error(
                    rk, RD_KAFKA_RESP_ERR__INCONSISTENT, "%s", fatal_err);
}


/**
 * @brief Handle ProduceRequest result for a message batch.
 *
 * @warning \p request may be NULL.
 *
 * @localiy broker thread (but not necessarily the toppar's handler thread)
 * @locks none
 */
static void rd_kafka_msgbatch_handle_Produce_result(
    rd_kafka_broker_t *rkb,
    rd_kafka_msgbatch_t *batch,
    rd_kafka_resp_err_t err,
    const struct rd_kafka_Produce_result *presult,
    const rd_kafka_buf_t *request) {

        rd_kafka_t *rk               = rkb->rkb_rk;
        rd_kafka_toppar_t *rktp      = batch->rktp;
        rd_kafka_msg_status_t status = RD_KAFKA_MSG_STATUS_POSSIBLY_PERSISTED;
        rd_bool_t last_inflight;
        int32_t next_seq;

        /* Decrease partition's messages in-flight counter */
        rd_assert(rd_atomic32_get(&rktp->rktp_msgs_inflight) >=
                  rd_kafka_msgq_len(&batch->msgq));
        last_inflight = !rd_atomic32_sub(&rktp->rktp_msgs_inflight,
                                         rd_kafka_msgq_len(&batch->msgq));

        /* Next expected sequence (and handle wrap) */
        next_seq = rd_kafka_seq_wrap(batch->first_seq +
                                     rd_kafka_msgq_len(&batch->msgq));

        if (likely(!err)) {
                rd_rkb_dbg(rkb, MSG, "MSGSET",
                           "%s [%" PRId32
                           "]: MessageSet with %i message(s) "
                           "(MsgId %" PRIu64 ", BaseSeq %" PRId32 ") delivered",
                           rktp->rktp_rkt->rkt_topic->str, rktp->rktp_partition,
                           rd_kafka_msgq_len(&batch->msgq), batch->first_msgid,
                           batch->first_seq);

                if (rktp->rktp_rkt->rkt_conf.required_acks != 0)
                        status = RD_KAFKA_MSG_STATUS_PERSISTED;

                if (rd_kafka_is_idempotent(rk))
                        rd_kafka_handle_idempotent_Produce_success(rkb, batch,
                                                                   next_seq);
        } else {
                /* Error handling */
                struct rd_kafka_Produce_err perr = {
                    .err             = err,
                    .incr_retry      = 1,
                    .status          = status,
                    .update_next_ack = rd_true,
                    .update_next_err = rd_true,
                    .last_seq        = (batch->first_seq +
                                 rd_kafka_msgq_len(&batch->msgq) - 1)};

                rd_kafka_handle_Produce_error(rkb, request, batch, &perr);

                /* Update next expected acked and/or err sequence. */
                if (perr.update_next_ack || perr.update_next_err) {
                        rd_kafka_toppar_lock(rktp);
                        if (perr.update_next_ack)
                                rktp->rktp_eos.next_ack_seq = next_seq;
                        if (perr.update_next_err)
                                rktp->rktp_eos.next_err_seq = next_seq;
                        rd_kafka_toppar_unlock(rktp);
                }

                err    = perr.err;
                status = perr.status;
        }


        /* Messages to retry will have been removed from the request's queue */
        if (likely(rd_kafka_msgq_len(&batch->msgq) > 0)) {
                /* Set offset, timestamp and status for each message. */
                rd_kafka_msgq_set_metadata(&batch->msgq, rkb->rkb_nodeid,
                                           presult->offset, presult->timestamp,
                                           status);

                /* Enqueue messages for delivery report. */
                rd_kafka_dr_msgq(rktp->rktp_rkt, &batch->msgq, err);
        }

        if (rd_kafka_is_idempotent(rk) && last_inflight)
                rd_kafka_idemp_inflight_toppar_sub(rk, rktp);
}


/**
 * @brief Handle ProduceResponse
 *
 * @param reply is NULL when `acks=0` and on various local errors.
 *
 * @remark ProduceRequests are never retried, retriable errors are
 *         instead handled by re-enqueuing the request's messages back
 *         on the partition queue to have a new ProduceRequest constructed
 *         eventually.
 *
 * @warning May be called on the old leader thread. Lock rktp appropriately!
 *
 * @locality broker thread (but not necessarily the leader broker thread)
 */
static void rd_kafka_handle_Produce(rd_kafka_t *rk,
                                    rd_kafka_broker_t *rkb,
                                    rd_kafka_resp_err_t err,
                                    rd_kafka_buf_t *reply,
                                    rd_kafka_buf_t *request,
                                    void *opaque) {
        rd_kafka_msgbatch_t *batch            = &request->rkbuf_batch;
        rd_kafka_toppar_t *rktp               = batch->rktp;
        struct rd_kafka_Produce_result result = {
            .offset = RD_KAFKA_OFFSET_INVALID, .timestamp = -1};

        /* Unit test interface: inject errors */
        if (unlikely(rk->rk_conf.ut.handle_ProduceResponse != NULL)) {
                err = rk->rk_conf.ut.handle_ProduceResponse(
                    rkb->rkb_rk, rkb->rkb_nodeid, batch->first_msgid, err);
        }

        /* Parse Produce reply (unless the request errored) */
        if (!err && reply)
                err = rd_kafka_handle_Produce_parse(rkb, rktp, reply, request,
                                                    &result);

        rd_kafka_msgbatch_handle_Produce_result(rkb, batch, err, &result,
                                                request);
}


/**
 * @brief Send ProduceRequest for messages in toppar queue.
 *
 * @returns the number of messages included, or 0 on error / no messages.
 *
 * @locality broker thread
 */
int rd_kafka_ProduceRequest(rd_kafka_broker_t *rkb,
                            rd_kafka_toppar_t *rktp,
                            const rd_kafka_pid_t pid,
                            uint64_t epoch_base_msgid) {
        rd_kafka_buf_t *rkbuf;
        rd_kafka_topic_t *rkt = rktp->rktp_rkt;
        size_t MessageSetSize = 0;
        int cnt;
        rd_ts_t now;
        int64_t first_msg_timeout;
        int tmout;

        /**
         * Create ProduceRequest with as many messages from the toppar
         * transmit queue as possible.
         */
        rkbuf = rd_kafka_msgset_create_ProduceRequest(
            rkb, rktp, &rktp->rktp_xmit_msgq, pid, epoch_base_msgid,
            &MessageSetSize);
        if (unlikely(!rkbuf))
                return 0;

        cnt = rd_kafka_msgq_len(&rkbuf->rkbuf_batch.msgq);
        rd_dassert(cnt > 0);

        rd_avg_add(&rktp->rktp_rkt->rkt_avg_batchcnt, (int64_t)cnt);
        rd_avg_add(&rktp->rktp_rkt->rkt_avg_batchsize, (int64_t)MessageSetSize);

        if (!rkt->rkt_conf.required_acks)
                rkbuf->rkbuf_flags |= RD_KAFKA_OP_F_NO_RESPONSE;

        /* Use timeout from first message in batch */
        now = rd_clock();
        first_msg_timeout =
            (rd_kafka_msgq_first(&rkbuf->rkbuf_batch.msgq)->rkm_ts_timeout -
             now) /
            1000;

        if (unlikely(first_msg_timeout <= 0)) {
                /* Message has already timed out, allow 100 ms
                 * to produce anyway */
                tmout = 100;
        } else {
                tmout = (int)RD_MIN(INT_MAX, first_msg_timeout);
        }

        /* Set absolute timeout (including retries), the
         * effective timeout for this specific request will be
         * capped by socket.timeout.ms */
        rd_kafka_buf_set_abs_timeout(rkbuf, tmout, now);

        rd_kafka_broker_buf_enq_replyq(rkb, rkbuf, RD_KAFKA_NO_REPLYQ,
                                       rd_kafka_handle_Produce, NULL);

        return cnt;
}


/**
 * @brief Construct and send CreateTopicsRequest to \p rkb
 *        with the topics (NewTopic_t*) in \p new_topics, using
 *        \p options.
 *
 *        The response (unparsed) will be enqueued on \p replyq
 *        for handling by \p resp_cb (with \p opaque passed).
 *
 * @returns RD_KAFKA_RESP_ERR_NO_ERROR if the request was enqueued for
 *          transmission, otherwise an error code and errstr will be
 *          updated with a human readable error string.
 */
rd_kafka_resp_err_t
rd_kafka_CreateTopicsRequest(rd_kafka_broker_t *rkb,
                             const rd_list_t *new_topics /*(NewTopic_t*)*/,
                             rd_kafka_AdminOptions_t *options,
                             char *errstr,
                             size_t errstr_size,
                             rd_kafka_replyq_t replyq,
                             rd_kafka_resp_cb_t *resp_cb,
                             void *opaque) {
        rd_kafka_buf_t *rkbuf;
        int16_t ApiVersion = 0;
        int features;
        int i = 0;
        rd_kafka_NewTopic_t *newt;
        int op_timeout;

        if (rd_list_cnt(new_topics) == 0) {
                rd_snprintf(errstr, errstr_size, "No topics to create");
                rd_kafka_replyq_destroy(&replyq);
                return RD_KAFKA_RESP_ERR__INVALID_ARG;
        }

        ApiVersion = rd_kafka_broker_ApiVersion_supported(
            rkb, RD_KAFKAP_CreateTopics, 0, 4, &features);
        if (ApiVersion == -1) {
                rd_snprintf(errstr, errstr_size,
                            "Topic Admin API (KIP-4) not supported "
                            "by broker, requires broker version >= 0.10.2.0");
                rd_kafka_replyq_destroy(&replyq);
                return RD_KAFKA_RESP_ERR__UNSUPPORTED_FEATURE;
        }

        if (rd_kafka_confval_get_int(&options->validate_only) &&
            ApiVersion < 1) {
                rd_snprintf(errstr, errstr_size,
                            "CreateTopics.validate_only=true not "
                            "supported by broker");
                rd_kafka_replyq_destroy(&replyq);
                return RD_KAFKA_RESP_ERR__UNSUPPORTED_FEATURE;
        }

        rkbuf = rd_kafka_buf_new_request(rkb, RD_KAFKAP_CreateTopics, 1,
                                         4 + (rd_list_cnt(new_topics) * 200) +
                                             4 + 1);

        /* #topics */
        rd_kafka_buf_write_i32(rkbuf, rd_list_cnt(new_topics));

        while ((newt = rd_list_elem(new_topics, i++))) {
                int partition;
                int ei = 0;
                const rd_kafka_ConfigEntry_t *entry;

                if (ApiVersion < 4) {
                        if (newt->num_partitions == -1) {
                                rd_snprintf(errstr, errstr_size,
                                            "Default partition count (KIP-464) "
                                            "not supported by broker, "
                                            "requires broker version <= 2.4.0");
                                rd_kafka_replyq_destroy(&replyq);
                                rd_kafka_buf_destroy(rkbuf);
                                return RD_KAFKA_RESP_ERR__UNSUPPORTED_FEATURE;
                        }

                        if (newt->replication_factor == -1 &&
                            rd_list_empty(&newt->replicas)) {
                                rd_snprintf(errstr, errstr_size,
                                            "Default replication factor "
                                            "(KIP-464) "
                                            "not supported by broker, "
                                            "requires broker version <= 2.4.0");
                                rd_kafka_replyq_destroy(&replyq);
                                rd_kafka_buf_destroy(rkbuf);
                                return RD_KAFKA_RESP_ERR__UNSUPPORTED_FEATURE;
                        }
                }

                /* topic */
                rd_kafka_buf_write_str(rkbuf, newt->topic, -1);

                if (rd_list_cnt(&newt->replicas)) {
                        /* num_partitions and replication_factor must be
                         * set to -1 if a replica assignment is sent. */
                        /* num_partitions */
                        rd_kafka_buf_write_i32(rkbuf, -1);
                        /* replication_factor */
                        rd_kafka_buf_write_i16(rkbuf, -1);
                } else {
                        /* num_partitions */
                        rd_kafka_buf_write_i32(rkbuf, newt->num_partitions);
                        /* replication_factor */
                        rd_kafka_buf_write_i16(
                            rkbuf, (int16_t)newt->replication_factor);
                }

                /* #replica_assignment */
                rd_kafka_buf_write_i32(rkbuf, rd_list_cnt(&newt->replicas));

                /* Replicas per partition, see rdkafka_admin.[ch]
                 * for how these are constructed. */
                for (partition = 0; partition < rd_list_cnt(&newt->replicas);
                     partition++) {
                        const rd_list_t *replicas;
                        int ri = 0;

                        replicas = rd_list_elem(&newt->replicas, partition);
                        if (!replicas)
                                continue;

                        /* partition */
                        rd_kafka_buf_write_i32(rkbuf, partition);
                        /* #replicas */
                        rd_kafka_buf_write_i32(rkbuf, rd_list_cnt(replicas));

                        for (ri = 0; ri < rd_list_cnt(replicas); ri++) {
                                /* replica */
                                rd_kafka_buf_write_i32(
                                    rkbuf, rd_list_get_int32(replicas, ri));
                        }
                }

                /* #config_entries */
                rd_kafka_buf_write_i32(rkbuf, rd_list_cnt(&newt->config));

                RD_LIST_FOREACH(entry, &newt->config, ei) {
                        /* config_name */
                        rd_kafka_buf_write_str(rkbuf, entry->kv->name, -1);
                        /* config_value (nullable) */
                        rd_kafka_buf_write_str(rkbuf, entry->kv->value, -1);
                }
        }

        /* timeout */
        op_timeout = rd_kafka_confval_get_int(&options->operation_timeout);
        rd_kafka_buf_write_i32(rkbuf, op_timeout);

        if (op_timeout > rkb->rkb_rk->rk_conf.socket_timeout_ms)
                rd_kafka_buf_set_abs_timeout(rkbuf, op_timeout + 1000, 0);

        if (ApiVersion >= 1) {
                /* validate_only */
                rd_kafka_buf_write_i8(
                    rkbuf, rd_kafka_confval_get_int(&options->validate_only));
        }

        rd_kafka_buf_ApiVersion_set(rkbuf, ApiVersion, 0);

        rd_kafka_broker_buf_enq_replyq(rkb, rkbuf, replyq, resp_cb, opaque);

        return RD_KAFKA_RESP_ERR_NO_ERROR;
}


/**
 * @brief Construct and send DeleteTopicsRequest to \p rkb
 *        with the topics (DeleteTopic_t *) in \p del_topics, using
 *        \p options.
 *
 *        The response (unparsed) will be enqueued on \p replyq
 *        for handling by \p resp_cb (with \p opaque passed).
 *
 * @returns RD_KAFKA_RESP_ERR_NO_ERROR if the request was enqueued for
 *          transmission, otherwise an error code and errstr will be
 *          updated with a human readable error string.
 */
rd_kafka_resp_err_t
rd_kafka_DeleteTopicsRequest(rd_kafka_broker_t *rkb,
                             const rd_list_t *del_topics /*(DeleteTopic_t*)*/,
                             rd_kafka_AdminOptions_t *options,
                             char *errstr,
                             size_t errstr_size,
                             rd_kafka_replyq_t replyq,
                             rd_kafka_resp_cb_t *resp_cb,
                             void *opaque) {
        rd_kafka_buf_t *rkbuf;
        int16_t ApiVersion = 0;
        int features;
        int i = 0;
        rd_kafka_DeleteTopic_t *delt;
        int op_timeout;

        if (rd_list_cnt(del_topics) == 0) {
                rd_snprintf(errstr, errstr_size, "No topics to delete");
                rd_kafka_replyq_destroy(&replyq);
                return RD_KAFKA_RESP_ERR__INVALID_ARG;
        }

        ApiVersion = rd_kafka_broker_ApiVersion_supported(
            rkb, RD_KAFKAP_DeleteTopics, 0, 1, &features);
        if (ApiVersion == -1) {
                rd_snprintf(errstr, errstr_size,
                            "Topic Admin API (KIP-4) not supported "
                            "by broker, requires broker version >= 0.10.2.0");
                rd_kafka_replyq_destroy(&replyq);
                return RD_KAFKA_RESP_ERR__UNSUPPORTED_FEATURE;
        }

        rkbuf =
            rd_kafka_buf_new_request(rkb, RD_KAFKAP_DeleteTopics, 1,
                                     /* FIXME */
                                     4 + (rd_list_cnt(del_topics) * 100) + 4);

        /* #topics */
        rd_kafka_buf_write_i32(rkbuf, rd_list_cnt(del_topics));

        while ((delt = rd_list_elem(del_topics, i++)))
                rd_kafka_buf_write_str(rkbuf, delt->topic, -1);

        /* timeout */
        op_timeout = rd_kafka_confval_get_int(&options->operation_timeout);
        rd_kafka_buf_write_i32(rkbuf, op_timeout);

        if (op_timeout > rkb->rkb_rk->rk_conf.socket_timeout_ms)
                rd_kafka_buf_set_abs_timeout(rkbuf, op_timeout + 1000, 0);

        rd_kafka_buf_ApiVersion_set(rkbuf, ApiVersion, 0);

        rd_kafka_broker_buf_enq_replyq(rkb, rkbuf, replyq, resp_cb, opaque);

        return RD_KAFKA_RESP_ERR_NO_ERROR;
}


/**
 * @brief Construct and send DeleteRecordsRequest to \p rkb
 *        with the offsets to delete (rd_kafka_topic_partition_list_t *) in
 *        \p offsets_list, using \p options.
 *
 *        The response (unparsed) will be enqueued on \p replyq
 *        for handling by \p resp_cb (with \p opaque passed).
 *
 * @remark The rd_kafka_topic_partition_list_t in \p offsets_list must already
 *          be sorted.
 *
 * @returns RD_KAFKA_RESP_ERR_NO_ERROR if the request was enqueued for
 *          transmission, otherwise an error code and errstr will be
 *          updated with a human readable error string.
 */
rd_kafka_resp_err_t
rd_kafka_DeleteRecordsRequest(rd_kafka_broker_t *rkb,
                              /*(rd_kafka_topic_partition_list_t*)*/
                              const rd_list_t *offsets_list,
                              rd_kafka_AdminOptions_t *options,
                              char *errstr,
                              size_t errstr_size,
                              rd_kafka_replyq_t replyq,
                              rd_kafka_resp_cb_t *resp_cb,
                              void *opaque) {
        rd_kafka_buf_t *rkbuf;
        int16_t ApiVersion = 0;
        int features;
        const rd_kafka_topic_partition_list_t *partitions;
        int op_timeout;

        partitions = rd_list_elem(offsets_list, 0);

        ApiVersion = rd_kafka_broker_ApiVersion_supported(
            rkb, RD_KAFKAP_DeleteRecords, 0, 1, &features);
        if (ApiVersion == -1) {
                rd_snprintf(errstr, errstr_size,
                            "DeleteRecords Admin API (KIP-107) not supported "
                            "by broker, requires broker version >= 0.11.0");
                return RD_KAFKA_RESP_ERR__UNSUPPORTED_FEATURE;
        }

        rkbuf = rd_kafka_buf_new_request(rkb, RD_KAFKAP_DeleteRecords, 1,
                                         4 + (partitions->cnt * 100) + 4);

        const rd_kafka_topic_partition_field_t fields[] = {
            RD_KAFKA_TOPIC_PARTITION_FIELD_PARTITION,
            RD_KAFKA_TOPIC_PARTITION_FIELD_OFFSET,
            RD_KAFKA_TOPIC_PARTITION_FIELD_END};
        rd_kafka_buf_write_topic_partitions(
            rkbuf, partitions, rd_false /*don't skip invalid offsets*/,
            rd_false /*any offset*/, fields);

        /* timeout */
        op_timeout = rd_kafka_confval_get_int(&options->operation_timeout);
        rd_kafka_buf_write_i32(rkbuf, op_timeout);

        if (op_timeout > rkb->rkb_rk->rk_conf.socket_timeout_ms)
                rd_kafka_buf_set_abs_timeout(rkbuf, op_timeout + 1000, 0);

        rd_kafka_buf_ApiVersion_set(rkbuf, ApiVersion, 0);

        rd_kafka_broker_buf_enq_replyq(rkb, rkbuf, replyq, resp_cb, opaque);

        return RD_KAFKA_RESP_ERR_NO_ERROR;
}


/**
 * @brief Construct and send CreatePartitionsRequest to \p rkb
 *        with the topics (NewPartitions_t*) in \p new_parts, using
 *        \p options.
 *
 *        The response (unparsed) will be enqueued on \p replyq
 *        for handling by \p resp_cb (with \p opaque passed).
 *
 * @returns RD_KAFKA_RESP_ERR_NO_ERROR if the request was enqueued for
 *          transmission, otherwise an error code and errstr will be
 *          updated with a human readable error string.
 */
rd_kafka_resp_err_t
rd_kafka_CreatePartitionsRequest(rd_kafka_broker_t *rkb,
                                 /*(NewPartitions_t*)*/
                                 const rd_list_t *new_parts,
                                 rd_kafka_AdminOptions_t *options,
                                 char *errstr,
                                 size_t errstr_size,
                                 rd_kafka_replyq_t replyq,
                                 rd_kafka_resp_cb_t *resp_cb,
                                 void *opaque) {
        rd_kafka_buf_t *rkbuf;
        int16_t ApiVersion = 0;
        int i              = 0;
        rd_kafka_NewPartitions_t *newp;
        int op_timeout;

        if (rd_list_cnt(new_parts) == 0) {
                rd_snprintf(errstr, errstr_size, "No partitions to create");
                rd_kafka_replyq_destroy(&replyq);
                return RD_KAFKA_RESP_ERR__INVALID_ARG;
        }

        ApiVersion = rd_kafka_broker_ApiVersion_supported(
            rkb, RD_KAFKAP_CreatePartitions, 0, 0, NULL);
        if (ApiVersion == -1) {
                rd_snprintf(errstr, errstr_size,
                            "CreatePartitions (KIP-195) not supported "
                            "by broker, requires broker version >= 1.0.0");
                rd_kafka_replyq_destroy(&replyq);
                return RD_KAFKA_RESP_ERR__UNSUPPORTED_FEATURE;
        }

        rkbuf = rd_kafka_buf_new_request(rkb, RD_KAFKAP_CreatePartitions, 1,
                                         4 + (rd_list_cnt(new_parts) * 200) +
                                             4 + 1);

        /* #topics */
        rd_kafka_buf_write_i32(rkbuf, rd_list_cnt(new_parts));

        while ((newp = rd_list_elem(new_parts, i++))) {
                /* topic */
                rd_kafka_buf_write_str(rkbuf, newp->topic, -1);

                /* New partition count */
                rd_kafka_buf_write_i32(rkbuf, (int32_t)newp->total_cnt);

                /* #replica_assignment */
                if (rd_list_empty(&newp->replicas)) {
                        rd_kafka_buf_write_i32(rkbuf, -1);
                } else {
                        const rd_list_t *replicas;
                        int pi = -1;

                        rd_kafka_buf_write_i32(rkbuf,
                                               rd_list_cnt(&newp->replicas));

                        while (
                            (replicas = rd_list_elem(&newp->replicas, ++pi))) {
                                int ri = 0;

                                /* replica count */
                                rd_kafka_buf_write_i32(rkbuf,
                                                       rd_list_cnt(replicas));

                                /* replica */
                                for (ri = 0; ri < rd_list_cnt(replicas); ri++) {
                                        rd_kafka_buf_write_i32(
                                            rkbuf,
                                            rd_list_get_int32(replicas, ri));
                                }
                        }
                }
        }

        /* timeout */
        op_timeout = rd_kafka_confval_get_int(&options->operation_timeout);
        rd_kafka_buf_write_i32(rkbuf, op_timeout);

        if (op_timeout > rkb->rkb_rk->rk_conf.socket_timeout_ms)
                rd_kafka_buf_set_abs_timeout(rkbuf, op_timeout + 1000, 0);

        /* validate_only */
        rd_kafka_buf_write_i8(
            rkbuf, rd_kafka_confval_get_int(&options->validate_only));

        rd_kafka_buf_ApiVersion_set(rkbuf, ApiVersion, 0);

        rd_kafka_broker_buf_enq_replyq(rkb, rkbuf, replyq, resp_cb, opaque);

        return RD_KAFKA_RESP_ERR_NO_ERROR;
}


/**
 * @brief Construct and send AlterConfigsRequest to \p rkb
 *        with the configs (ConfigResource_t*) in \p configs, using
 *        \p options.
 *
 *        The response (unparsed) will be enqueued on \p replyq
 *        for handling by \p resp_cb (with \p opaque passed).
 *
 * @returns RD_KAFKA_RESP_ERR_NO_ERROR if the request was enqueued for
 *          transmission, otherwise an error code and errstr will be
 *          updated with a human readable error string.
 */
rd_kafka_resp_err_t
rd_kafka_AlterConfigsRequest(rd_kafka_broker_t *rkb,
                             const rd_list_t *configs /*(ConfigResource_t*)*/,
                             rd_kafka_AdminOptions_t *options,
                             char *errstr,
                             size_t errstr_size,
                             rd_kafka_replyq_t replyq,
                             rd_kafka_resp_cb_t *resp_cb,
                             void *opaque) {
        rd_kafka_buf_t *rkbuf;
        int16_t ApiVersion = 0;
        int i;
        const rd_kafka_ConfigResource_t *config;
        int op_timeout;

        if (rd_list_cnt(configs) == 0) {
                rd_snprintf(errstr, errstr_size,
                            "No config resources specified");
                rd_kafka_replyq_destroy(&replyq);
                return RD_KAFKA_RESP_ERR__INVALID_ARG;
        }

        ApiVersion = rd_kafka_broker_ApiVersion_supported(
            rkb, RD_KAFKAP_AlterConfigs, 0, 2, NULL);
        if (ApiVersion == -1) {
                rd_snprintf(errstr, errstr_size,
                            "AlterConfigs (KIP-133) not supported "
                            "by broker, requires broker version >= 0.11.0");
                rd_kafka_replyq_destroy(&replyq);
                return RD_KAFKA_RESP_ERR__UNSUPPORTED_FEATURE;
        }

        rkbuf = rd_kafka_buf_new_flexver_request(rkb, RD_KAFKAP_AlterConfigs, 1,
                                                 rd_list_cnt(configs) * 200,
                                                 ApiVersion >= 2);

        /* #Resources */
        rd_kafka_buf_write_arraycnt(rkbuf, rd_list_cnt(configs));

        RD_LIST_FOREACH(config, configs, i) {
                const rd_kafka_ConfigEntry_t *entry;
                int ei;

                /* ResourceType */
                rd_kafka_buf_write_i8(rkbuf, config->restype);

                /* ResourceName */
                rd_kafka_buf_write_str(rkbuf, config->name, -1);

                /* #Configs */
                rd_kafka_buf_write_arraycnt(rkbuf,
                                            rd_list_cnt(&config->config));

                RD_LIST_FOREACH(entry, &config->config, ei) {
                        /* Name */
                        rd_kafka_buf_write_str(rkbuf, entry->kv->name, -1);
                        /* Value (nullable) */
                        rd_kafka_buf_write_str(rkbuf, entry->kv->value, -1);

                        rd_kafka_buf_write_tags(rkbuf);
                }

                rd_kafka_buf_write_tags(rkbuf);
        }

        /* timeout */
        op_timeout = rd_kafka_confval_get_int(&options->operation_timeout);
        if (op_timeout > rkb->rkb_rk->rk_conf.socket_timeout_ms)
                rd_kafka_buf_set_abs_timeout(rkbuf, op_timeout + 1000, 0);

        /* validate_only */
        rd_kafka_buf_write_i8(
            rkbuf, rd_kafka_confval_get_int(&options->validate_only));

        rd_kafka_buf_ApiVersion_set(rkbuf, ApiVersion, 0);

        rd_kafka_broker_buf_enq_replyq(rkb, rkbuf, replyq, resp_cb, opaque);

        return RD_KAFKA_RESP_ERR_NO_ERROR;
}


rd_kafka_resp_err_t rd_kafka_IncrementalAlterConfigsRequest(
    rd_kafka_broker_t *rkb,
    const rd_list_t *configs /*(ConfigResource_t*)*/,
    rd_kafka_AdminOptions_t *options,
    char *errstr,
    size_t errstr_size,
    rd_kafka_replyq_t replyq,
    rd_kafka_resp_cb_t *resp_cb,
    void *opaque) {
        rd_kafka_buf_t *rkbuf;
        int16_t ApiVersion = 0;
        int i;
        const rd_kafka_ConfigResource_t *config;
        int op_timeout;

        if (rd_list_cnt(configs) == 0) {
                rd_snprintf(errstr, errstr_size,
                            "No config resources specified");
                rd_kafka_replyq_destroy(&replyq);
                return RD_KAFKA_RESP_ERR__INVALID_ARG;
        }

        ApiVersion = rd_kafka_broker_ApiVersion_supported(
            rkb, RD_KAFKAP_IncrementalAlterConfigs, 0, 1, NULL);
        if (ApiVersion == -1) {
                rd_snprintf(errstr, errstr_size,
                            "IncrementalAlterConfigs (KIP-339) not supported "
                            "by broker, requires broker version >= 2.3.0");
                rd_kafka_replyq_destroy(&replyq);
                return RD_KAFKA_RESP_ERR__UNSUPPORTED_FEATURE;
        }

        rkbuf = rd_kafka_buf_new_flexver_request(
            rkb, RD_KAFKAP_IncrementalAlterConfigs, 1,
            rd_list_cnt(configs) * 200, ApiVersion >= 1);

        /* #Resources */
        rd_kafka_buf_write_arraycnt(rkbuf, rd_list_cnt(configs));

        RD_LIST_FOREACH(config, configs, i) {
                const rd_kafka_ConfigEntry_t *entry;
                int ei;

                /* ResourceType */
                rd_kafka_buf_write_i8(rkbuf, config->restype);

                /* ResourceName */
                rd_kafka_buf_write_str(rkbuf, config->name, -1);

                /* #Configs */
                rd_kafka_buf_write_arraycnt(rkbuf,
                                            rd_list_cnt(&config->config));

                RD_LIST_FOREACH(entry, &config->config, ei) {
                        /* Name */
                        rd_kafka_buf_write_str(rkbuf, entry->kv->name, -1);
                        /* ConfigOperation */
                        rd_kafka_buf_write_i8(rkbuf, entry->a.op_type);
                        /* Value (nullable) */
                        rd_kafka_buf_write_str(rkbuf, entry->kv->value, -1);

                        rd_kafka_buf_write_tags(rkbuf);
                }

                rd_kafka_buf_write_tags(rkbuf);
        }

        /* timeout */
        op_timeout = rd_kafka_confval_get_int(&options->operation_timeout);
        if (op_timeout > rkb->rkb_rk->rk_conf.socket_timeout_ms)
                rd_kafka_buf_set_abs_timeout(rkbuf, op_timeout + 1000, 0);

        /* ValidateOnly */
        rd_kafka_buf_write_i8(
            rkbuf, rd_kafka_confval_get_int(&options->validate_only));

        rd_kafka_buf_ApiVersion_set(rkbuf, ApiVersion, 0);

        rd_kafka_broker_buf_enq_replyq(rkb, rkbuf, replyq, resp_cb, opaque);

        return RD_KAFKA_RESP_ERR_NO_ERROR;
}

/**
 * @brief Construct and send DescribeConfigsRequest to \p rkb
 *        with the configs (ConfigResource_t*) in \p configs, using
 *        \p options.
 *
 *        The response (unparsed) will be enqueued on \p replyq
 *        for handling by \p resp_cb (with \p opaque passed).
 *
 * @returns RD_KAFKA_RESP_ERR_NO_ERROR if the request was enqueued for
 *          transmission, otherwise an error code and errstr will be
 *          updated with a human readable error string.
 */
rd_kafka_resp_err_t rd_kafka_DescribeConfigsRequest(
    rd_kafka_broker_t *rkb,
    const rd_list_t *configs /*(ConfigResource_t*)*/,
    rd_kafka_AdminOptions_t *options,
    char *errstr,
    size_t errstr_size,
    rd_kafka_replyq_t replyq,
    rd_kafka_resp_cb_t *resp_cb,
    void *opaque) {
        rd_kafka_buf_t *rkbuf;
        int16_t ApiVersion = 0;
        int i;
        const rd_kafka_ConfigResource_t *config;
        int op_timeout;

        if (rd_list_cnt(configs) == 0) {
                rd_snprintf(errstr, errstr_size,
                            "No config resources specified");
                rd_kafka_replyq_destroy(&replyq);
                return RD_KAFKA_RESP_ERR__INVALID_ARG;
        }

        ApiVersion = rd_kafka_broker_ApiVersion_supported(
            rkb, RD_KAFKAP_DescribeConfigs, 0, 1, NULL);
        if (ApiVersion == -1) {
                rd_snprintf(errstr, errstr_size,
                            "DescribeConfigs (KIP-133) not supported "
                            "by broker, requires broker version >= 0.11.0");
                rd_kafka_replyq_destroy(&replyq);
                return RD_KAFKA_RESP_ERR__UNSUPPORTED_FEATURE;
        }

        rkbuf = rd_kafka_buf_new_request(rkb, RD_KAFKAP_DescribeConfigs, 1,
                                         rd_list_cnt(configs) * 200);

        /* #resources */
        rd_kafka_buf_write_i32(rkbuf, rd_list_cnt(configs));

        RD_LIST_FOREACH(config, configs, i) {
                const rd_kafka_ConfigEntry_t *entry;
                int ei;

                /* resource_type */
                rd_kafka_buf_write_i8(rkbuf, config->restype);

                /* resource_name */
                rd_kafka_buf_write_str(rkbuf, config->name, -1);

                /* #config */
                if (rd_list_empty(&config->config)) {
                        /* Get all configs */
                        rd_kafka_buf_write_i32(rkbuf, -1);
                } else {
                        /* Get requested configs only */
                        rd_kafka_buf_write_i32(rkbuf,
                                               rd_list_cnt(&config->config));
                }

                RD_LIST_FOREACH(entry, &config->config, ei) {
                        /* config_name */
                        rd_kafka_buf_write_str(rkbuf, entry->kv->name, -1);
                }
        }


        if (ApiVersion == 1) {
                /* include_synonyms */
                rd_kafka_buf_write_i8(rkbuf, 1);
        }

        /* timeout */
        op_timeout = rd_kafka_confval_get_int(&options->operation_timeout);
        if (op_timeout > rkb->rkb_rk->rk_conf.socket_timeout_ms)
                rd_kafka_buf_set_abs_timeout(rkbuf, op_timeout + 1000, 0);

        rd_kafka_buf_ApiVersion_set(rkbuf, ApiVersion, 0);

        rd_kafka_broker_buf_enq_replyq(rkb, rkbuf, replyq, resp_cb, opaque);

        return RD_KAFKA_RESP_ERR_NO_ERROR;
}


/**
 * @brief Construct and send DeleteGroupsRequest to \p rkb
 *        with the groups (DeleteGroup_t *) in \p del_groups, using
 *        \p options.
 *
 *        The response (unparsed) will be enqueued on \p replyq
 *        for handling by \p resp_cb (with \p opaque passed).
 *
 * @returns RD_KAFKA_RESP_ERR_NO_ERROR if the request was enqueued for
 *          transmission, otherwise an error code and errstr will be
 *          updated with a human readable error string.
 */
rd_kafka_resp_err_t
rd_kafka_DeleteGroupsRequest(rd_kafka_broker_t *rkb,
                             const rd_list_t *del_groups /*(DeleteGroup_t*)*/,
                             rd_kafka_AdminOptions_t *options,
                             char *errstr,
                             size_t errstr_size,
                             rd_kafka_replyq_t replyq,
                             rd_kafka_resp_cb_t *resp_cb,
                             void *opaque) {
        rd_kafka_buf_t *rkbuf;
        int16_t ApiVersion = 0;
        int features;
        int i = 0;
        rd_kafka_DeleteGroup_t *delt;

        ApiVersion = rd_kafka_broker_ApiVersion_supported(
            rkb, RD_KAFKAP_DeleteGroups, 0, 1, &features);
        if (ApiVersion == -1) {
                rd_snprintf(errstr, errstr_size,
                            "DeleteGroups Admin API (KIP-229) not supported "
                            "by broker, requires broker version >= 1.1.0");
                rd_kafka_replyq_destroy(&replyq);
                return RD_KAFKA_RESP_ERR__UNSUPPORTED_FEATURE;
        }

        rkbuf =
            rd_kafka_buf_new_request(rkb, RD_KAFKAP_DeleteGroups, 1,
                                     4 + (rd_list_cnt(del_groups) * 100) + 4);

        /* #groups */
        rd_kafka_buf_write_i32(rkbuf, rd_list_cnt(del_groups));

        while ((delt = rd_list_elem(del_groups, i++)))
                rd_kafka_buf_write_str(rkbuf, delt->group, -1);

        rd_kafka_buf_ApiVersion_set(rkbuf, ApiVersion, 0);

        rd_kafka_broker_buf_enq_replyq(rkb, rkbuf, replyq, resp_cb, opaque);

        return RD_KAFKA_RESP_ERR_NO_ERROR;
}

/**
 * @brief Returns the request size needed to send a specific AclBinding
 *        specified in \p acl, using the ApiVersion provided in
 *        \p ApiVersion.
 *
 * @returns and int16_t with the request size in bytes.
 */
static RD_INLINE size_t
rd_kafka_AclBinding_request_size(const rd_kafka_AclBinding_t *acl,
                                 int ApiVersion) {
        return 1 + 2 + (acl->name ? strlen(acl->name) : 0) + 2 +
               (acl->principal ? strlen(acl->principal) : 0) + 2 +
               (acl->host ? strlen(acl->host) : 0) + 1 + 1 +
               (ApiVersion > 0 ? 1 : 0);
}

/**
 * @brief Construct and send CreateAclsRequest to \p rkb
 *        with the acls (AclBinding_t*) in \p new_acls, using
 *        \p options.
 *
 *        The response (unparsed) will be enqueued on \p replyq
 *        for handling by \p resp_cb (with \p opaque passed).
 *
 * @returns RD_KAFKA_RESP_ERR_NO_ERROR if the request was enqueued for
 *          transmission, otherwise an error code and errstr will be
 *          updated with a human readable error string.
 */
rd_kafka_resp_err_t
rd_kafka_CreateAclsRequest(rd_kafka_broker_t *rkb,
                           const rd_list_t *new_acls /*(AclBinding_t*)*/,
                           rd_kafka_AdminOptions_t *options,
                           char *errstr,
                           size_t errstr_size,
                           rd_kafka_replyq_t replyq,
                           rd_kafka_resp_cb_t *resp_cb,
                           void *opaque) {
        rd_kafka_buf_t *rkbuf;
        int16_t ApiVersion;
        int i;
        size_t len;
        int op_timeout;
        rd_kafka_AclBinding_t *new_acl;

        if (rd_list_cnt(new_acls) == 0) {
                rd_snprintf(errstr, errstr_size, "No acls to create");
                rd_kafka_replyq_destroy(&replyq);
                return RD_KAFKA_RESP_ERR__INVALID_ARG;
        }

        ApiVersion = rd_kafka_broker_ApiVersion_supported(
            rkb, RD_KAFKAP_CreateAcls, 0, 1, NULL);
        if (ApiVersion == -1) {
                rd_snprintf(errstr, errstr_size,
                            "ACLs Admin API (KIP-140) not supported "
                            "by broker, requires broker version >= 0.11.0.0");
                rd_kafka_replyq_destroy(&replyq);
                return RD_KAFKA_RESP_ERR__UNSUPPORTED_FEATURE;
        }

        if (ApiVersion == 0) {
                RD_LIST_FOREACH(new_acl, new_acls, i) {
                        if (new_acl->resource_pattern_type !=
                            RD_KAFKA_RESOURCE_PATTERN_LITERAL) {
                                rd_snprintf(errstr, errstr_size,
                                            "Broker only supports LITERAL "
                                            "resource pattern types");
                                rd_kafka_replyq_destroy(&replyq);
                                return RD_KAFKA_RESP_ERR__UNSUPPORTED_FEATURE;
                        }
                }
        } else {
                RD_LIST_FOREACH(new_acl, new_acls, i) {
                        if (new_acl->resource_pattern_type !=
                                RD_KAFKA_RESOURCE_PATTERN_LITERAL &&
                            new_acl->resource_pattern_type !=
                                RD_KAFKA_RESOURCE_PATTERN_PREFIXED) {
                                rd_snprintf(errstr, errstr_size,
                                            "Only LITERAL and PREFIXED "
                                            "resource patterns are supported "
                                            "when creating ACLs");
                                rd_kafka_replyq_destroy(&replyq);
                                return RD_KAFKA_RESP_ERR__UNSUPPORTED_FEATURE;
                        }
                }
        }

        len = 4;
        RD_LIST_FOREACH(new_acl, new_acls, i) {
                len += rd_kafka_AclBinding_request_size(new_acl, ApiVersion);
        }

        rkbuf = rd_kafka_buf_new_request(rkb, RD_KAFKAP_CreateAcls, 1, len);

        /* #acls */
        rd_kafka_buf_write_i32(rkbuf, rd_list_cnt(new_acls));

        RD_LIST_FOREACH(new_acl, new_acls, i) {
                rd_kafka_buf_write_i8(rkbuf, new_acl->restype);

                rd_kafka_buf_write_str(rkbuf, new_acl->name, -1);

                if (ApiVersion >= 1) {
                        rd_kafka_buf_write_i8(rkbuf,
                                              new_acl->resource_pattern_type);
                }

                rd_kafka_buf_write_str(rkbuf, new_acl->principal, -1);

                rd_kafka_buf_write_str(rkbuf, new_acl->host, -1);

                rd_kafka_buf_write_i8(rkbuf, new_acl->operation);

                rd_kafka_buf_write_i8(rkbuf, new_acl->permission_type);
        }

        /* timeout */
        op_timeout = rd_kafka_confval_get_int(&options->operation_timeout);
        if (op_timeout > rkb->rkb_rk->rk_conf.socket_timeout_ms)
                rd_kafka_buf_set_abs_timeout(rkbuf, op_timeout + 1000, 0);

        rd_kafka_buf_ApiVersion_set(rkbuf, ApiVersion, 0);

        rd_kafka_broker_buf_enq_replyq(rkb, rkbuf, replyq, resp_cb, opaque);

        return RD_KAFKA_RESP_ERR_NO_ERROR;
}

/**
 * @brief Construct and send DescribeAclsRequest to \p rkb
 *        with the acls (AclBinding_t*) in \p acls, using
 *        \p options.
 *
 *        The response (unparsed) will be enqueued on \p replyq
 *        for handling by \p resp_cb (with \p opaque passed).
 *
 * @returns RD_KAFKA_RESP_ERR_NO_ERROR if the request was enqueued for
 *          transmission, otherwise an error code and errstr will be
 *          updated with a human readable error string.
 */
rd_kafka_resp_err_t rd_kafka_DescribeAclsRequest(
    rd_kafka_broker_t *rkb,
    const rd_list_t *acls /*(rd_kafka_AclBindingFilter_t*)*/,
    rd_kafka_AdminOptions_t *options,
    char *errstr,
    size_t errstr_size,
    rd_kafka_replyq_t replyq,
    rd_kafka_resp_cb_t *resp_cb,
    void *opaque) {
        rd_kafka_buf_t *rkbuf;
        int16_t ApiVersion = 0;
        const rd_kafka_AclBindingFilter_t *acl;
        int op_timeout;

        if (rd_list_cnt(acls) == 0) {
                rd_snprintf(errstr, errstr_size,
                            "No acl binding filters specified");
                rd_kafka_replyq_destroy(&replyq);
                return RD_KAFKA_RESP_ERR__INVALID_ARG;
        }
        if (rd_list_cnt(acls) > 1) {
                rd_snprintf(errstr, errstr_size,
                            "Too many acl binding filters specified");
                rd_kafka_replyq_destroy(&replyq);
                return RD_KAFKA_RESP_ERR__INVALID_ARG;
        }

        acl = rd_list_elem(acls, 0);

        ApiVersion = rd_kafka_broker_ApiVersion_supported(
            rkb, RD_KAFKAP_DescribeAcls, 0, 1, NULL);
        if (ApiVersion == -1) {
                rd_snprintf(errstr, errstr_size,
                            "ACLs Admin API (KIP-140) not supported "
                            "by broker, requires broker version >= 0.11.0.0");
                rd_kafka_replyq_destroy(&replyq);
                return RD_KAFKA_RESP_ERR__UNSUPPORTED_FEATURE;
        }

        if (ApiVersion == 0) {
                if (acl->resource_pattern_type !=
                        RD_KAFKA_RESOURCE_PATTERN_LITERAL &&
                    acl->resource_pattern_type !=
                        RD_KAFKA_RESOURCE_PATTERN_ANY) {
                        rd_snprintf(errstr, errstr_size,
                                    "Broker only supports LITERAL and ANY "
                                    "resource pattern types");
                        rd_kafka_replyq_destroy(&replyq);
                        return RD_KAFKA_RESP_ERR__UNSUPPORTED_FEATURE;
                }
        } else {
                if (acl->resource_pattern_type ==
                    RD_KAFKA_RESOURCE_PATTERN_UNKNOWN) {
                        rd_snprintf(errstr, errstr_size,
                                    "Filter contains UNKNOWN elements");
                        rd_kafka_replyq_destroy(&replyq);
                        return RD_KAFKA_RESP_ERR__UNSUPPORTED_FEATURE;
                }
        }

        rkbuf = rd_kafka_buf_new_request(
            rkb, RD_KAFKAP_DescribeAcls, 1,
            rd_kafka_AclBinding_request_size(acl, ApiVersion));

        /* resource_type */
        rd_kafka_buf_write_i8(rkbuf, acl->restype);

        /* resource_name filter */
        rd_kafka_buf_write_str(rkbuf, acl->name, -1);

        if (ApiVersion > 0) {
                /* resource_pattern_type (rd_kafka_ResourcePatternType_t) */
                rd_kafka_buf_write_i8(rkbuf, acl->resource_pattern_type);
        }

        /* principal filter */
        rd_kafka_buf_write_str(rkbuf, acl->principal, -1);

        /* host filter */
        rd_kafka_buf_write_str(rkbuf, acl->host, -1);

        /* operation (rd_kafka_AclOperation_t) */
        rd_kafka_buf_write_i8(rkbuf, acl->operation);

        /* permission type (rd_kafka_AclPermissionType_t) */
        rd_kafka_buf_write_i8(rkbuf, acl->permission_type);

        /* timeout */
        op_timeout = rd_kafka_confval_get_int(&options->operation_timeout);
        if (op_timeout > rkb->rkb_rk->rk_conf.socket_timeout_ms)
                rd_kafka_buf_set_abs_timeout(rkbuf, op_timeout + 1000, 0);

        rd_kafka_buf_ApiVersion_set(rkbuf, ApiVersion, 0);

        rd_kafka_broker_buf_enq_replyq(rkb, rkbuf, replyq, resp_cb, opaque);

        return RD_KAFKA_RESP_ERR_NO_ERROR;
}

/**
 * @brief Construct and send DeleteAclsRequest to \p rkb
 *        with the acl filters (AclBindingFilter_t*) in \p del_acls, using
 *        \p options.
 *
 *        The response (unparsed) will be enqueued on \p replyq
 *        for handling by \p resp_cb (with \p opaque passed).
 *
 * @returns RD_KAFKA_RESP_ERR_NO_ERROR if the request was enqueued for
 *          transmission, otherwise an error code and errstr will be
 *          updated with a human readable error string.
 */
rd_kafka_resp_err_t
rd_kafka_DeleteAclsRequest(rd_kafka_broker_t *rkb,
                           const rd_list_t *del_acls /*(AclBindingFilter_t*)*/,
                           rd_kafka_AdminOptions_t *options,
                           char *errstr,
                           size_t errstr_size,
                           rd_kafka_replyq_t replyq,
                           rd_kafka_resp_cb_t *resp_cb,
                           void *opaque) {
        rd_kafka_buf_t *rkbuf;
        int16_t ApiVersion = 0;
        const rd_kafka_AclBindingFilter_t *acl;
        int op_timeout;
        int i;
        size_t len;

        if (rd_list_cnt(del_acls) == 0) {
                rd_snprintf(errstr, errstr_size,
                            "No acl binding filters specified");
                rd_kafka_replyq_destroy(&replyq);
                return RD_KAFKA_RESP_ERR__INVALID_ARG;
        }

        ApiVersion = rd_kafka_broker_ApiVersion_supported(
            rkb, RD_KAFKAP_DeleteAcls, 0, 1, NULL);
        if (ApiVersion == -1) {
                rd_snprintf(errstr, errstr_size,
                            "ACLs Admin API (KIP-140) not supported "
                            "by broker, requires broker version >= 0.11.0.0");
                rd_kafka_replyq_destroy(&replyq);
                return RD_KAFKA_RESP_ERR__UNSUPPORTED_FEATURE;
        }

        len = 4;

        RD_LIST_FOREACH(acl, del_acls, i) {
                if (ApiVersion == 0) {
                        if (acl->resource_pattern_type !=
                                RD_KAFKA_RESOURCE_PATTERN_LITERAL &&
                            acl->resource_pattern_type !=
                                RD_KAFKA_RESOURCE_PATTERN_ANY) {
                                rd_snprintf(errstr, errstr_size,
                                            "Broker only supports LITERAL "
                                            "and ANY resource pattern types");
                                rd_kafka_replyq_destroy(&replyq);
                                return RD_KAFKA_RESP_ERR__UNSUPPORTED_FEATURE;
                        }
                } else {
                        if (acl->resource_pattern_type ==
                            RD_KAFKA_RESOURCE_PATTERN_UNKNOWN) {
                                rd_snprintf(errstr, errstr_size,
                                            "Filter contains UNKNOWN elements");
                                rd_kafka_replyq_destroy(&replyq);
                                return RD_KAFKA_RESP_ERR__UNSUPPORTED_FEATURE;
                        }
                }

                len += rd_kafka_AclBinding_request_size(acl, ApiVersion);
        }

        rkbuf = rd_kafka_buf_new_request(rkb, RD_KAFKAP_DeleteAcls, 1, len);

        /* #acls */
        rd_kafka_buf_write_i32(rkbuf, rd_list_cnt(del_acls));

        RD_LIST_FOREACH(acl, del_acls, i) {
                /* resource_type */
                rd_kafka_buf_write_i8(rkbuf, acl->restype);

                /* resource_name filter */
                rd_kafka_buf_write_str(rkbuf, acl->name, -1);

                if (ApiVersion > 0) {
                        /* resource_pattern_type
                         * (rd_kafka_ResourcePatternType_t) */
                        rd_kafka_buf_write_i8(rkbuf,
                                              acl->resource_pattern_type);
                }

                /* principal filter */
                rd_kafka_buf_write_str(rkbuf, acl->principal, -1);

                /* host filter */
                rd_kafka_buf_write_str(rkbuf, acl->host, -1);

                /* operation (rd_kafka_AclOperation_t) */
                rd_kafka_buf_write_i8(rkbuf, acl->operation);

                /* permission type (rd_kafka_AclPermissionType_t) */
                rd_kafka_buf_write_i8(rkbuf, acl->permission_type);
        }

        /* timeout */
        op_timeout = rd_kafka_confval_get_int(&options->operation_timeout);
        if (op_timeout > rkb->rkb_rk->rk_conf.socket_timeout_ms)
                rd_kafka_buf_set_abs_timeout(rkbuf, op_timeout + 1000, 0);

        rd_kafka_buf_ApiVersion_set(rkbuf, ApiVersion, 0);

        rd_kafka_broker_buf_enq_replyq(rkb, rkbuf, replyq, resp_cb, opaque);

        return RD_KAFKA_RESP_ERR_NO_ERROR;
}

/**
 * @brief Parses and handles an InitProducerId reply.
 *
 * @locality rdkafka main thread
 * @locks none
 */
void rd_kafka_handle_InitProducerId(rd_kafka_t *rk,
                                    rd_kafka_broker_t *rkb,
                                    rd_kafka_resp_err_t err,
                                    rd_kafka_buf_t *rkbuf,
                                    rd_kafka_buf_t *request,
                                    void *opaque) {
        const int log_decode_errors = LOG_ERR;
        int16_t error_code;
        rd_kafka_pid_t pid;

        if (err)
                goto err;

        rd_kafka_buf_read_throttle_time(rkbuf);

        rd_kafka_buf_read_i16(rkbuf, &error_code);
        if ((err = error_code))
                goto err;

        rd_kafka_buf_read_i64(rkbuf, &pid.id);
        rd_kafka_buf_read_i16(rkbuf, &pid.epoch);

        rd_kafka_idemp_pid_update(rkb, pid);

        return;

err_parse:
        err = rkbuf->rkbuf_err;
err:
        if (err == RD_KAFKA_RESP_ERR__DESTROY)
                return;

        /* Retries are performed by idempotence state handler */
        rd_kafka_idemp_request_pid_failed(rkb, err);
}

/**
 * @brief Construct and send InitProducerIdRequest to \p rkb.
 *
 * @param transactional_id may be NULL.
 * @param transaction_timeout_ms may be set to -1.
 * @param current_pid the current PID to reset, requires KIP-360. If not NULL
 *                    and KIP-360 is not supported by the broker this function
 *                    will return RD_KAFKA_RESP_ERR__UNSUPPORTED_FEATURE.
 *
 *        The response (unparsed) will be handled by \p resp_cb served
 *        by queue \p replyq.
 *
 * @returns RD_KAFKA_RESP_ERR_NO_ERROR if the request was enqueued for
 *          transmission, otherwise an error code and errstr will be
 *          updated with a human readable error string.
 */
rd_kafka_resp_err_t
rd_kafka_InitProducerIdRequest(rd_kafka_broker_t *rkb,
                               const char *transactional_id,
                               int transaction_timeout_ms,
                               const rd_kafka_pid_t *current_pid,
                               char *errstr,
                               size_t errstr_size,
                               rd_kafka_replyq_t replyq,
                               rd_kafka_resp_cb_t *resp_cb,
                               void *opaque) {
        rd_kafka_buf_t *rkbuf;
        int16_t ApiVersion;

        if (current_pid) {
                ApiVersion = rd_kafka_broker_ApiVersion_supported(
                    rkb, RD_KAFKAP_InitProducerId, 3, 4, NULL);
                if (ApiVersion == -1) {
                        rd_snprintf(errstr, errstr_size,
                                    "InitProducerId (KIP-360) not supported by "
                                    "broker, requires broker version >= 2.5.0: "
                                    "unable to recover from previous "
                                    "transactional error");
                        rd_kafka_replyq_destroy(&replyq);
                        return RD_KAFKA_RESP_ERR__UNSUPPORTED_FEATURE;
                }
        } else {
                ApiVersion = rd_kafka_broker_ApiVersion_supported(
                    rkb, RD_KAFKAP_InitProducerId, 0, 4, NULL);

                if (ApiVersion == -1) {
                        rd_snprintf(errstr, errstr_size,
                                    "InitProducerId (KIP-98) not supported by "
                                    "broker, requires broker "
                                    "version >= 0.11.0");
                        rd_kafka_replyq_destroy(&replyq);
                        return RD_KAFKA_RESP_ERR__UNSUPPORTED_FEATURE;
                }
        }

        rkbuf = rd_kafka_buf_new_flexver_request(
            rkb, RD_KAFKAP_InitProducerId, 1,
            2 + (transactional_id ? strlen(transactional_id) : 0) + 4 + 8 + 4,
            ApiVersion >= 2 /*flexver*/);

        /* transactional_id */
        rd_kafka_buf_write_str(rkbuf, transactional_id, -1);

        /* transaction_timeout_ms */
        rd_kafka_buf_write_i32(rkbuf, transaction_timeout_ms);

        if (ApiVersion >= 3) {
                /* Current PID */
                rd_kafka_buf_write_i64(rkbuf,
                                       current_pid ? current_pid->id : -1);
                /* Current Epoch */
                rd_kafka_buf_write_i16(rkbuf,
                                       current_pid ? current_pid->epoch : -1);
        }

        rd_kafka_buf_ApiVersion_set(rkbuf, ApiVersion, 0);

        /* Let the idempotence state handler perform retries */
        rkbuf->rkbuf_max_retries = RD_KAFKA_REQUEST_NO_RETRIES;

        rd_kafka_broker_buf_enq_replyq(rkb, rkbuf, replyq, resp_cb, opaque);

        return RD_KAFKA_RESP_ERR_NO_ERROR;
}


/**
 * @brief Construct and send AddPartitionsToTxnRequest to \p rkb.
 *
 *        The response (unparsed) will be handled by \p resp_cb served
 *        by queue \p replyq.
 *
 * @param rktps MUST be sorted by topic name.
 *
 *
 * @returns RD_KAFKA_RESP_ERR_NO_ERROR if the request was enqueued for
 *          transmission, otherwise an error code.
 */
rd_kafka_resp_err_t
rd_kafka_AddPartitionsToTxnRequest(rd_kafka_broker_t *rkb,
                                   const char *transactional_id,
                                   rd_kafka_pid_t pid,
                                   const rd_kafka_toppar_tqhead_t *rktps,
                                   char *errstr,
                                   size_t errstr_size,
                                   rd_kafka_replyq_t replyq,
                                   rd_kafka_resp_cb_t *resp_cb,
                                   void *opaque) {
        rd_kafka_buf_t *rkbuf;
        int16_t ApiVersion = 0;
        rd_kafka_toppar_t *rktp;
        rd_kafka_topic_t *last_rkt = NULL;
        size_t of_TopicCnt;
        ssize_t of_PartCnt = -1;
        int TopicCnt = 0, PartCnt = 0;

        ApiVersion = rd_kafka_broker_ApiVersion_supported(
            rkb, RD_KAFKAP_AddPartitionsToTxn, 0, 0, NULL);
        if (ApiVersion == -1) {
                rd_snprintf(errstr, errstr_size,
                            "AddPartitionsToTxnRequest (KIP-98) not supported "
                            "by broker, requires broker version >= 0.11.0");
                rd_kafka_replyq_destroy(&replyq);
                return RD_KAFKA_RESP_ERR__UNSUPPORTED_FEATURE;
        }

        rkbuf =
            rd_kafka_buf_new_request(rkb, RD_KAFKAP_AddPartitionsToTxn, 1, 500);

        /* transactional_id */
        rd_kafka_buf_write_str(rkbuf, transactional_id, -1);

        /* PID */
        rd_kafka_buf_write_i64(rkbuf, pid.id);
        rd_kafka_buf_write_i16(rkbuf, pid.epoch);

        /* Topics/partitions array (count updated later) */
        of_TopicCnt = rd_kafka_buf_write_i32(rkbuf, 0);

        TAILQ_FOREACH(rktp, rktps, rktp_txnlink) {
                if (last_rkt != rktp->rktp_rkt) {

                        if (last_rkt) {
                                /* Update last topic's partition count field */
                                rd_kafka_buf_update_i32(rkbuf, of_PartCnt,
                                                        PartCnt);
                                of_PartCnt = -1;
                        }

                        /* Topic name */
                        rd_kafka_buf_write_kstr(rkbuf,
                                                rktp->rktp_rkt->rkt_topic);
                        /* Partition count, updated later */
                        of_PartCnt = rd_kafka_buf_write_i32(rkbuf, 0);

                        PartCnt = 0;
                        TopicCnt++;
                        last_rkt = rktp->rktp_rkt;
                }

                /* Partition id */
                rd_kafka_buf_write_i32(rkbuf, rktp->rktp_partition);
                PartCnt++;
        }

        /* Update last partition and topic count fields */
        if (of_PartCnt != -1)
                rd_kafka_buf_update_i32(rkbuf, (size_t)of_PartCnt, PartCnt);
        rd_kafka_buf_update_i32(rkbuf, of_TopicCnt, TopicCnt);

        rd_kafka_buf_ApiVersion_set(rkbuf, ApiVersion, 0);

        /* Let the handler perform retries so that it can pick
         * up more added partitions. */
        rkbuf->rkbuf_max_retries = RD_KAFKA_REQUEST_NO_RETRIES;

        rd_kafka_broker_buf_enq_replyq(rkb, rkbuf, replyq, resp_cb, opaque);

        return RD_KAFKA_RESP_ERR_NO_ERROR;
}


/**
 * @brief Construct and send AddOffsetsToTxnRequest to \p rkb.
 *
 *        The response (unparsed) will be handled by \p resp_cb served
 *        by queue \p replyq.
 *
 * @returns RD_KAFKA_RESP_ERR_NO_ERROR if the request was enqueued for
 *          transmission, otherwise an error code.
 */
rd_kafka_resp_err_t
rd_kafka_AddOffsetsToTxnRequest(rd_kafka_broker_t *rkb,
                                const char *transactional_id,
                                rd_kafka_pid_t pid,
                                const char *group_id,
                                char *errstr,
                                size_t errstr_size,
                                rd_kafka_replyq_t replyq,
                                rd_kafka_resp_cb_t *resp_cb,
                                void *opaque) {
        rd_kafka_buf_t *rkbuf;
        int16_t ApiVersion = 0;

        ApiVersion = rd_kafka_broker_ApiVersion_supported(
            rkb, RD_KAFKAP_AddOffsetsToTxn, 0, 0, NULL);
        if (ApiVersion == -1) {
                rd_snprintf(errstr, errstr_size,
                            "AddOffsetsToTxnRequest (KIP-98) not supported "
                            "by broker, requires broker version >= 0.11.0");
                rd_kafka_replyq_destroy(&replyq);
                return RD_KAFKA_RESP_ERR__UNSUPPORTED_FEATURE;
        }

        rkbuf =
            rd_kafka_buf_new_request(rkb, RD_KAFKAP_AddOffsetsToTxn, 1, 100);

        /* transactional_id */
        rd_kafka_buf_write_str(rkbuf, transactional_id, -1);

        /* PID */
        rd_kafka_buf_write_i64(rkbuf, pid.id);
        rd_kafka_buf_write_i16(rkbuf, pid.epoch);

        /* Group Id */
        rd_kafka_buf_write_str(rkbuf, group_id, -1);

        rd_kafka_buf_ApiVersion_set(rkbuf, ApiVersion, 0);

        rkbuf->rkbuf_max_retries = RD_KAFKA_REQUEST_MAX_RETRIES;

        rd_kafka_broker_buf_enq_replyq(rkb, rkbuf, replyq, resp_cb, opaque);

        return RD_KAFKA_RESP_ERR_NO_ERROR;
}



/**
 * @brief Construct and send EndTxnRequest to \p rkb.
 *
 *        The response (unparsed) will be handled by \p resp_cb served
 *        by queue \p replyq.
 *
 * @returns RD_KAFKA_RESP_ERR_NO_ERROR if the request was enqueued for
 *          transmission, otherwise an error code.
 */
rd_kafka_resp_err_t rd_kafka_EndTxnRequest(rd_kafka_broker_t *rkb,
                                           const char *transactional_id,
                                           rd_kafka_pid_t pid,
                                           rd_bool_t committed,
                                           char *errstr,
                                           size_t errstr_size,
                                           rd_kafka_replyq_t replyq,
                                           rd_kafka_resp_cb_t *resp_cb,
                                           void *opaque) {
        rd_kafka_buf_t *rkbuf;
        int16_t ApiVersion = 0;

        ApiVersion = rd_kafka_broker_ApiVersion_supported(rkb, RD_KAFKAP_EndTxn,
                                                          0, 1, NULL);
        if (ApiVersion == -1) {
                rd_snprintf(errstr, errstr_size,
                            "EndTxnRequest (KIP-98) not supported "
                            "by broker, requires broker version >= 0.11.0");
                rd_kafka_replyq_destroy(&replyq);
                return RD_KAFKA_RESP_ERR__UNSUPPORTED_FEATURE;
        }

        rkbuf = rd_kafka_buf_new_request(rkb, RD_KAFKAP_EndTxn, 1, 500);

        /* transactional_id */
        rd_kafka_buf_write_str(rkbuf, transactional_id, -1);

        /* PID */
        rd_kafka_buf_write_i64(rkbuf, pid.id);
        rd_kafka_buf_write_i16(rkbuf, pid.epoch);

        /* Committed */
        rd_kafka_buf_write_bool(rkbuf, committed);
        rkbuf->rkbuf_u.EndTxn.commit = committed;

        rd_kafka_buf_ApiVersion_set(rkbuf, ApiVersion, 0);

        rkbuf->rkbuf_max_retries = RD_KAFKA_REQUEST_MAX_RETRIES;

        rd_kafka_broker_buf_enq_replyq(rkb, rkbuf, replyq, resp_cb, opaque);

        return RD_KAFKA_RESP_ERR_NO_ERROR;
}



/**
 * @name Unit tests
 * @{
 *
 *
 *
 *
 */

/**
 * @brief Create \p cnt messages, starting at \p msgid, and add them
 *        to \p rkmq.
 *
 * @returns the number of messages added.
 */
static int ut_create_msgs(rd_kafka_msgq_t *rkmq, uint64_t msgid, int cnt) {
        int i;

        for (i = 0; i < cnt; i++) {
                rd_kafka_msg_t *rkm;

                rkm                       = ut_rd_kafka_msg_new(0);
                rkm->rkm_u.producer.msgid = msgid++;
                rkm->rkm_ts_enq           = rd_clock();
                rkm->rkm_ts_timeout = rkm->rkm_ts_enq + (900 * 1000 * 1000);

                rd_kafka_msgq_enq(rkmq, rkm);
        }

        return cnt;
}

/**
 * @brief Idempotent Producer request/response unit tests
 *
 * The current test verifies proper handling of the following case:
 *    Batch 0 succeeds
 *    Batch 1 fails with temporary error
 *    Batch 2,3 fails with out of order sequence
 *    Retry Batch 1-3 should succeed.
 */
static int unittest_idempotent_producer(void) {
        rd_kafka_t *rk;
        rd_kafka_conf_t *conf;
        rd_kafka_broker_t *rkb;
#define _BATCH_CNT      4
#define _MSGS_PER_BATCH 3
        const int msgcnt = _BATCH_CNT * _MSGS_PER_BATCH;
        int remaining_batches;
        uint64_t msgid = 1;
        rd_kafka_toppar_t *rktp;
        rd_kafka_pid_t pid                    = {.id = 1000, .epoch = 0};
        struct rd_kafka_Produce_result result = {.offset    = 1,
                                                 .timestamp = 1000};
        rd_kafka_queue_t *rkqu;
        rd_kafka_event_t *rkev;
        rd_kafka_buf_t *request[_BATCH_CNT];
        int rcnt             = 0;
        int retry_msg_cnt    = 0;
        int drcnt            = 0;
        rd_kafka_msgq_t rkmq = RD_KAFKA_MSGQ_INITIALIZER(rkmq);
        const char *tmp;
        int i, r;

        RD_UT_SAY("Verifying idempotent producer error handling");

        conf = rd_kafka_conf_new();
        rd_kafka_conf_set(conf, "batch.num.messages", "3", NULL, 0);
        rd_kafka_conf_set(conf, "retry.backoff.ms", "1", NULL, 0);
        if ((tmp = rd_getenv("TEST_DEBUG", NULL)))
                rd_kafka_conf_set(conf, "debug", tmp, NULL, 0);
        if (rd_kafka_conf_set(conf, "enable.idempotence", "true", NULL, 0) !=
            RD_KAFKA_CONF_OK)
                RD_UT_FAIL("Failed to enable idempotence");
        rd_kafka_conf_set_events(conf, RD_KAFKA_EVENT_DR);

        rk = rd_kafka_new(RD_KAFKA_PRODUCER, conf, NULL, 0);
        RD_UT_ASSERT(rk, "failed to create producer");

        rkqu = rd_kafka_queue_get_main(rk);

        /* We need a broker handle, use a logical broker to avoid
         * any connection attempts. */
        rkb = rd_kafka_broker_add_logical(rk, "unittest");

        /* Have the broker support everything so msgset_writer selects
         * the most up-to-date output features. */
        rd_kafka_broker_lock(rkb);
        rkb->rkb_features = RD_KAFKA_FEATURE_UNITTEST | RD_KAFKA_FEATURE_ALL;
        rd_kafka_broker_unlock(rkb);

        /* Get toppar */
        rktp = rd_kafka_toppar_get2(rk, "uttopic", 0, rd_false, rd_true);
        RD_UT_ASSERT(rktp, "failed to get toppar");

        /* Set the topic as exists so messages are enqueued on
         * the desired rktp away (otherwise UA partition) */
        rd_ut_kafka_topic_set_topic_exists(rktp->rktp_rkt, 1, -1);

        /* Produce messages */
        ut_create_msgs(&rkmq, 1, msgcnt);

        /* Set the pid */
        rd_kafka_idemp_set_state(rk, RD_KAFKA_IDEMP_STATE_WAIT_PID);
        rd_kafka_idemp_pid_update(rkb, pid);
        pid = rd_kafka_idemp_get_pid(rk);
        RD_UT_ASSERT(rd_kafka_pid_valid(pid), "PID is invalid");
        rd_kafka_toppar_pid_change(rktp, pid, msgid);

        remaining_batches = _BATCH_CNT;

        /* Create a ProduceRequest for each batch */
        for (rcnt = 0; rcnt < remaining_batches; rcnt++) {
                size_t msize;
                request[rcnt] = rd_kafka_msgset_create_ProduceRequest(
                    rkb, rktp, &rkmq, rd_kafka_idemp_get_pid(rk), 0, &msize);
                RD_UT_ASSERT(request[rcnt], "request #%d failed", rcnt);
        }

        RD_UT_ASSERT(rd_kafka_msgq_len(&rkmq) == 0,
                     "expected input message queue to be empty, "
                     "but still has %d message(s)",
                     rd_kafka_msgq_len(&rkmq));

        /*
         * Mock handling of each request
         */

        /* Batch 0: accepted */
        i = 0;
        r = rd_kafka_msgq_len(&request[i]->rkbuf_batch.msgq);
        RD_UT_ASSERT(r == _MSGS_PER_BATCH, ".");
        rd_kafka_msgbatch_handle_Produce_result(rkb, &request[i]->rkbuf_batch,
                                                RD_KAFKA_RESP_ERR_NO_ERROR,
                                                &result, request[i]);
        result.offset += r;
        RD_UT_ASSERT(rd_kafka_msgq_len(&rktp->rktp_msgq) == 0,
                     "batch %d: expected no messages in rktp_msgq, not %d", i,
                     rd_kafka_msgq_len(&rktp->rktp_msgq));
        rd_kafka_buf_destroy(request[i]);
        remaining_batches--;

        /* Batch 1: fail, triggering retry (re-enq on rktp_msgq) */
        i = 1;
        r = rd_kafka_msgq_len(&request[i]->rkbuf_batch.msgq);
        RD_UT_ASSERT(r == _MSGS_PER_BATCH, ".");
        rd_kafka_msgbatch_handle_Produce_result(
            rkb, &request[i]->rkbuf_batch,
            RD_KAFKA_RESP_ERR_NOT_LEADER_FOR_PARTITION, &result, request[i]);
        retry_msg_cnt += r;
        RD_UT_ASSERT(rd_kafka_msgq_len(&rktp->rktp_msgq) == retry_msg_cnt,
                     "batch %d: expected %d messages in rktp_msgq, not %d", i,
                     retry_msg_cnt, rd_kafka_msgq_len(&rktp->rktp_msgq));
        rd_kafka_buf_destroy(request[i]);

        /* Batch 2: OUT_OF_ORDER, triggering retry .. */
        i = 2;
        r = rd_kafka_msgq_len(&request[i]->rkbuf_batch.msgq);
        RD_UT_ASSERT(r == _MSGS_PER_BATCH, ".");
        rd_kafka_msgbatch_handle_Produce_result(
            rkb, &request[i]->rkbuf_batch,
            RD_KAFKA_RESP_ERR_OUT_OF_ORDER_SEQUENCE_NUMBER, &result,
            request[i]);
        retry_msg_cnt += r;
        RD_UT_ASSERT(rd_kafka_msgq_len(&rktp->rktp_msgq) == retry_msg_cnt,
                     "batch %d: expected %d messages in rktp_xmit_msgq, not %d",
                     i, retry_msg_cnt, rd_kafka_msgq_len(&rktp->rktp_msgq));
        rd_kafka_buf_destroy(request[i]);

        /* Batch 3: OUT_OF_ORDER, triggering retry .. */
        i = 3;
        r = rd_kafka_msgq_len(&request[i]->rkbuf_batch.msgq);
        rd_kafka_msgbatch_handle_Produce_result(
            rkb, &request[i]->rkbuf_batch,
            RD_KAFKA_RESP_ERR_OUT_OF_ORDER_SEQUENCE_NUMBER, &result,
            request[i]);
        retry_msg_cnt += r;
        RD_UT_ASSERT(rd_kafka_msgq_len(&rktp->rktp_msgq) == retry_msg_cnt,
                     "batch %d: expected %d messages in rktp_xmit_msgq, not %d",
                     i, retry_msg_cnt, rd_kafka_msgq_len(&rktp->rktp_msgq));
        rd_kafka_buf_destroy(request[i]);


        /* Retried messages will have been moved to rktp_msgq,
         * move them back to our local queue. */
        rd_kafka_toppar_lock(rktp);
        rd_kafka_msgq_move(&rkmq, &rktp->rktp_msgq);
        rd_kafka_toppar_unlock(rktp);

        RD_UT_ASSERT(rd_kafka_msgq_len(&rkmq) == retry_msg_cnt,
                     "Expected %d messages in retry queue, not %d",
                     retry_msg_cnt, rd_kafka_msgq_len(&rkmq));

        /* Sleep a short while to make sure the retry backoff expires. */
        rd_usleep(5 * 1000, NULL); /* 5ms */

        /*
         * Create requests for remaining batches.
         */
        for (rcnt = 0; rcnt < remaining_batches; rcnt++) {
                size_t msize;
                request[rcnt] = rd_kafka_msgset_create_ProduceRequest(
                    rkb, rktp, &rkmq, rd_kafka_idemp_get_pid(rk), 0, &msize);
                RD_UT_ASSERT(request[rcnt],
                             "Failed to create retry #%d (%d msgs in queue)",
                             rcnt, rd_kafka_msgq_len(&rkmq));
        }

        /*
         * Mock handling of each request, they will now succeed.
         */
        for (i = 0; i < rcnt; i++) {
                r = rd_kafka_msgq_len(&request[i]->rkbuf_batch.msgq);
                rd_kafka_msgbatch_handle_Produce_result(
                    rkb, &request[i]->rkbuf_batch, RD_KAFKA_RESP_ERR_NO_ERROR,
                    &result, request[i]);
                result.offset += r;
                rd_kafka_buf_destroy(request[i]);
        }

        retry_msg_cnt = 0;
        RD_UT_ASSERT(rd_kafka_msgq_len(&rktp->rktp_msgq) == retry_msg_cnt,
                     "batch %d: expected %d messages in rktp_xmit_msgq, not %d",
                     i, retry_msg_cnt, rd_kafka_msgq_len(&rktp->rktp_msgq));

        /*
         * Wait for delivery reports, they should all be successful.
         */
        while ((rkev = rd_kafka_queue_poll(rkqu, 1000))) {
                const rd_kafka_message_t *rkmessage;

                RD_UT_SAY("Got %s event with %d message(s)",
                          rd_kafka_event_name(rkev),
                          (int)rd_kafka_event_message_count(rkev));

                while ((rkmessage = rd_kafka_event_message_next(rkev))) {
                        RD_UT_SAY(" DR for message: %s: (persistence=%d)",
                                  rd_kafka_err2str(rkmessage->err),
                                  rd_kafka_message_status(rkmessage));
                        if (rkmessage->err)
                                RD_UT_WARN(" ^ Should not have failed");
                        else
                                drcnt++;
                }
                rd_kafka_event_destroy(rkev);
        }

        /* Should be no more messages in queues */
        r = rd_kafka_outq_len(rk);
        RD_UT_ASSERT(r == 0, "expected outq to return 0, not %d", r);

        /* Verify the expected number of good delivery reports were seen */
        RD_UT_ASSERT(drcnt == msgcnt, "expected %d DRs, not %d", msgcnt, drcnt);

        rd_kafka_queue_destroy(rkqu);
        rd_kafka_toppar_destroy(rktp);
        rd_kafka_broker_destroy(rkb);
        rd_kafka_destroy(rk);

        RD_UT_PASS();
        return 0;
}

/**
 * @brief Request/response unit tests
 */
int unittest_request(void) {
        int fails = 0;

        fails += unittest_idempotent_producer();

        return fails;
}

/**@}*/<|MERGE_RESOLUTION|>--- conflicted
+++ resolved
@@ -2215,12 +2215,8 @@
         rd_kafka_resp_cb_t *handler_cb = rd_kafka_handle_Metadata;
 
         ApiVersion = rd_kafka_broker_ApiVersion_supported(
-<<<<<<< HEAD
-            rkb, RD_KAFKAP_Metadata, 0, 9, &features);
-=======
             rkb, RD_KAFKAP_Metadata, 0, 12, &features);
 
->>>>>>> 07262c48
         rkbuf = rd_kafka_buf_new_flexver_request(rkb, RD_KAFKAP_Metadata, 1,
                                                  4 + (50 * topic_cnt) + 1,
                                                  ApiVersion >= 9);
@@ -2348,12 +2344,7 @@
                            "on broker auto.create.topics.enable configuration");
         }
 
-<<<<<<< HEAD
-        if (ApiVersion >= 8 && ApiVersion < 10) {
-=======
         if (ApiVersion >= 8 && ApiVersion <= 10) {
-                /* TODO: implement KIP-430 */
->>>>>>> 07262c48
                 /* IncludeClusterAuthorizedOperations */
                 rd_kafka_buf_write_bool(rkbuf,
                                         include_cluster_authorized_operations);
