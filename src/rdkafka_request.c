/*
 * librdkafka - Apache Kafka C library
 *
 * Copyright (c) 2012-2022, Magnus Edenhill
 *               2023, Confluent Inc.
 * All rights reserved.
 *
 * Redistribution and use in source and binary forms, with or without
 * modification, are permitted provided that the following conditions are met:
 *
 * 1. Redistributions of source code must retain the above copyright notice,
 *    this list of conditions and the following disclaimer.
 * 2. Redistributions in binary form must reproduce the above copyright notice,
 *    this list of conditions and the following disclaimer in the documentation
 *    and/or other materials provided with the distribution.
 *
 * THIS SOFTWARE IS PROVIDED BY THE COPYRIGHT HOLDERS AND CONTRIBUTORS "AS IS"
 * AND ANY EXPRESS OR IMPLIED WARRANTIES, INCLUDING, BUT NOT LIMITED TO, THE
 * IMPLIED WARRANTIES OF MERCHANTABILITY AND FITNESS FOR A PARTICULAR PURPOSE
 * ARE DISCLAIMED. IN NO EVENT SHALL THE COPYRIGHT OWNER OR CONTRIBUTORS BE
 * LIABLE FOR ANY DIRECT, INDIRECT, INCIDENTAL, SPECIAL, EXEMPLARY, OR
 * CONSEQUENTIAL DAMAGES (INCLUDING, BUT NOT LIMITED TO, PROCUREMENT OF
 * SUBSTITUTE GOODS OR SERVICES; LOSS OF USE, DATA, OR PROFITS; OR BUSINESS
 * INTERRUPTION) HOWEVER CAUSED AND ON ANY THEORY OF LIABILITY, WHETHER IN
 * CONTRACT, STRICT LIABILITY, OR TORT (INCLUDING NEGLIGENCE OR OTHERWISE)
 * ARISING IN ANY WAY OUT OF THE USE OF THIS SOFTWARE, EVEN IF ADVISED OF THE
 * POSSIBILITY OF SUCH DAMAGE.
 */

#include <stdarg.h>

#include "rdkafka_int.h"
#include "rdkafka_request.h"
#include "rdkafka_broker.h"
#include "rdkafka_offset.h"
#include "rdkafka_topic.h"
#include "rdkafka_partition.h"
#include "rdkafka_metadata.h"
#include "rdkafka_telemetry.h"
#include "rdkafka_msgset.h"
#include "rdkafka_idempotence.h"
#include "rdkafka_txnmgr.h"
#include "rdkafka_sasl.h"

#include "rdrand.h"
#include "rdstring.h"
#include "rdunittest.h"


/**
 * Kafka protocol request and response handling.
 * All of this code runs in the broker thread and uses op queues for
 * propagating results back to the various sub-systems operating in
 * other threads.
 */


/* RD_KAFKA_ERR_ACTION_.. to string map */
static const char *rd_kafka_actions_descs[] = {
    "Permanent",    "Ignore",  "Refresh",         "Retry",
    "Inform",       "Special", "MsgNotPersisted", "MsgPossiblyPersisted",
    "MsgPersisted", NULL,
};

const char *rd_kafka_actions2str(int actions) {
        static RD_TLS char actstr[128];
        return rd_flags2str(actstr, sizeof(actstr), rd_kafka_actions_descs,
                            actions);
}


/**
 * @brief Decide action(s) to take based on the returned error code.
 *
 * The optional var-args is a .._ACTION_END terminated list
 * of action,error tuples which overrides the general behaviour.
 * It is to be read as: for \p error, return \p action(s).
 *
 * @warning \p request, \p rkbuf and \p rkb may be NULL.
 */
int rd_kafka_err_action(rd_kafka_broker_t *rkb,
                        rd_kafka_resp_err_t err,
                        const rd_kafka_buf_t *request,
                        ...) {
        va_list ap;
        int actions = 0;
        int exp_act;

        if (!err)
                return 0;

        /* Match explicitly defined error mappings first. */
        va_start(ap, request);
        while ((exp_act = va_arg(ap, int))) {
                int exp_err = va_arg(ap, int);

                if (err == exp_err)
                        actions |= exp_act;
        }
        va_end(ap);

        /* Explicit error match. */
        if (actions) {
                if (err && rkb && request)
                        rd_rkb_dbg(
                            rkb, BROKER, "REQERR",
                            "%sRequest failed: %s: explicit actions %s",
                            rd_kafka_ApiKey2str(request->rkbuf_reqhdr.ApiKey),
                            rd_kafka_err2str(err),
                            rd_kafka_actions2str(actions));

                return actions;
        }

        /* Default error matching */
        switch (err) {
        case RD_KAFKA_RESP_ERR_NO_ERROR:
                break;
        case RD_KAFKA_RESP_ERR_LEADER_NOT_AVAILABLE:
        case RD_KAFKA_RESP_ERR_NOT_LEADER_FOR_PARTITION:
        case RD_KAFKA_RESP_ERR_BROKER_NOT_AVAILABLE:
        case RD_KAFKA_RESP_ERR_REPLICA_NOT_AVAILABLE:
        case RD_KAFKA_RESP_ERR_COORDINATOR_NOT_AVAILABLE:
        case RD_KAFKA_RESP_ERR_NOT_COORDINATOR:
        case RD_KAFKA_RESP_ERR__WAIT_COORD:
        case RD_KAFKA_RESP_ERR__DESTROY_BROKER:
                /* Request metadata information update */
                actions |= RD_KAFKA_ERR_ACTION_REFRESH |
                           RD_KAFKA_ERR_ACTION_MSG_NOT_PERSISTED;
                break;

        case RD_KAFKA_RESP_ERR_KAFKA_STORAGE_ERROR:
                /* Request metadata update and retry */
                actions |= RD_KAFKA_ERR_ACTION_REFRESH |
                           RD_KAFKA_ERR_ACTION_RETRY |
                           RD_KAFKA_ERR_ACTION_MSG_NOT_PERSISTED;
                break;

        case RD_KAFKA_RESP_ERR__TRANSPORT:
        case RD_KAFKA_RESP_ERR__SSL:
        case RD_KAFKA_RESP_ERR__TIMED_OUT:
        case RD_KAFKA_RESP_ERR_REQUEST_TIMED_OUT:
        case RD_KAFKA_RESP_ERR_NOT_ENOUGH_REPLICAS_AFTER_APPEND:
                actions |= RD_KAFKA_ERR_ACTION_RETRY |
                           RD_KAFKA_ERR_ACTION_MSG_POSSIBLY_PERSISTED;
                break;

        case RD_KAFKA_RESP_ERR_NOT_ENOUGH_REPLICAS:
        case RD_KAFKA_RESP_ERR_INVALID_MSG:
                /* Client-side wait-response/in-queue timeout */
        case RD_KAFKA_RESP_ERR__TIMED_OUT_QUEUE:
                actions |= RD_KAFKA_ERR_ACTION_RETRY |
                           RD_KAFKA_ERR_ACTION_MSG_NOT_PERSISTED;
                break;

        case RD_KAFKA_RESP_ERR__PURGE_INFLIGHT:
                actions |= RD_KAFKA_ERR_ACTION_PERMANENT |
                           RD_KAFKA_ERR_ACTION_MSG_POSSIBLY_PERSISTED;
                break;

        case RD_KAFKA_RESP_ERR__BAD_MSG:
                /* Buffer parse failures are typically a client-side bug,
                 * treat them as permanent failures. */
                actions |= RD_KAFKA_ERR_ACTION_PERMANENT |
                           RD_KAFKA_ERR_ACTION_MSG_POSSIBLY_PERSISTED;
                break;

        case RD_KAFKA_RESP_ERR_COORDINATOR_LOAD_IN_PROGRESS:
                actions |= RD_KAFKA_ERR_ACTION_RETRY;
                break;

        case RD_KAFKA_RESP_ERR__DESTROY:
        case RD_KAFKA_RESP_ERR_INVALID_SESSION_TIMEOUT:
        case RD_KAFKA_RESP_ERR__UNSUPPORTED_FEATURE:
        case RD_KAFKA_RESP_ERR__PURGE_QUEUE:
        default:
                actions |= RD_KAFKA_ERR_ACTION_PERMANENT |
                           RD_KAFKA_ERR_ACTION_MSG_NOT_PERSISTED;
                break;
        }

        /* Fatal or permanent errors are not retriable */
        if (actions &
            (RD_KAFKA_ERR_ACTION_FATAL | RD_KAFKA_ERR_ACTION_PERMANENT))
                actions &= ~RD_KAFKA_ERR_ACTION_RETRY;

        /* If no request buffer was specified, which might be the case
         * in certain error call chains, mask out the retry action. */
        if (!request)
                actions &= ~RD_KAFKA_ERR_ACTION_RETRY;
        else if (request->rkbuf_reqhdr.ApiKey != RD_KAFKAP_Produce)
                /* Mask out message-related bits for non-Produce requests */
                actions &= ~RD_KAFKA_ERR_ACTION_MSG_FLAGS;

        if (err && actions && rkb && request)
                rd_rkb_dbg(
                    rkb, BROKER, "REQERR", "%sRequest failed: %s: actions %s",
                    rd_kafka_ApiKey2str(request->rkbuf_reqhdr.ApiKey),
                    rd_kafka_err2str(err), rd_kafka_actions2str(actions));

        return actions;
}

/**
 * @brief Read a list of topic+partitions+extra from \p rkbuf.
 *
 * @param rkbuf Buffer to read from
 * @param fields An array of fields to read from the buffer and set on
 *               the rktpar object, in the specified order, must end
 *               with RD_KAFKA_TOPIC_PARTITION_FIELD_END.
 *
 * @returns A newly allocated list on success, or NULL on parse error.
 */
rd_kafka_topic_partition_list_t *rd_kafka_buf_read_topic_partitions(
    rd_kafka_buf_t *rkbuf,
    rd_bool_t use_topic_id,
    rd_bool_t use_topic_name,
    size_t estimated_part_cnt,
    const rd_kafka_topic_partition_field_t *fields) {
        rd_bool_t parse_err;
        /* Even if NULL it should be treated as a parse error,
         * as this field isn't nullable. */
        return rd_kafka_buf_read_topic_partitions_nullable(
            rkbuf, use_topic_id, use_topic_name, estimated_part_cnt, fields,
            &parse_err);
}

/**
 * @brief Read a nullable list of topic+partitions+extra from \p rkbuf.
 *
 * @param rkbuf Buffer to read from
 * @param fields An array of fields to read from the buffer and set on
 *               the rktpar object, in the specified order, must end
 *               with RD_KAFKA_TOPIC_PARTITION_FIELD_END.
 * @param parse_err Is set to true if a parsing error occurred.
 *
 * @returns A newly allocated list, or NULL.
 */
rd_kafka_topic_partition_list_t *rd_kafka_buf_read_topic_partitions_nullable(
    rd_kafka_buf_t *rkbuf,
    rd_bool_t use_topic_id,
    rd_bool_t use_topic_name,
    size_t estimated_part_cnt,
    const rd_kafka_topic_partition_field_t *fields,
    rd_bool_t *parse_err) {
        const int log_decode_errors = LOG_ERR;
        int32_t TopicArrayCnt;
        rd_kafka_topic_partition_list_t *parts = NULL;

        rd_dassert(parse_err);
        *parse_err = rd_false;

        rd_kafka_buf_read_arraycnt(rkbuf, &TopicArrayCnt, RD_KAFKAP_TOPICS_MAX);
        if (TopicArrayCnt < -1)
                goto err_parse;
        else if (TopicArrayCnt == -1)
                return NULL;

        parts = rd_kafka_topic_partition_list_new(
            RD_MAX(TopicArrayCnt * 4, (int)estimated_part_cnt));

        while (TopicArrayCnt-- > 0) {
                rd_kafkap_str_t kTopic;
                int32_t PartArrayCnt;
                char *topic = NULL;
                rd_kafka_Uuid_t topic_id;

                if (use_topic_id) {
                        rd_kafka_buf_read_uuid(rkbuf, &topic_id);
                }
                if (use_topic_name) {
                        rd_kafka_buf_read_str(rkbuf, &kTopic);
                        RD_KAFKAP_STR_DUPA(&topic, &kTopic);
                }

                rd_kafka_buf_read_arraycnt(rkbuf, &PartArrayCnt,
                                           RD_KAFKAP_PARTITIONS_MAX);


                while (PartArrayCnt-- > 0) {
                        int32_t Partition = -1, Epoch = -1234,
                                CurrentLeaderEpoch = -1234;
                        int64_t Offset             = -1234;
                        int16_t ErrorCode          = 0;
                        rd_kafka_topic_partition_t *rktpar;
                        int fi;

                        /*
                         * Read requested fields
                         */
                        for (fi = 0;
                             fields[fi] != RD_KAFKA_TOPIC_PARTITION_FIELD_END;
                             fi++) {
                                switch (fields[fi]) {
                                case RD_KAFKA_TOPIC_PARTITION_FIELD_PARTITION:
                                        rd_kafka_buf_read_i32(rkbuf,
                                                              &Partition);
                                        break;
                                case RD_KAFKA_TOPIC_PARTITION_FIELD_OFFSET:
                                        rd_kafka_buf_read_i64(rkbuf, &Offset);
                                        break;
                                case RD_KAFKA_TOPIC_PARTITION_FIELD_CURRENT_EPOCH:
                                        rd_kafka_buf_read_i32(
                                            rkbuf, &CurrentLeaderEpoch);
                                        break;
                                case RD_KAFKA_TOPIC_PARTITION_FIELD_EPOCH:
                                        rd_kafka_buf_read_i32(rkbuf, &Epoch);
                                        break;
                                case RD_KAFKA_TOPIC_PARTITION_FIELD_ERR:
                                        rd_kafka_buf_read_i16(rkbuf,
                                                              &ErrorCode);
                                        break;
                                case RD_KAFKA_TOPIC_PARTITION_FIELD_METADATA:
                                        rd_assert(!*"metadata not implemented");
                                        break;
                                case RD_KAFKA_TOPIC_PARTITION_FIELD_TIMESTAMP:
                                        rd_assert(
                                            !*"timestamp not implemented");
                                        break;
                                case RD_KAFKA_TOPIC_PARTITION_FIELD_NOOP:
                                        /* Fallback */
                                case RD_KAFKA_TOPIC_PARTITION_FIELD_END:
                                        break;
                                }
                        }

                        if (use_topic_id) {
                                rktpar =
                                    rd_kafka_topic_partition_list_add_with_topic_id(
                                        parts, topic_id, Partition);
                                if (use_topic_name)
                                        rktpar->topic = rd_strdup(topic);
                        } else if (use_topic_name) {
                                rktpar = rd_kafka_topic_partition_list_add(
                                    parts, topic, Partition);
                        } else {
                                rd_assert(!*"one of use_topic_id and "
                                          "use_topic_name should be true");
                        }

                        /* Use dummy sentinel values that are unlikely to be
                         * seen from the broker to know if we are to set these
                         * fields or not. */
                        if (Offset != -1234)
                                rktpar->offset = Offset;
                        if (Epoch != -1234)
                                rd_kafka_topic_partition_set_leader_epoch(
                                    rktpar, Epoch);
                        if (CurrentLeaderEpoch != -1234)
                                rd_kafka_topic_partition_set_current_leader_epoch(
                                    rktpar, CurrentLeaderEpoch);
                        rktpar->err = ErrorCode;

                        if (fi > 1)
                                rd_kafka_buf_skip_tags(rkbuf);
                }

                rd_kafka_buf_skip_tags(rkbuf);
        }

        return parts;

err_parse:
        if (parts)
                rd_kafka_topic_partition_list_destroy(parts);

        *parse_err = rd_true;
        return NULL;
}


/**
 * @brief Write a list of topic+partitions+offsets+extra to \p rkbuf
 *
 * @returns the number of partitions written to buffer.
 *
 * @remark The \p parts list MUST be sorted by name if use_topic_id is false or
 * by id.
 */
int rd_kafka_buf_write_topic_partitions(
    rd_kafka_buf_t *rkbuf,
    const rd_kafka_topic_partition_list_t *parts,
    rd_bool_t skip_invalid_offsets,
    rd_bool_t only_invalid_offsets,
    rd_bool_t use_topic_id,
    rd_bool_t use_topic_name,
    const rd_kafka_topic_partition_field_t *fields) {
        size_t of_TopicArrayCnt;
        size_t of_PartArrayCnt = 0;
        int TopicArrayCnt = 0, PartArrayCnt = 0;
        int i;
        const rd_kafka_topic_partition_t *prev_topic = NULL;
        int cnt                                      = 0;

        rd_assert(!only_invalid_offsets ||
                  (only_invalid_offsets != skip_invalid_offsets));

        /* TopicArrayCnt */
        of_TopicArrayCnt = rd_kafka_buf_write_arraycnt_pos(rkbuf);

        for (i = 0; i < parts->cnt; i++) {
                const rd_kafka_topic_partition_t *rktpar = &parts->elems[i];
                rd_bool_t different_topics;
                int fi;

                if (rktpar->offset < 0) {
                        if (skip_invalid_offsets)
                                continue;
                } else if (only_invalid_offsets)
                        continue;

                if (use_topic_id) {
                        different_topics =
                            !prev_topic ||
                            rd_kafka_Uuid_cmp(
                                rd_kafka_topic_partition_get_topic_id(rktpar),
                                rd_kafka_topic_partition_get_topic_id(
                                    prev_topic));
                } else {
                        different_topics =
                            !prev_topic ||
                            strcmp(rktpar->topic, prev_topic->topic);
                }
                if (different_topics) {
                        /* Finish previous topic, if any. */
                        if (of_PartArrayCnt > 0) {
                                rd_kafka_buf_finalize_arraycnt(
                                    rkbuf, of_PartArrayCnt, PartArrayCnt);
                                /* Tags for previous topic struct */
                                rd_kafka_buf_write_tags_empty(rkbuf);
                        }


                        /* Topic */
                        if (use_topic_name)
                                rd_kafka_buf_write_str(rkbuf, rktpar->topic,
                                                       -1);
                        if (use_topic_id) {
                                rd_kafka_Uuid_t topic_id =
                                    rd_kafka_topic_partition_get_topic_id(
                                        rktpar);
                                rd_kafka_buf_write_uuid(rkbuf, &topic_id);
                        }

                        TopicArrayCnt++;
                        prev_topic = rktpar;
                        /* New topic so reset partition count */
                        PartArrayCnt = 0;

                        /* PartitionArrayCnt: updated later */
                        of_PartArrayCnt =
                            rd_kafka_buf_write_arraycnt_pos(rkbuf);
                }


                /*
                 * Write requested fields
                 */
                for (fi = 0; fields[fi] != RD_KAFKA_TOPIC_PARTITION_FIELD_END;
                     fi++) {
                        switch (fields[fi]) {
                        case RD_KAFKA_TOPIC_PARTITION_FIELD_PARTITION:
                                rd_kafka_buf_write_i32(rkbuf,
                                                       rktpar->partition);
                                break;
                        case RD_KAFKA_TOPIC_PARTITION_FIELD_OFFSET:
                                rd_kafka_buf_write_i64(rkbuf, rktpar->offset);
                                break;
                        case RD_KAFKA_TOPIC_PARTITION_FIELD_CURRENT_EPOCH:
                                rd_kafka_buf_write_i32(
                                    rkbuf,
                                    rd_kafka_topic_partition_get_current_leader_epoch(
                                        rktpar));
                                break;
                        case RD_KAFKA_TOPIC_PARTITION_FIELD_EPOCH:
                                rd_kafka_buf_write_i32(
                                    rkbuf,
                                    rd_kafka_topic_partition_get_leader_epoch(
                                        rktpar));
                                break;
                        case RD_KAFKA_TOPIC_PARTITION_FIELD_ERR:
                                rd_kafka_buf_write_i16(rkbuf, rktpar->err);
                                break;
                        case RD_KAFKA_TOPIC_PARTITION_FIELD_TIMESTAMP:
                                /* Current implementation is just
                                 * sending a NULL value */
                                rd_kafka_buf_write_i64(rkbuf, -1);
                                break;
                        case RD_KAFKA_TOPIC_PARTITION_FIELD_METADATA:
                                /* Java client 0.9.0 and broker <0.10.0 can't
                                 * parse Null metadata fields, so as a
                                 * workaround we send an empty string if
                                 * it's Null. */
                                if (!rktpar->metadata)
                                        rd_kafka_buf_write_str(rkbuf, "", 0);
                                else
                                        rd_kafka_buf_write_str(
                                            rkbuf, rktpar->metadata,
                                            rktpar->metadata_size);
                                break;
                        case RD_KAFKA_TOPIC_PARTITION_FIELD_NOOP:
                                break;
                        case RD_KAFKA_TOPIC_PARTITION_FIELD_END:
                                break;
                        }
                }


                if (fi > 1)
                        /* If there was more than one field written
                         * then this was a struct and thus needs the
                         * struct suffix tags written. */
                        rd_kafka_buf_write_tags_empty(rkbuf);

                PartArrayCnt++;
                cnt++;
        }

        if (of_PartArrayCnt > 0) {
                rd_kafka_buf_finalize_arraycnt(rkbuf, of_PartArrayCnt,
                                               PartArrayCnt);
                /* Tags for topic struct */
                rd_kafka_buf_write_tags_empty(rkbuf);
        }

        rd_kafka_buf_finalize_arraycnt(rkbuf, of_TopicArrayCnt, TopicArrayCnt);

        return cnt;
}


/**
 * @brief Read current leader from \p rkbuf.
 *
 * @param rkbuf buffer to read from
 * @param CurrentLeader is the CurrentLeader to populate.
 *
 * @return 1 on success, else -1 on parse error.
 */
int rd_kafka_buf_read_CurrentLeader(rd_kafka_buf_t *rkbuf,
                                    rd_kafkap_CurrentLeader_t *CurrentLeader) {
        const int log_decode_errors = LOG_ERR;
        rd_kafka_buf_read_i32(rkbuf, &CurrentLeader->LeaderId);
        rd_kafka_buf_read_i32(rkbuf, &CurrentLeader->LeaderEpoch);
        rd_kafka_buf_skip_tags(rkbuf);
        return 1;
err_parse:
        return -1;
}

/**
 * @brief Read NodeEndpoints from \p rkbuf.
 *
 * @param rkbuf buffer to read from
 * @param NodeEndpoints is the NodeEndpoints to populate.
 *
 * @return 1 on success, else -1 on parse error.
 */
int rd_kafka_buf_read_NodeEndpoints(rd_kafka_buf_t *rkbuf,
                                    rd_kafkap_NodeEndpoints_t *NodeEndpoints) {
        const int log_decode_errors = LOG_ERR;
        int32_t i;
        rd_kafka_buf_read_arraycnt(rkbuf, &NodeEndpoints->NodeEndpointCnt,
                                   RD_KAFKAP_BROKERS_MAX);
        rd_dassert(!NodeEndpoints->NodeEndpoints);
        NodeEndpoints->NodeEndpoints =
            rd_calloc(NodeEndpoints->NodeEndpointCnt,
                      sizeof(*NodeEndpoints->NodeEndpoints));

        for (i = 0; i < NodeEndpoints->NodeEndpointCnt; i++) {
                rd_kafka_buf_read_i32(rkbuf,
                                      &NodeEndpoints->NodeEndpoints[i].NodeId);
                rd_kafka_buf_read_str(rkbuf,
                                      &NodeEndpoints->NodeEndpoints[i].Host);
                rd_kafka_buf_read_i32(rkbuf,
                                      &NodeEndpoints->NodeEndpoints[i].Port);
                rd_kafka_buf_read_str(rkbuf,
                                      &NodeEndpoints->NodeEndpoints[i].Rack);
                rd_kafka_buf_skip_tags(rkbuf);
        }
        return 1;
err_parse:
        return -1;
}


/**
 * @brief Send FindCoordinatorRequest.
 *
 * @param coordkey is the group.id for RD_KAFKA_COORD_GROUP,
 *                 and the transactional.id for RD_KAFKA_COORD_TXN
 */
rd_kafka_resp_err_t
rd_kafka_FindCoordinatorRequest(rd_kafka_broker_t *rkb,
                                rd_kafka_coordtype_t coordtype,
                                const char *coordkey,
                                rd_kafka_replyq_t replyq,
                                rd_kafka_resp_cb_t *resp_cb,
                                void *opaque) {
        rd_kafka_buf_t *rkbuf;
        int16_t ApiVersion;

        ApiVersion = rd_kafka_broker_ApiVersion_supported(
            rkb, RD_KAFKAP_FindCoordinator, 0, 2, NULL);

        if (coordtype != RD_KAFKA_COORD_GROUP && ApiVersion < 1)
                return RD_KAFKA_RESP_ERR__UNSUPPORTED_FEATURE;

        rkbuf = rd_kafka_buf_new_request(rkb, RD_KAFKAP_FindCoordinator, 1,
                                         1 + 2 + strlen(coordkey));

        rd_kafka_buf_write_str(rkbuf, coordkey, -1);

        if (ApiVersion >= 1)
                rd_kafka_buf_write_i8(rkbuf, (int8_t)coordtype);

        rd_kafka_buf_ApiVersion_set(rkbuf, ApiVersion, 0);

        rd_kafka_broker_buf_enq_replyq(rkb, rkbuf, replyq, resp_cb, opaque);

        return RD_KAFKA_RESP_ERR_NO_ERROR;
}

/**
 * @struct rd_kafka_ListOffsetRequest_parameters_s
 * @brief parameters for the rd_kafka_make_ListOffsetsRequest function.
 */
typedef struct rd_kafka_ListOffsetRequest_parameters_s {
        /** Partitions to request offsets for. */
        rd_kafka_topic_partition_list_t *rktpars;
        /** Isolation level. */
        rd_kafka_IsolationLevel_t isolation_level;
        /** Error string (optional). */
        char *errstr;
        /** Error string size (optional). */
        size_t errstr_size;
} rd_kafka_ListOffsetRequest_parameters_t;


static rd_kafka_ListOffsetRequest_parameters_t
rd_kafka_ListOffsetRequest_parameters_make(
    rd_kafka_topic_partition_list_t *rktpars,
    rd_kafka_IsolationLevel_t isolation_level,
    char *errstr,
    size_t errstr_size) {
        rd_kafka_ListOffsetRequest_parameters_t params = RD_ZERO_INIT;
        params.rktpars                                 = rktpars;
        params.isolation_level                         = isolation_level;
        params.errstr                                  = errstr;
        params.errstr_size                             = errstr_size;
        return params;
}

static rd_kafka_ListOffsetRequest_parameters_t *
rd_kafka_ListOffsetRequest_parameters_new(
    rd_kafka_topic_partition_list_t *rktpars,
    rd_kafka_IsolationLevel_t isolation_level,
    char *errstr,
    size_t errstr_size) {
        rd_kafka_ListOffsetRequest_parameters_t *params =
            rd_calloc(1, sizeof(*params));
        *params = rd_kafka_ListOffsetRequest_parameters_make(
            rktpars, isolation_level, errstr, errstr_size);
        return params;
}

static void rd_kafka_ListOffsetRequest_parameters_destroy_free(void *opaque) {
        rd_kafka_ListOffsetRequest_parameters_t *parameters = opaque;
        RD_IF_FREE(parameters->rktpars, rd_kafka_topic_partition_list_destroy);
        RD_IF_FREE(parameters->errstr, rd_free);
        rd_free(parameters);
}

static rd_kafka_buf_t *
rd_kafka_ListOffsetRequest_buf_new(rd_kafka_broker_t *rkb,
                                   rd_kafka_topic_partition_list_t *rktpars) {
        return rd_kafka_buf_new_flexver_request(
            rkb, RD_KAFKAP_ListOffsets, 1,
            /* ReplicaId+IsolationLevel+TopicArrayCnt+Topic */
            4 + 1 + 4 + 100 +
                /* PartArrayCnt */
                4 +
                /* partition_cnt * Partition+Time+MaxNumOffs */
                (rktpars->cnt * (4 + 8 + 4)),
            rd_false);
}

/**
 * @brief Parses a ListOffsets reply.
 *
 * Returns the parsed offsets (and errors) in \p offsets which must have been
 * initialized by caller. If \p result_info is passed instead,
 * it's populated with rd_kafka_ListOffsetsResultInfo_t instances.
 *
 * Either \p offsets or \p result_info must be passed.
 * and the one that is passed is populated.
 *
 * @returns 0 on success, else an error (\p offsets may be completely or
 *          partially updated, depending on the nature of the error, and per
 *          partition error codes should be checked by the caller).
 */
rd_kafka_resp_err_t
rd_kafka_parse_ListOffsets(rd_kafka_buf_t *rkbuf,
                           rd_kafka_topic_partition_list_t *offsets,
                           rd_list_t *result_infos) {
        const int log_decode_errors = LOG_ERR;
        int32_t TopicArrayCnt;
        int16_t api_version;
        rd_kafka_resp_err_t all_err = RD_KAFKA_RESP_ERR_NO_ERROR;
        rd_bool_t return_result_infos;
        rd_assert((offsets != NULL) ^ (result_infos != NULL));
        return_result_infos = result_infos != NULL;

        api_version = rkbuf->rkbuf_reqhdr.ApiVersion;

        if (api_version >= 2)
                rd_kafka_buf_read_throttle_time(rkbuf);

        /* NOTE:
         * Broker may return offsets in a different constellation than
         * in the original request .*/

        rd_kafka_buf_read_arraycnt(rkbuf, &TopicArrayCnt, RD_KAFKAP_TOPICS_MAX);
        while (TopicArrayCnt-- > 0) {
                rd_kafkap_str_t Topic;
                int32_t PartArrayCnt;
                char *topic_name;

                rd_kafka_buf_read_str(rkbuf, &Topic);
                rd_kafka_buf_read_arraycnt(rkbuf, &PartArrayCnt,
                                           RD_KAFKAP_PARTITIONS_MAX);

                RD_KAFKAP_STR_DUPA(&topic_name, &Topic);

                while (PartArrayCnt-- > 0) {
                        int32_t Partition;
                        int16_t ErrorCode;
                        int32_t OffsetArrayCnt;
                        int64_t Offset      = -1;
                        int32_t LeaderEpoch = -1;
                        int64_t Timestamp   = -1;
                        rd_kafka_topic_partition_t *rktpar;

                        rd_kafka_buf_read_i32(rkbuf, &Partition);
                        rd_kafka_buf_read_i16(rkbuf, &ErrorCode);

                        if (api_version >= 1) {
                                rd_kafka_buf_read_i64(rkbuf, &Timestamp);
                                rd_kafka_buf_read_i64(rkbuf, &Offset);
                                if (api_version >= 4)
                                        rd_kafka_buf_read_i32(rkbuf,
                                                              &LeaderEpoch);
                                rd_kafka_buf_skip_tags(rkbuf);
                        } else if (api_version == 0) {
                                rd_kafka_buf_read_i32(rkbuf, &OffsetArrayCnt);
                                /* We only request one offset so just grab
                                 * the first one. */
                                while (OffsetArrayCnt-- > 0)
                                        rd_kafka_buf_read_i64(rkbuf, &Offset);
                        } else {
                                RD_NOTREACHED();
                        }

                        if (likely(!return_result_infos)) {
                                rktpar = rd_kafka_topic_partition_list_add(
                                    offsets, topic_name, Partition);
                                rktpar->err    = ErrorCode;
                                rktpar->offset = Offset;
                                rd_kafka_topic_partition_set_leader_epoch(
                                    rktpar, LeaderEpoch);
                        } else {
                                rktpar = rd_kafka_topic_partition_new(
                                    topic_name, Partition);
                                rktpar->err    = ErrorCode;
                                rktpar->offset = Offset;
                                rd_kafka_topic_partition_set_leader_epoch(
                                    rktpar, LeaderEpoch);
                                rd_kafka_ListOffsetsResultInfo_t *result_info =
                                    rd_kafka_ListOffsetsResultInfo_new(
                                        rktpar, Timestamp);
                                rd_list_add(result_infos, result_info);
                                rd_kafka_topic_partition_destroy(rktpar);
                        }

                        if (ErrorCode && !all_err)
                                all_err = ErrorCode;
                }

                rd_kafka_buf_skip_tags(rkbuf);
        }

        return all_err;

err_parse:
        return rkbuf->rkbuf_err;
}

/**
 * @brief Async maker for ListOffsetsRequest.
 */
static rd_kafka_resp_err_t
rd_kafka_make_ListOffsetsRequest(rd_kafka_broker_t *rkb,
                                 rd_kafka_buf_t *rkbuf,
                                 void *make_opaque) {
        rd_kafka_ListOffsetRequest_parameters_t *parameters = make_opaque;
        const rd_kafka_topic_partition_list_t *partitions = parameters->rktpars;
        int isolation_level = parameters->isolation_level;
        char *errstr        = parameters->errstr;
        size_t errstr_size  = parameters->errstr_size;
        int i;
        size_t of_TopicArrayCnt = 0, of_PartArrayCnt = 0;
        const char *last_topic = "";
        int32_t topic_cnt = 0, part_cnt = 0;
        int16_t ApiVersion;

        ApiVersion = rd_kafka_broker_ApiVersion_supported(
            rkb, RD_KAFKAP_ListOffsets, 0, 7, NULL);
        if (ApiVersion == -1) {
                if (errstr) {
                        rd_snprintf(
                            errstr, errstr_size,
                            "ListOffsets (KIP-396) not supported "
                            "by broker, requires broker version >= 2.5.0");
                }
                return RD_KAFKA_RESP_ERR__UNSUPPORTED_FEATURE;
        }

        if (ApiVersion >= 6) {
                rd_kafka_buf_upgrade_flexver_request(rkbuf);
        }

        /* ReplicaId */
        rd_kafka_buf_write_i32(rkbuf, -1);

        /* IsolationLevel */
        if (ApiVersion >= 2)
                rd_kafka_buf_write_i8(rkbuf, isolation_level);

        /* TopicArrayCnt */
        of_TopicArrayCnt =
            rd_kafka_buf_write_arraycnt_pos(rkbuf); /* updated later */

        for (i = 0; i < partitions->cnt; i++) {
                const rd_kafka_topic_partition_t *rktpar =
                    &partitions->elems[i];

                if (strcmp(rktpar->topic, last_topic)) {
                        /* Finish last topic, if any. */
                        if (of_PartArrayCnt > 0) {
                                rd_kafka_buf_finalize_arraycnt(
                                    rkbuf, of_PartArrayCnt, part_cnt);
                                /* Topics tags */
                                rd_kafka_buf_write_tags_empty(rkbuf);
                        }

                        /* Topic */
                        rd_kafka_buf_write_str(rkbuf, rktpar->topic, -1);
                        topic_cnt++;
                        last_topic = rktpar->topic;
                        /* New topic so reset partition count */
                        part_cnt = 0;

                        /* PartitionArrayCnt: updated later */
                        of_PartArrayCnt =
                            rd_kafka_buf_write_arraycnt_pos(rkbuf);
                }

                /* Partition */
                rd_kafka_buf_write_i32(rkbuf, rktpar->partition);
                part_cnt++;

                if (ApiVersion >= 4)
                        /* CurrentLeaderEpoch */
                        rd_kafka_buf_write_i32(
                            rkbuf,
                            rd_kafka_topic_partition_get_current_leader_epoch(
                                rktpar));

                /* Time/Offset */
                rd_kafka_buf_write_i64(rkbuf, rktpar->offset);

                if (ApiVersion == 0) {
                        /* MaxNumberOfOffsets */
                        rd_kafka_buf_write_i32(rkbuf, 1);
                }

                /* Partitions tags */
                rd_kafka_buf_write_tags_empty(rkbuf);
        }

        if (of_PartArrayCnt > 0) {
                rd_kafka_buf_finalize_arraycnt(rkbuf, of_PartArrayCnt,
                                               part_cnt);
                /* Topics tags */
                rd_kafka_buf_write_tags_empty(rkbuf);
        }
        rd_kafka_buf_finalize_arraycnt(rkbuf, of_TopicArrayCnt, topic_cnt);

        rd_kafka_buf_ApiVersion_set(rkbuf, ApiVersion, 0);

        rd_rkb_dbg(rkb, TOPIC, "OFFSET",
                   "ListOffsetsRequest (v%hd, opv %d) "
                   "for %" PRId32 " topic(s) and %" PRId32 " partition(s)",
                   ApiVersion, rkbuf->rkbuf_replyq.version, topic_cnt,
                   partitions->cnt);

        return RD_KAFKA_RESP_ERR_NO_ERROR;
}

/**
 * @brief Send ListOffsetsRequest for partitions in \p partitions.
 *        Set absolute timeout \p timeout_ms if >= 0.
 */
void rd_kafka_ListOffsetsRequest(rd_kafka_broker_t *rkb,
                                 rd_kafka_topic_partition_list_t *partitions,
                                 rd_kafka_replyq_t replyq,
                                 rd_kafka_resp_cb_t *resp_cb,
                                 int timeout_ms,
                                 void *opaque) {
        rd_kafka_buf_t *rkbuf;
        rd_kafka_topic_partition_list_t *rktpars;
        rd_kafka_ListOffsetRequest_parameters_t *params;

        rktpars = rd_kafka_topic_partition_list_copy(partitions);
        rd_kafka_topic_partition_list_sort_by_topic(rktpars);

        params = rd_kafka_ListOffsetRequest_parameters_new(
            rktpars,
            (rd_kafka_IsolationLevel_t)rkb->rkb_rk->rk_conf.isolation_level,
            NULL, 0);

        rkbuf = rd_kafka_ListOffsetRequest_buf_new(rkb, partitions);

        if (timeout_ms >= 0)
                rd_kafka_buf_set_abs_timeout(rkbuf, timeout_ms, 0);

        /* Postpone creating the request contents until time to send,
         * at which time the ApiVersion is known. */
        rd_kafka_buf_set_maker(
            rkbuf, rd_kafka_make_ListOffsetsRequest, params,
            rd_kafka_ListOffsetRequest_parameters_destroy_free);

        rd_kafka_broker_buf_enq_replyq(rkb, rkbuf, replyq, resp_cb, opaque);
}

/**
 * @brief Send ListOffsetsRequest for offsets contained in the first
 *        element of  \p offsets, that is a rd_kafka_topic_partition_list_t.
 *        AdminClient compatible request callback.
 */
rd_kafka_resp_err_t rd_kafka_ListOffsetsRequest_admin(
    rd_kafka_broker_t *rkb,
    const rd_list_t *offsets /* rd_kafka_topic_partition_list_t*/,
    rd_kafka_AdminOptions_t *options,
    char *errstr,
    size_t errstr_size,
    rd_kafka_replyq_t replyq,
    rd_kafka_resp_cb_t *resp_cb,
    void *opaque) {
        rd_kafka_ListOffsetRequest_parameters_t params;
        rd_kafka_IsolationLevel_t isolation_level;
        rd_kafka_topic_partition_list_t *topic_partitions;
        rd_kafka_buf_t *rkbuf;
        rd_kafka_resp_err_t err;
        topic_partitions = rd_list_elem(offsets, 0);

        isolation_level = RD_KAFKA_ISOLATION_LEVEL_READ_UNCOMMITTED;
        if (options && options->isolation_level.u.INT.v)
                isolation_level = options->isolation_level.u.INT.v;

        params = rd_kafka_ListOffsetRequest_parameters_make(
            topic_partitions, isolation_level, errstr, errstr_size);

        rkbuf = rd_kafka_ListOffsetRequest_buf_new(rkb, topic_partitions);

        err = rd_kafka_make_ListOffsetsRequest(rkb, rkbuf, &params);

        if (err) {
                rd_kafka_buf_destroy(rkbuf);
                rd_kafka_replyq_destroy(&replyq);
                return err;
        }

        rd_kafka_broker_buf_enq_replyq(rkb, rkbuf, replyq, resp_cb, opaque);

        return RD_KAFKA_RESP_ERR_NO_ERROR;
}

/**
 * @brief Parses and handles ListOffsets replies.
 *
 * Returns the parsed offsets (and errors) in \p offsets.
 * \p offsets must be initialized by the caller.
 *
 * @returns 0 on success, else an error. \p offsets may be populated on error,
 *          depending on the nature of the error.
 *          On error \p actionsp (unless NULL) is updated with the recommended
 *          error actions.
 */
rd_kafka_resp_err_t
rd_kafka_handle_ListOffsets(rd_kafka_t *rk,
                            rd_kafka_broker_t *rkb,
                            rd_kafka_resp_err_t err,
                            rd_kafka_buf_t *rkbuf,
                            rd_kafka_buf_t *request,
                            rd_kafka_topic_partition_list_t *offsets,
                            int *actionsp) {

        int actions;

        if (!err) {
                err = rd_kafka_parse_ListOffsets(rkbuf, offsets, NULL);
        }
        if (!err)
                return RD_KAFKA_RESP_ERR_NO_ERROR;

        actions = rd_kafka_err_action(
            rkb, err, request, RD_KAFKA_ERR_ACTION_PERMANENT,
            RD_KAFKA_RESP_ERR_UNKNOWN_TOPIC_OR_PART,

            RD_KAFKA_ERR_ACTION_REFRESH,
            RD_KAFKA_RESP_ERR_NOT_LEADER_FOR_PARTITION,

            RD_KAFKA_ERR_ACTION_REFRESH,
            RD_KAFKA_RESP_ERR_REPLICA_NOT_AVAILABLE,

            RD_KAFKA_ERR_ACTION_REFRESH, RD_KAFKA_RESP_ERR_KAFKA_STORAGE_ERROR,

            RD_KAFKA_ERR_ACTION_REFRESH, RD_KAFKA_RESP_ERR_OFFSET_NOT_AVAILABLE,

            RD_KAFKA_ERR_ACTION_REFRESH | RD_KAFKA_ERR_ACTION_RETRY,
            RD_KAFKA_RESP_ERR_LEADER_NOT_AVAILABLE,

            RD_KAFKA_ERR_ACTION_REFRESH | RD_KAFKA_ERR_ACTION_RETRY,
            RD_KAFKA_RESP_ERR_FENCED_LEADER_EPOCH,

            RD_KAFKA_ERR_ACTION_REFRESH | RD_KAFKA_ERR_ACTION_RETRY,
            RD_KAFKA_RESP_ERR_UNKNOWN_LEADER_EPOCH,

            RD_KAFKA_ERR_ACTION_RETRY, RD_KAFKA_RESP_ERR__TRANSPORT,

            RD_KAFKA_ERR_ACTION_RETRY, RD_KAFKA_RESP_ERR_REQUEST_TIMED_OUT,

            RD_KAFKA_ERR_ACTION_END);

        if (actionsp)
                *actionsp = actions;

        if (rkb)
                rd_rkb_dbg(
                    rkb, TOPIC, "OFFSET", "OffsetRequest failed: %s (%s)",
                    rd_kafka_err2str(err), rd_kafka_actions2str(actions));

        if (actions & RD_KAFKA_ERR_ACTION_REFRESH) {
                char tmp[256];
                /* Re-query for leader */
                rd_snprintf(tmp, sizeof(tmp), "ListOffsetsRequest failed: %s",
                            rd_kafka_err2str(err));
                rd_kafka_metadata_refresh_known_topics(rk, NULL,
                                                       rd_true /*force*/, tmp);
        }

        if ((actions & RD_KAFKA_ERR_ACTION_RETRY) &&
            rd_kafka_buf_retry(rkb, request))
                return RD_KAFKA_RESP_ERR__IN_PROGRESS;

        return err;
}


/**
 * @brief OffsetForLeaderEpochResponse handler.
 */
rd_kafka_resp_err_t rd_kafka_handle_OffsetForLeaderEpoch(
    rd_kafka_t *rk,
    rd_kafka_broker_t *rkb,
    rd_kafka_resp_err_t err,
    rd_kafka_buf_t *rkbuf,
    rd_kafka_buf_t *request,
    rd_kafka_topic_partition_list_t **offsets) {
        const int log_decode_errors = LOG_ERR;
        int16_t ApiVersion;

        if (err)
                goto err;

        ApiVersion = rkbuf->rkbuf_reqhdr.ApiVersion;

        if (ApiVersion >= 2)
                rd_kafka_buf_read_throttle_time(rkbuf);

        const rd_kafka_topic_partition_field_t fields[] = {
            RD_KAFKA_TOPIC_PARTITION_FIELD_ERR,
            RD_KAFKA_TOPIC_PARTITION_FIELD_PARTITION,
            ApiVersion >= 1 ? RD_KAFKA_TOPIC_PARTITION_FIELD_EPOCH
                            : RD_KAFKA_TOPIC_PARTITION_FIELD_NOOP,
            RD_KAFKA_TOPIC_PARTITION_FIELD_OFFSET,
            RD_KAFKA_TOPIC_PARTITION_FIELD_END};
        *offsets = rd_kafka_buf_read_topic_partitions(
            rkbuf, rd_false /*don't use topic_id*/, rd_true, 0, fields);
        if (!*offsets)
                goto err_parse;

        return RD_KAFKA_RESP_ERR_NO_ERROR;

err:
        return err;

err_parse:
        err = rkbuf->rkbuf_err;
        goto err;
}


/**
 * @brief Send OffsetForLeaderEpochRequest for partition(s).
 *
 */
void rd_kafka_OffsetForLeaderEpochRequest(
    rd_kafka_broker_t *rkb,
    rd_kafka_topic_partition_list_t *parts,
    rd_kafka_replyq_t replyq,
    rd_kafka_resp_cb_t *resp_cb,
    void *opaque) {
        rd_kafka_buf_t *rkbuf;
        int16_t ApiVersion;

        ApiVersion = rd_kafka_broker_ApiVersion_supported(
            rkb, RD_KAFKAP_OffsetForLeaderEpoch, 2, 2, NULL);
        /* If the supported ApiVersions are not yet known,
         * or this broker doesn't support it, we let this request
         * succeed or fail later from the broker thread where the
         * version is checked again. */
        if (ApiVersion == -1)
                ApiVersion = 2;

        rkbuf = rd_kafka_buf_new_flexver_request(
            rkb, RD_KAFKAP_OffsetForLeaderEpoch, 1, 4 + (parts->cnt * 64),
            ApiVersion >= 4 /*flexver*/);

        /* Sort partitions by topic */
        rd_kafka_topic_partition_list_sort_by_topic(parts);

        /* Write partition list */
        const rd_kafka_topic_partition_field_t fields[] = {
            RD_KAFKA_TOPIC_PARTITION_FIELD_PARTITION,
            /* CurrentLeaderEpoch */
            RD_KAFKA_TOPIC_PARTITION_FIELD_CURRENT_EPOCH,
            /* LeaderEpoch */
            RD_KAFKA_TOPIC_PARTITION_FIELD_EPOCH,
            RD_KAFKA_TOPIC_PARTITION_FIELD_END};
        rd_kafka_buf_write_topic_partitions(
            rkbuf, parts, rd_false /*include invalid offsets*/,
            rd_false /*skip valid offsets*/, rd_false /*don't use topic id*/,
            rd_true /*use topic name*/, fields);

        rd_kafka_buf_ApiVersion_set(rkbuf, ApiVersion, 0);

        /* Let caller perform retries */
        rkbuf->rkbuf_max_retries = RD_KAFKA_REQUEST_NO_RETRIES;

        rd_kafka_broker_buf_enq_replyq(rkb, rkbuf, replyq, resp_cb, opaque);
}



/**
 * Generic handler for OffsetFetch responses.
 * Offsets for included partitions will be propagated through the passed
 * 'offsets' list.
 *
 * @param rkbuf response buffer, may be NULL if \p err is set.
 * @param update_toppar update toppar's committed_offset
 * @param add_part if true add partitions from the response to \p *offsets,
 *                 else just update the partitions that are already
 *                 in \p *offsets.
 */
rd_kafka_resp_err_t
rd_kafka_handle_OffsetFetch(rd_kafka_t *rk,
                            rd_kafka_broker_t *rkb,
                            rd_kafka_resp_err_t err,
                            rd_kafka_buf_t *rkbuf,
                            rd_kafka_buf_t *request,
                            rd_kafka_topic_partition_list_t **offsets,
                            rd_bool_t update_toppar,
                            rd_bool_t add_part,
                            rd_bool_t allow_retry) {
        const int log_decode_errors = LOG_ERR;
        int32_t GroupArrayCnt;
        int32_t TopicArrayCnt;
        int64_t offset = RD_KAFKA_OFFSET_INVALID;
        int16_t ApiVersion;
        rd_kafkap_str_t metadata;
        int retry_unstable = 0;
        int i;
        int actions;
        int seen_cnt = 0;

        if (err)
                goto err;

        ApiVersion = rkbuf->rkbuf_reqhdr.ApiVersion;

        if (ApiVersion >= 3)
                rd_kafka_buf_read_throttle_time(rkbuf);

        if (ApiVersion >= 8) {
                rd_kafkap_str_t group_id;
                // Currently we are supporting only 1 group
                rd_kafka_buf_read_arraycnt(rkbuf, &GroupArrayCnt, 1);
                rd_kafka_buf_read_str(rkbuf, &group_id);
        }

        if (!*offsets)
                *offsets = rd_kafka_topic_partition_list_new(16);

        /* Set default offset for all partitions. */
        rd_kafka_topic_partition_list_set_offsets(rkb->rkb_rk, *offsets, 0,
                                                  RD_KAFKA_OFFSET_INVALID,
                                                  0 /* !is commit */);

        rd_kafka_buf_read_arraycnt(rkbuf, &TopicArrayCnt, RD_KAFKAP_TOPICS_MAX);
        for (i = 0; i < TopicArrayCnt; i++) {
                rd_kafkap_str_t topic;
                rd_kafka_Uuid_t *topic_id = NULL;
                int32_t PartArrayCnt;
                char *topic_name;
                int j;

                rd_kafka_buf_read_str(rkbuf, &topic);
                //                if(ApiVersion >= 9) {
                //                        topic_id = rd_kafka_Uuid_new();
                //                        rd_kafka_buf_read_uuid(rkbuf,
                //                        topic_id);
                //                }
                rd_kafka_buf_read_arraycnt(rkbuf, &PartArrayCnt,
                                           RD_KAFKAP_PARTITIONS_MAX);

                RD_KAFKAP_STR_DUPA(&topic_name, &topic);

                for (j = 0; j < PartArrayCnt; j++) {
                        int32_t partition;
                        rd_kafka_toppar_t *rktp;
                        rd_kafka_topic_partition_t *rktpar;
                        int32_t LeaderEpoch = -1;
                        int16_t err2;

                        rd_kafka_buf_read_i32(rkbuf, &partition);
                        rd_kafka_buf_read_i64(rkbuf, &offset);
                        if (ApiVersion >= 5)
                                rd_kafka_buf_read_i32(rkbuf, &LeaderEpoch);
                        rd_kafka_buf_read_str(rkbuf, &metadata);
                        rd_kafka_buf_read_i16(rkbuf, &err2);
                        rd_kafka_buf_skip_tags(rkbuf);

                        rktpar = rd_kafka_topic_partition_list_find(
                            *offsets, topic_name, partition);
                        if (!rktpar && add_part) {
                                if (topic_id) {
                                        rktpar =
                                            rd_kafka_topic_partition_list_add_with_topic_id(
                                                *offsets, *topic_id, partition);
                                } else {
                                        rktpar =
                                            rd_kafka_topic_partition_list_add(
                                                *offsets, topic_name,
                                                partition);
                                }
                        } else if (!rktpar) {
                                rd_rkb_dbg(rkb, TOPIC, "OFFSETFETCH",
                                           "OffsetFetchResponse: %s [%" PRId32
                                           "] "
                                           "not found in local list: ignoring",
                                           topic_name, partition);
                                continue;
                        }

                        seen_cnt++;

                        rktp = rd_kafka_topic_partition_get_toppar(
                            rk, rktpar, rd_false /*no create on miss*/);

                        /* broker reports invalid offset as -1 */
                        if (offset == -1)
                                rktpar->offset = RD_KAFKA_OFFSET_INVALID;
                        else
                                rktpar->offset = offset;

                        rd_kafka_topic_partition_set_leader_epoch(rktpar,
                                                                  LeaderEpoch);
                        rktpar->err = err2;

                        rd_rkb_dbg(rkb, TOPIC, "OFFSETFETCH",
                                   "OffsetFetchResponse: %s [%" PRId32
                                   "] "
                                   "offset %" PRId64 ", leader epoch %" PRId32
                                   ", metadata %d byte(s): %s",
                                   topic_name, partition, offset, LeaderEpoch,
                                   RD_KAFKAP_STR_LEN(&metadata),
                                   rd_kafka_err2name(rktpar->err));

                        if (update_toppar && !err2 && rktp) {
                                /* Update toppar's committed offset */
                                rd_kafka_toppar_lock(rktp);
                                rktp->rktp_committed_pos =
                                    rd_kafka_topic_partition_get_fetch_pos(
                                        rktpar);
                                rd_kafka_toppar_unlock(rktp);
                        }

                        if (rktpar->err ==
                            RD_KAFKA_RESP_ERR_UNSTABLE_OFFSET_COMMIT)
                                retry_unstable++;


                        if (rktpar->metadata)
                                rd_free(rktpar->metadata);

                        if (RD_KAFKAP_STR_IS_NULL(&metadata)) {
                                rktpar->metadata      = NULL;
                                rktpar->metadata_size = 0;
                        } else {
                                /* It cannot use strndup because
                                 * it stops at first 0 occurrence. */
                                size_t len = RD_KAFKAP_STR_LEN(&metadata);
                                rktpar->metadata_size = len;
                                unsigned char *metadata_bytes =
                                    rd_malloc(len + 1);
                                rktpar->metadata = metadata_bytes;
                                memcpy(rktpar->metadata, metadata.str, len);
                                metadata_bytes[len] = '\0';
                        }

                        /* Loose ref from get_toppar() */
                        if (rktp)
                                rd_kafka_toppar_destroy(rktp);

                        RD_IF_FREE(topic_id, rd_kafka_Uuid_destroy);
                }

                rd_kafka_buf_skip_tags(rkbuf);
        }

        if (ApiVersion >= 2) {
                int16_t ErrorCode;
                rd_kafka_buf_read_i16(rkbuf, &ErrorCode);
                if (ErrorCode) {
                        err = ErrorCode;
                        goto err;
                }
        }


err:
        if (!*offsets)
                rd_rkb_dbg(rkb, TOPIC, "OFFFETCH", "OffsetFetch returned %s",
                           rd_kafka_err2str(err));
        else
                rd_rkb_dbg(rkb, TOPIC, "OFFFETCH",
                           "OffsetFetch for %d/%d partition(s) "
                           "(%d unstable partition(s)) returned %s",
                           seen_cnt, (*offsets)->cnt, retry_unstable,
                           rd_kafka_err2str(err));

        actions =
            rd_kafka_err_action(rkb, err, request, RD_KAFKA_ERR_ACTION_END);

        if (actions & RD_KAFKA_ERR_ACTION_REFRESH) {
                /* Re-query for coordinator */
                rd_kafka_cgrp_op(rkb->rkb_rk->rk_cgrp, NULL, RD_KAFKA_NO_REPLYQ,
                                 RD_KAFKA_OP_COORD_QUERY, err);
        }

        if (actions & RD_KAFKA_ERR_ACTION_RETRY || retry_unstable) {
                if (allow_retry && rd_kafka_buf_retry(rkb, request))
                        return RD_KAFKA_RESP_ERR__IN_PROGRESS;
                /* FALLTHRU */
        }

        return err;

err_parse:
        err = rkbuf->rkbuf_err;
        goto err;
}



/**
 * @brief Handle OffsetFetch response based on an RD_KAFKA_OP_OFFSET_FETCH
 *        rko in \p opaque.
 *
 * @param opaque rko wrapper for handle_OffsetFetch.
 *
 * The \c rko->rko_u.offset_fetch.partitions list will be filled in with
 * the fetched offsets.
 *
 * A reply will be sent on 'rko->rko_replyq' with type RD_KAFKA_OP_OFFSET_FETCH.
 *
 * @remark \p rkb, \p rkbuf and \p request are optional.
 *
 * @remark The \p request buffer may be retried on error.
 *
 * @locality cgrp's broker thread
 */
void rd_kafka_op_handle_OffsetFetch(rd_kafka_t *rk,
                                    rd_kafka_broker_t *rkb,
                                    rd_kafka_resp_err_t err,
                                    rd_kafka_buf_t *rkbuf,
                                    rd_kafka_buf_t *request,
                                    void *opaque) {
        rd_kafka_op_t *rko = opaque;
        rd_kafka_op_t *rko_reply;
        rd_kafka_topic_partition_list_t *offsets;

        RD_KAFKA_OP_TYPE_ASSERT(rko, RD_KAFKA_OP_OFFSET_FETCH);

        if (err == RD_KAFKA_RESP_ERR__DESTROY) {
                /* Termination, quick cleanup. */
                rd_kafka_op_destroy(rko);
                return;
        }

        offsets = rd_kafka_topic_partition_list_copy(
            rko->rko_u.offset_fetch.partitions);

        /* If all partitions already had usable offsets then there
         * was no request sent and thus no reply, the offsets list is
         * good to go.. */
        if (rkbuf) {
                /* ..else parse the response (or perror) */
                err = rd_kafka_handle_OffsetFetch(
                    rkb->rkb_rk, rkb, err, rkbuf, request, &offsets,
                    rd_false /*dont update rktp*/, rd_false /*dont add part*/,
                    /* Allow retries if replyq is valid */
                    rd_kafka_op_replyq_is_valid(rko));
                if (err == RD_KAFKA_RESP_ERR__IN_PROGRESS) {
                        if (offsets)
                                rd_kafka_topic_partition_list_destroy(offsets);
                        return; /* Retrying */
                }
        }

        rko_reply =
            rd_kafka_op_new(RD_KAFKA_OP_OFFSET_FETCH | RD_KAFKA_OP_REPLY);
        rko_reply->rko_err                       = err;
        rko_reply->rko_u.offset_fetch.partitions = offsets;
        rko_reply->rko_u.offset_fetch.do_free    = 1;
        if (rko->rko_rktp)
                rko_reply->rko_rktp = rd_kafka_toppar_keep(rko->rko_rktp);

        rd_kafka_replyq_enq(&rko->rko_replyq, rko_reply, 0);

        rd_kafka_op_destroy(rko);
}

/**
 * Send OffsetFetchRequest for a consumer group id.
 *
 * Any partition with a usable offset will be ignored, if all partitions
 * have usable offsets then no request is sent at all but an empty
 * reply is enqueued on the replyq.
 *
 * FIXME: Even though the version is upgraded to v9, currently we support
 *        only a single group.
 *
 * @param group_id Request offset for this group id.
 * @param parts (optional) List of topic partitions to request,
 *              or NULL to return all topic partitions associated with the
 *              group.
 * @param require_stable_offsets Whether broker should return stable offsets
 *                               (transaction-committed).
 * @param timeout Optional timeout to set to the buffer.
 */
void rd_kafka_OffsetFetchRequest(rd_kafka_broker_t *rkb,
                                 const char *group_id,
                                 rd_kafka_topic_partition_list_t *parts,
                                 rd_bool_t use_topic_id,
                                 int32_t generation_id_or_member_epoch,
                                 rd_kafkap_str_t *member_id,
                                 rd_bool_t require_stable_offsets,
                                 int timeout,
                                 rd_kafka_replyq_t replyq,
                                 void (*resp_cb)(rd_kafka_t *,
                                                 rd_kafka_broker_t *,
                                                 rd_kafka_resp_err_t,
                                                 rd_kafka_buf_t *,
                                                 rd_kafka_buf_t *,
                                                 void *),
                                 void *opaque) {
        rd_kafka_buf_t *rkbuf;
        int16_t ApiVersion;
        size_t parts_size = 0;
        int PartCnt       = -1;

        ApiVersion = rd_kafka_broker_ApiVersion_supported(
            rkb, RD_KAFKAP_OffsetFetch, 0, 9, NULL);

        if (parts) {
                parts_size = parts->cnt * 32;
        }

        rkbuf = rd_kafka_buf_new_flexver_request(
            rkb, RD_KAFKAP_OffsetFetch, 1,
            /* GroupId + GenerationIdOrMemberEpoch + MemberId +
             * rd_kafka_buf_write_arraycnt_pos + Topics + RequireStable */
            32 + 4 + 50 + 4 + parts_size + 1, ApiVersion >= 6 /*flexver*/);

        if (ApiVersion >= 8) {
                /*
                 * Groups array count.
                 * Currently, only supporting 1 group.
                 * TODO: Update to use multiple groups.
                 */
                rd_kafka_buf_write_arraycnt(rkbuf, 1);
        }

        /* ConsumerGroup */
        rd_kafka_buf_write_str(rkbuf, group_id, -1);

        if (ApiVersion >= 9) {
                if (!member_id) {
                        rd_kafkap_str_t *null_member_id =
                            rd_kafkap_str_new(NULL, -1);
                        rd_kafka_buf_write_kstr(rkbuf, null_member_id);
                        rd_kafkap_str_destroy(null_member_id);
                } else {
                        rd_kafka_buf_write_kstr(rkbuf, member_id);
                }
                rd_kafka_buf_write_i32(rkbuf, generation_id_or_member_epoch);
        }

        if (parts) {
                /* Sort partitions by topic */
                rd_kafka_topic_partition_list_sort_by_topic(parts);

                /* Write partition list, filtering out partitions with valid
                 * offsets */
                const rd_kafka_topic_partition_field_t fields[] = {
                    RD_KAFKA_TOPIC_PARTITION_FIELD_PARTITION,
                    RD_KAFKA_TOPIC_PARTITION_FIELD_END};
                PartCnt = rd_kafka_buf_write_topic_partitions(
                    rkbuf, parts, rd_false /*include invalid offsets*/,
                    rd_false /*skip valid offsets */,
                    use_topic_id /* use_topic id */, rd_true /*use topic name*/,
                    fields);
        } else {
                rd_kafka_buf_write_arraycnt(rkbuf, PartCnt);
        }

        if (ApiVersion >= 8) {
                // Tags for the groups array
                rd_kafka_buf_write_tags_empty(rkbuf);
        }

        if (ApiVersion >= 7) {
                /* RequireStable */
                rd_kafka_buf_write_i8(rkbuf, require_stable_offsets);
        }

        if (PartCnt == 0) {
                /* No partitions needs OffsetFetch, enqueue empty
                 * response right away. */
                rkbuf->rkbuf_replyq = replyq;
                rkbuf->rkbuf_cb     = resp_cb;
                rkbuf->rkbuf_opaque = opaque;
                rd_kafka_buf_callback(rkb->rkb_rk, rkb, 0, NULL, rkbuf);
                return;
        }

        if (timeout > rkb->rkb_rk->rk_conf.socket_timeout_ms)
                rd_kafka_buf_set_abs_timeout(rkbuf, timeout + 1000, 0);

        rd_kafka_buf_ApiVersion_set(rkbuf, ApiVersion, 0);

        if (parts) {
                rd_rkb_dbg(
                    rkb, TOPIC | RD_KAFKA_DBG_CGRP | RD_KAFKA_DBG_CONSUMER,
                    "OFFSET",
                    "Group %s OffsetFetchRequest(v%d) for %d/%d partition(s)",
                    group_id, ApiVersion, PartCnt, parts->cnt);
        } else {
                rd_rkb_dbg(
                    rkb, TOPIC | RD_KAFKA_DBG_CGRP | RD_KAFKA_DBG_CONSUMER,
                    "OFFSET",
                    "Group %s OffsetFetchRequest(v%d) for all partitions",
                    group_id, ApiVersion);
        }

        /* Let handler decide if retries should be performed */
        rkbuf->rkbuf_max_retries = RD_KAFKA_REQUEST_MAX_RETRIES;

        if (parts) {
                rd_rkb_dbg(rkb, CGRP | RD_KAFKA_DBG_CONSUMER, "OFFSET",
                           "Fetch committed offsets for %d/%d partition(s)",
                           PartCnt, parts->cnt);
        } else {
                rd_rkb_dbg(rkb, CGRP | RD_KAFKA_DBG_CONSUMER, "OFFSET",
                           "Fetch committed offsets all the partitions");
        }

        rd_kafka_broker_buf_enq_replyq(rkb, rkbuf, replyq, resp_cb, opaque);
}



/**
 * @brief Handle per-partition OffsetCommit errors and returns actions flags.
 */
static int
rd_kafka_handle_OffsetCommit_error(rd_kafka_broker_t *rkb,
                                   rd_kafka_buf_t *request,
                                   const rd_kafka_topic_partition_t *rktpar) {

        /* These actions are mimicking AK's ConsumerCoordinator.java */

        return rd_kafka_err_action(
            rkb, rktpar->err, request,

            RD_KAFKA_ERR_ACTION_PERMANENT,
            RD_KAFKA_RESP_ERR_GROUP_AUTHORIZATION_FAILED,

            RD_KAFKA_ERR_ACTION_PERMANENT,
            RD_KAFKA_RESP_ERR_TOPIC_AUTHORIZATION_FAILED,


            RD_KAFKA_ERR_ACTION_PERMANENT,
            RD_KAFKA_RESP_ERR_OFFSET_METADATA_TOO_LARGE,

            RD_KAFKA_ERR_ACTION_PERMANENT,
            RD_KAFKA_RESP_ERR_INVALID_COMMIT_OFFSET_SIZE,


            RD_KAFKA_ERR_ACTION_RETRY,
            RD_KAFKA_RESP_ERR_COORDINATOR_LOAD_IN_PROGRESS,

            RD_KAFKA_ERR_ACTION_RETRY, RD_KAFKA_RESP_ERR_UNKNOWN_TOPIC_OR_PART,


            /* .._SPECIAL: mark coordinator dead, refresh and retry */
            RD_KAFKA_ERR_ACTION_REFRESH | RD_KAFKA_ERR_ACTION_RETRY |
                RD_KAFKA_ERR_ACTION_SPECIAL,
            RD_KAFKA_RESP_ERR_COORDINATOR_NOT_AVAILABLE,

            RD_KAFKA_ERR_ACTION_REFRESH | RD_KAFKA_ERR_ACTION_RETRY |
                RD_KAFKA_ERR_ACTION_SPECIAL,
            RD_KAFKA_RESP_ERR_NOT_COORDINATOR,

            /* Replicas possibly unavailable:
             * Refresh coordinator (but don't mark as dead (!.._SPECIAL)),
             * and retry */
            RD_KAFKA_ERR_ACTION_REFRESH | RD_KAFKA_ERR_ACTION_RETRY,
            RD_KAFKA_RESP_ERR_REQUEST_TIMED_OUT,


            /* FIXME: There are some cases in the Java code where
             *        this is not treated as a fatal error. */
            RD_KAFKA_ERR_ACTION_PERMANENT | RD_KAFKA_ERR_ACTION_FATAL,
            RD_KAFKA_RESP_ERR_FENCED_INSTANCE_ID,


            RD_KAFKA_ERR_ACTION_PERMANENT,
            RD_KAFKA_RESP_ERR_REBALANCE_IN_PROGRESS,


            RD_KAFKA_ERR_ACTION_PERMANENT, RD_KAFKA_RESP_ERR_UNKNOWN_MEMBER_ID,

            RD_KAFKA_ERR_ACTION_PERMANENT, RD_KAFKA_RESP_ERR_ILLEGAL_GENERATION,

            RD_KAFKA_ERR_ACTION_END);
}


/**
 * @brief Handle OffsetCommit response.
 *
 * @remark \p offsets may be NULL if \p err is set
 *
 * @returns RD_KAFKA_RESP_ERR_NO_ERROR if all partitions were successfully
 *          committed,
 *          RD_KAFKA_RESP_ERR__IN_PROGRESS if a retry was scheduled,
 *          or any other error code if the request was not retried.
 */
rd_kafka_resp_err_t
rd_kafka_handle_OffsetCommit(rd_kafka_t *rk,
                             rd_kafka_broker_t *rkb,
                             rd_kafka_resp_err_t err,
                             rd_kafka_buf_t *rkbuf,
                             rd_kafka_buf_t *request,
                             rd_kafka_topic_partition_list_t *offsets,
                             rd_bool_t ignore_cgrp) {
        const int log_decode_errors                     = LOG_ERR;
        int errcnt                                      = 0;
        int partcnt                                     = 0;
        int actions                                     = 0;
        rd_kafka_topic_partition_list_t *partitions     = NULL;
        rd_kafka_topic_partition_t *partition           = NULL;
        const rd_kafka_topic_partition_field_t fields[] = {
            RD_KAFKA_TOPIC_PARTITION_FIELD_PARTITION,
            RD_KAFKA_TOPIC_PARTITION_FIELD_ERR,
            RD_KAFKA_TOPIC_PARTITION_FIELD_END};

        if (err)
                goto err;

        if (rd_kafka_buf_ApiVersion(rkbuf) >= 3)
                rd_kafka_buf_read_throttle_time(rkbuf);

        partitions = rd_kafka_buf_read_topic_partitions(
            rkbuf, rd_false /*don't use topic_id*/, rd_true /*use topic name*/,
            0, fields);

        if (!partitions)
                goto err_parse;

        partcnt = partitions->cnt;
        RD_KAFKA_TPLIST_FOREACH(partition, partitions) {
                rd_kafka_topic_partition_t *rktpar;

                rktpar = rd_kafka_topic_partition_list_find(
                    offsets, partition->topic, partition->partition);

                if (!rktpar) {
                        /* Received offset for topic/partition we didn't
                         * ask for, this shouldn't really happen. */
                        continue;
                }

                if (partition->err) {
                        rktpar->err = partition->err;
                        err         = partition->err;
                        errcnt++;
                        /* Accumulate actions for per-partition
                         * errors. */
                        actions |= rd_kafka_handle_OffsetCommit_error(
                            rkb, request, partition);
                }
        }
        rd_kafka_topic_partition_list_destroy(partitions);

        /* If all partitions failed use error code
         * from last partition as the global error. */
        if (offsets && err && errcnt == partcnt)
                goto err;

        goto done;

err_parse:
        err = rkbuf->rkbuf_err;

err:
        if (!actions) /* Transport/Request-level error */
                actions = rd_kafka_err_action(rkb, err, request,

                                              RD_KAFKA_ERR_ACTION_REFRESH |
                                                  RD_KAFKA_ERR_ACTION_SPECIAL |
                                                  RD_KAFKA_ERR_ACTION_RETRY,
                                              RD_KAFKA_RESP_ERR__TRANSPORT,

                                              RD_KAFKA_ERR_ACTION_END);

        if (!ignore_cgrp && (actions & RD_KAFKA_ERR_ACTION_FATAL)) {
                rd_kafka_set_fatal_error(rk, err, "OffsetCommit failed: %s",
                                         rd_kafka_err2str(err));
                return err;
        }

        if (!ignore_cgrp && (actions & RD_KAFKA_ERR_ACTION_REFRESH) &&
            rk->rk_cgrp) {
                /* Mark coordinator dead or re-query for coordinator.
                 * ..dead() will trigger a re-query. */
                if (actions & RD_KAFKA_ERR_ACTION_SPECIAL)
                        rd_kafka_cgrp_coord_dead(rk->rk_cgrp, err,
                                                 "OffsetCommitRequest failed");
                else
                        rd_kafka_cgrp_coord_query(rk->rk_cgrp,
                                                  "OffsetCommitRequest failed");
        }

        if (!ignore_cgrp && actions & RD_KAFKA_ERR_ACTION_RETRY &&
            !(actions & RD_KAFKA_ERR_ACTION_PERMANENT) &&
            rd_kafka_buf_retry(rkb, request))
                return RD_KAFKA_RESP_ERR__IN_PROGRESS;

done:
        return err;
}

/**
 * @brief Send OffsetCommitRequest for a list of partitions.
 *
 * @param cgmetadata consumer group metadata.
 *
 * @param offsets - offsets to commit for each topic-partition.
 *
 * @returns 0 if none of the partitions in \p offsets had valid offsets,
 *          else 1.
 */
int rd_kafka_OffsetCommitRequest(rd_kafka_broker_t *rkb,
                                 rd_kafka_consumer_group_metadata_t *cgmetadata,
                                 rd_kafka_topic_partition_list_t *offsets,
                                 rd_kafka_replyq_t replyq,
                                 rd_kafka_resp_cb_t *resp_cb,
                                 void *opaque,
                                 const char *reason) {
        rd_kafka_buf_t *rkbuf;
        int tot_PartCnt = 0;
        int16_t ApiVersion;
        int features;

        ApiVersion = rd_kafka_broker_ApiVersion_supported(
            rkb, RD_KAFKAP_OffsetCommit, 0, 9, &features);

        rd_kafka_assert(NULL, offsets != NULL);

        rkbuf = rd_kafka_buf_new_flexver_request(rkb, RD_KAFKAP_OffsetCommit, 1,
                                                 100 + (offsets->cnt * 128),
                                                 ApiVersion >= 8);

        /* ConsumerGroup */
        rd_kafka_buf_write_str(rkbuf, cgmetadata->group_id, -1);

        /* v1,v2 */
        if (ApiVersion >= 1) {
                /* ConsumerGroupGenerationId */
                rd_kafka_buf_write_i32(rkbuf, cgmetadata->generation_id);
                /* ConsumerId */
                rd_kafka_buf_write_str(rkbuf, cgmetadata->member_id, -1);
        }

        /* v7: GroupInstanceId */
        if (ApiVersion >= 7)
                rd_kafka_buf_write_str(rkbuf, cgmetadata->group_instance_id,
                                       -1);

        /* v2-4: RetentionTime */
        if (ApiVersion >= 2 && ApiVersion <= 4)
                rd_kafka_buf_write_i64(rkbuf, -1);

        /* Sort offsets by topic */
        rd_kafka_topic_partition_list_sort_by_topic(offsets);

        /* Write partition list, filtering out partitions with valid
         * offsets */
        rd_kafka_topic_partition_field_t fields[] = {
            RD_KAFKA_TOPIC_PARTITION_FIELD_PARTITION,
            RD_KAFKA_TOPIC_PARTITION_FIELD_OFFSET,
            ApiVersion >= 6 ? RD_KAFKA_TOPIC_PARTITION_FIELD_EPOCH
                            : RD_KAFKA_TOPIC_PARTITION_FIELD_NOOP,
            ApiVersion == 1 ? RD_KAFKA_TOPIC_PARTITION_FIELD_TIMESTAMP
                            : RD_KAFKA_TOPIC_PARTITION_FIELD_NOOP,
            RD_KAFKA_TOPIC_PARTITION_FIELD_METADATA,
            RD_KAFKA_TOPIC_PARTITION_FIELD_END};

        tot_PartCnt = rd_kafka_buf_write_topic_partitions(
            rkbuf, offsets, rd_true /*skip invalid offsets*/,
            rd_false /*include valid offsets */,
            rd_false /*don't use topic id*/, rd_true /*use topic name*/,
            fields);

        if (tot_PartCnt == 0) {
                /* No topic+partitions had valid offsets to commit. */
                rd_kafka_replyq_destroy(&replyq);
                rd_kafka_buf_destroy(rkbuf);
                return 0;
        }

        rd_kafka_buf_ApiVersion_set(rkbuf, ApiVersion, 0);

        rd_rkb_dbg(rkb, TOPIC, "OFFSET",
                   "Enqueue OffsetCommitRequest(v%d, %d/%d partition(s))): %s",
                   ApiVersion, tot_PartCnt, offsets->cnt, reason);

        rd_kafka_broker_buf_enq_replyq(rkb, rkbuf, replyq, resp_cb, opaque);

        return 1;
}

/**
 * @brief Construct and send OffsetDeleteRequest to \p rkb
 *        with the partitions in del_grpoffsets (DeleteConsumerGroupOffsets_t*)
 *        using \p options.
 *
 *        The response (unparsed) will be enqueued on \p replyq
 *        for handling by \p resp_cb (with \p opaque passed).
 *
 * @remark Only one del_grpoffsets element is supported.
 *
 * @returns RD_KAFKA_RESP_ERR_NO_ERROR if the request was enqueued for
 *          transmission, otherwise an error code and errstr will be
 *          updated with a human readable error string.
 */
rd_kafka_resp_err_t
rd_kafka_OffsetDeleteRequest(rd_kafka_broker_t *rkb,
                             /** (rd_kafka_DeleteConsumerGroupOffsets_t*) */
                             const rd_list_t *del_grpoffsets,
                             rd_kafka_AdminOptions_t *options,
                             char *errstr,
                             size_t errstr_size,
                             rd_kafka_replyq_t replyq,
                             rd_kafka_resp_cb_t *resp_cb,
                             void *opaque) {
        rd_kafka_buf_t *rkbuf;
        int16_t ApiVersion = 0;
        int features;
        const rd_kafka_DeleteConsumerGroupOffsets_t *grpoffsets =
            rd_list_elem(del_grpoffsets, 0);

        rd_assert(rd_list_cnt(del_grpoffsets) == 1);

        ApiVersion = rd_kafka_broker_ApiVersion_supported(
            rkb, RD_KAFKAP_OffsetDelete, 0, 0, &features);
        if (ApiVersion == -1) {
                rd_snprintf(errstr, errstr_size,
                            "OffsetDelete API (KIP-496) not supported "
                            "by broker, requires broker version >= 2.4.0");
                rd_kafka_replyq_destroy(&replyq);
                return RD_KAFKA_RESP_ERR__UNSUPPORTED_FEATURE;
        }

        rkbuf = rd_kafka_buf_new_request(
            rkb, RD_KAFKAP_OffsetDelete, 1,
            2 + strlen(grpoffsets->group) + (64 * grpoffsets->partitions->cnt));

        /* GroupId */
        rd_kafka_buf_write_str(rkbuf, grpoffsets->group, -1);

        const rd_kafka_topic_partition_field_t fields[] = {
            RD_KAFKA_TOPIC_PARTITION_FIELD_PARTITION,
            RD_KAFKA_TOPIC_PARTITION_FIELD_END};
        rd_kafka_buf_write_topic_partitions(
            rkbuf, grpoffsets->partitions,
            rd_false /*dont skip invalid offsets*/, rd_false /*any offset*/,
            rd_false /*don't use topic id*/, rd_true /*use topic name*/,
            fields);

        rd_kafka_buf_ApiVersion_set(rkbuf, ApiVersion, 0);

        rd_kafka_broker_buf_enq_replyq(rkb, rkbuf, replyq, resp_cb, opaque);

        return RD_KAFKA_RESP_ERR_NO_ERROR;
}



/**
 * @brief Write "consumer" protocol type MemberState for SyncGroupRequest to
 *        enveloping buffer \p rkbuf.
 */
static void
rd_kafka_group_MemberState_consumer_write(rd_kafka_buf_t *env_rkbuf,
                                          const rd_kafka_group_member_t *rkgm) {
        rd_kafka_buf_t *rkbuf;
        rd_slice_t slice;

        rkbuf = rd_kafka_buf_new(1, 100);
        rd_kafka_buf_write_i16(rkbuf, 0); /* Version */
        rd_assert(rkgm->rkgm_assignment);
        const rd_kafka_topic_partition_field_t fields[] = {
            RD_KAFKA_TOPIC_PARTITION_FIELD_PARTITION,
            RD_KAFKA_TOPIC_PARTITION_FIELD_END};
        rd_kafka_buf_write_topic_partitions(
            rkbuf, rkgm->rkgm_assignment,
            rd_false /*don't skip invalid offsets*/, rd_false /* any offset */,
            rd_false /*don't use topic id*/, rd_true /*use topic name*/,
            fields);
        rd_kafka_buf_write_kbytes(rkbuf, rkgm->rkgm_userdata);

        /* Get pointer to binary buffer */
        rd_slice_init_full(&slice, &rkbuf->rkbuf_buf);

        /* Write binary buffer as Kafka Bytes to enveloping buffer. */
        rd_kafka_buf_write_i32(env_rkbuf, (int32_t)rd_slice_remains(&slice));
        rd_buf_write_slice(&env_rkbuf->rkbuf_buf, &slice);

        rd_kafka_buf_destroy(rkbuf);
}

/**
 * Send SyncGroupRequest
 */
void rd_kafka_SyncGroupRequest(rd_kafka_broker_t *rkb,
                               const rd_kafkap_str_t *group_id,
                               int32_t generation_id,
                               const rd_kafkap_str_t *member_id,
                               const rd_kafkap_str_t *group_instance_id,
                               const rd_kafka_group_member_t *assignments,
                               int assignment_cnt,
                               rd_kafka_replyq_t replyq,
                               rd_kafka_resp_cb_t *resp_cb,
                               void *opaque) {
        rd_kafka_buf_t *rkbuf;
        int i;
        int16_t ApiVersion;
        int features;

        ApiVersion = rd_kafka_broker_ApiVersion_supported(
            rkb, RD_KAFKAP_SyncGroup, 0, 3, &features);

        rkbuf = rd_kafka_buf_new_request(
            rkb, RD_KAFKAP_SyncGroup, 1,
            RD_KAFKAP_STR_SIZE(group_id) + 4 /* GenerationId */ +
                RD_KAFKAP_STR_SIZE(member_id) +
                RD_KAFKAP_STR_SIZE(group_instance_id) +
                4 /* array size group_assignment */ +
                (assignment_cnt * 100 /*guess*/));
        rd_kafka_buf_write_kstr(rkbuf, group_id);
        rd_kafka_buf_write_i32(rkbuf, generation_id);
        rd_kafka_buf_write_kstr(rkbuf, member_id);
        if (ApiVersion >= 3)
                rd_kafka_buf_write_kstr(rkbuf, group_instance_id);
        rd_kafka_buf_write_i32(rkbuf, assignment_cnt);

        for (i = 0; i < assignment_cnt; i++) {
                const rd_kafka_group_member_t *rkgm = &assignments[i];

                rd_kafka_buf_write_kstr(rkbuf, rkgm->rkgm_member_id);
                rd_kafka_group_MemberState_consumer_write(rkbuf, rkgm);
        }

        /* This is a blocking request */
        rkbuf->rkbuf_flags |= RD_KAFKA_OP_F_BLOCKING;
        rd_kafka_buf_set_abs_timeout(
            rkbuf,
            rkb->rkb_rk->rk_conf.group_session_timeout_ms +
                3000 /* 3s grace period*/,
            0);

        rd_kafka_buf_ApiVersion_set(rkbuf, ApiVersion, 0);

        rd_kafka_broker_buf_enq_replyq(rkb, rkbuf, replyq, resp_cb, opaque);
}



/**
 * Send JoinGroupRequest
 */
void rd_kafka_JoinGroupRequest(rd_kafka_broker_t *rkb,
                               const rd_kafkap_str_t *group_id,
                               const rd_kafkap_str_t *member_id,
                               const rd_kafkap_str_t *group_instance_id,
                               const rd_kafkap_str_t *protocol_type,
                               const rd_list_t *topics,
                               rd_kafka_replyq_t replyq,
                               rd_kafka_resp_cb_t *resp_cb,
                               void *opaque) {
        rd_kafka_buf_t *rkbuf;
        rd_kafka_t *rk = rkb->rkb_rk;
        rd_kafka_assignor_t *rkas;
        int i;
        int16_t ApiVersion = 0;
        int features;

        ApiVersion = rd_kafka_broker_ApiVersion_supported(
            rkb, RD_KAFKAP_JoinGroup, 0, 5, &features);


        rkbuf = rd_kafka_buf_new_request(
            rkb, RD_KAFKAP_JoinGroup, 1,
            RD_KAFKAP_STR_SIZE(group_id) + 4 /* sessionTimeoutMs */ +
                4 /* rebalanceTimeoutMs */ + RD_KAFKAP_STR_SIZE(member_id) +
                RD_KAFKAP_STR_SIZE(group_instance_id) +
                RD_KAFKAP_STR_SIZE(protocol_type) +
                4 /* array count GroupProtocols */ +
                (rd_list_cnt(topics) * 100));
        rd_kafka_buf_write_kstr(rkbuf, group_id);
        rd_kafka_buf_write_i32(rkbuf, rk->rk_conf.group_session_timeout_ms);
        if (ApiVersion >= 1)
                rd_kafka_buf_write_i32(rkbuf, rk->rk_conf.max_poll_interval_ms);
        rd_kafka_buf_write_kstr(rkbuf, member_id);
        if (ApiVersion >= 5)
                rd_kafka_buf_write_kstr(rkbuf, group_instance_id);
        rd_kafka_buf_write_kstr(rkbuf, protocol_type);
        rd_kafka_buf_write_i32(rkbuf, rk->rk_conf.enabled_assignor_cnt);

        RD_LIST_FOREACH(rkas, &rk->rk_conf.partition_assignors, i) {
                rd_kafkap_bytes_t *member_metadata;
                if (!rkas->rkas_enabled)
                        continue;
                rd_kafka_buf_write_kstr(rkbuf, rkas->rkas_protocol_name);
                member_metadata = rkas->rkas_get_metadata_cb(
                    rkas, rk->rk_cgrp->rkcg_assignor_state, topics,
                    rk->rk_cgrp->rkcg_group_assignment,
                    rk->rk_conf.client_rack);
                rd_kafka_buf_write_kbytes(rkbuf, member_metadata);
                rd_kafkap_bytes_destroy(member_metadata);
        }

        rd_kafka_buf_ApiVersion_set(rkbuf, ApiVersion, 0);

        if (ApiVersion < 1 &&
            rk->rk_conf.max_poll_interval_ms >
                rk->rk_conf.group_session_timeout_ms &&
            rd_interval(&rkb->rkb_suppress.unsupported_kip62,
                        /* at most once per day */
                        (rd_ts_t)86400 * 1000 * 1000, 0) > 0)
                rd_rkb_log(rkb, LOG_NOTICE, "MAXPOLL",
                           "Broker does not support KIP-62 "
                           "(requires Apache Kafka >= v0.10.1.0): "
                           "consumer configuration "
                           "`max.poll.interval.ms` (%d) "
                           "is effectively limited "
                           "by `session.timeout.ms` (%d) "
                           "with this broker version",
                           rk->rk_conf.max_poll_interval_ms,
                           rk->rk_conf.group_session_timeout_ms);


        if (ApiVersion < 5 && rk->rk_conf.group_instance_id &&
            rd_interval(&rkb->rkb_suppress.unsupported_kip345,
                        /* at most once per day */
                        (rd_ts_t)86400 * 1000 * 1000, 0) > 0)
                rd_rkb_log(rkb, LOG_NOTICE, "STATICMEMBER",
                           "Broker does not support KIP-345 "
                           "(requires Apache Kafka >= v2.3.0): "
                           "consumer configuration "
                           "`group.instance.id` (%s) "
                           "will not take effect",
                           rk->rk_conf.group_instance_id);

        /* Absolute timeout */
        rd_kafka_buf_set_abs_timeout_force(
            rkbuf,
            /* Request timeout is max.poll.interval.ms + grace
             * if the broker supports it, else
             * session.timeout.ms + grace. */
            (ApiVersion >= 1 ? rk->rk_conf.max_poll_interval_ms
                             : rk->rk_conf.group_session_timeout_ms) +
                3000 /* 3s grace period*/,
            0);

        /* This is a blocking request */
        rkbuf->rkbuf_flags |= RD_KAFKA_OP_F_BLOCKING;

        rd_kafka_broker_buf_enq_replyq(rkb, rkbuf, replyq, resp_cb, opaque);
}



/**
 * Send LeaveGroupRequest
 */
void rd_kafka_LeaveGroupRequest(rd_kafka_broker_t *rkb,
                                const char *group_id,
                                const char *member_id,
                                rd_kafka_replyq_t replyq,
                                rd_kafka_resp_cb_t *resp_cb,
                                void *opaque) {
        rd_kafka_buf_t *rkbuf;
        int16_t ApiVersion = 0;
        int features;

        ApiVersion = rd_kafka_broker_ApiVersion_supported(
            rkb, RD_KAFKAP_LeaveGroup, 0, 1, &features);

        rkbuf = rd_kafka_buf_new_request(rkb, RD_KAFKAP_LeaveGroup, 1, 300);

        rd_kafka_buf_write_str(rkbuf, group_id, -1);
        rd_kafka_buf_write_str(rkbuf, member_id, -1);

        rd_kafka_buf_ApiVersion_set(rkbuf, ApiVersion, 0);

        /* LeaveGroupRequests are best-effort, the local consumer
         * does not care if it succeeds or not, so the request timeout
         * is shortened.
         * Retries are not needed. */
        rd_kafka_buf_set_abs_timeout(rkbuf, 5000, 0);
        rkbuf->rkbuf_max_retries = RD_KAFKA_REQUEST_NO_RETRIES;

        rd_kafka_broker_buf_enq_replyq(rkb, rkbuf, replyq, resp_cb, opaque);
}


/**
 * Handler for LeaveGroup responses
 * opaque must be the cgrp handle.
 */
void rd_kafka_handle_LeaveGroup(rd_kafka_t *rk,
                                rd_kafka_broker_t *rkb,
                                rd_kafka_resp_err_t err,
                                rd_kafka_buf_t *rkbuf,
                                rd_kafka_buf_t *request,
                                void *opaque) {
        rd_kafka_cgrp_t *rkcg       = opaque;
        const int log_decode_errors = LOG_ERR;
        int16_t ErrorCode           = 0;
        int actions;

        if (err) {
                ErrorCode = err;
                goto err;
        }

        rd_kafka_buf_read_i16(rkbuf, &ErrorCode);

err:
        actions = rd_kafka_err_action(rkb, ErrorCode, request,
                                      RD_KAFKA_ERR_ACTION_END);

        if (actions & RD_KAFKA_ERR_ACTION_REFRESH) {
                /* Re-query for coordinator */
                rd_kafka_cgrp_op(rkcg, NULL, RD_KAFKA_NO_REPLYQ,
                                 RD_KAFKA_OP_COORD_QUERY, ErrorCode);
        }

        if (actions & RD_KAFKA_ERR_ACTION_RETRY) {
                if (rd_kafka_buf_retry(rkb, request))
                        return;
                /* FALLTHRU */
        }

        if (ErrorCode)
                rd_kafka_dbg(rkb->rkb_rk, CGRP, "LEAVEGROUP",
                             "LeaveGroup response: %s",
                             rd_kafka_err2str(ErrorCode));

        return;

err_parse:
        ErrorCode = rkbuf->rkbuf_err;
        goto err;
}



/**
 * Send HeartbeatRequest
 */
void rd_kafka_HeartbeatRequest(rd_kafka_broker_t *rkb,
                               const rd_kafkap_str_t *group_id,
                               int32_t generation_id,
                               const rd_kafkap_str_t *member_id,
                               const rd_kafkap_str_t *group_instance_id,
                               rd_kafka_replyq_t replyq,
                               rd_kafka_resp_cb_t *resp_cb,
                               void *opaque) {
        rd_kafka_buf_t *rkbuf;
        int16_t ApiVersion = 0;
        int features;

        ApiVersion = rd_kafka_broker_ApiVersion_supported(
            rkb, RD_KAFKAP_Heartbeat, 0, 3, &features);

        rd_rkb_dbg(rkb, CGRP, "HEARTBEAT",
                   "Heartbeat for group \"%s\" generation id %" PRId32,
                   group_id->str, generation_id);

        rkbuf = rd_kafka_buf_new_request(rkb, RD_KAFKAP_Heartbeat, 1,
                                         RD_KAFKAP_STR_SIZE(group_id) +
                                             4 /* GenerationId */ +
                                             RD_KAFKAP_STR_SIZE(member_id));

        rd_kafka_buf_write_kstr(rkbuf, group_id);
        rd_kafka_buf_write_i32(rkbuf, generation_id);
        rd_kafka_buf_write_kstr(rkbuf, member_id);
        if (ApiVersion >= 3)
                rd_kafka_buf_write_kstr(rkbuf, group_instance_id);

        rd_kafka_buf_ApiVersion_set(rkbuf, ApiVersion, 0);

        rd_kafka_buf_set_abs_timeout(
            rkbuf, rkb->rkb_rk->rk_conf.group_session_timeout_ms, 0);

        rd_kafka_broker_buf_enq_replyq(rkb, rkbuf, replyq, resp_cb, opaque);
}

void rd_kafka_ConsumerGroupHeartbeatRequest(
    rd_kafka_broker_t *rkb,
    const rd_kafkap_str_t *group_id,
    const rd_kafkap_str_t *member_id,
    int32_t member_epoch,
    const rd_kafkap_str_t *group_instance_id,
    const rd_kafkap_str_t *rack_id,
    int32_t rebalance_timeout_ms,
    const rd_kafka_topic_partition_list_t *subscribe_topics,
    const rd_kafkap_str_t *remote_assignor,
    const rd_kafka_topic_partition_list_t *current_assignments,
    rd_kafka_replyq_t replyq,
    rd_kafka_resp_cb_t *resp_cb,
    void *opaque) {

        rd_kafka_buf_t *rkbuf;
        int16_t ApiVersion = 0;
        int features;
        size_t rkbuf_size = 0;

        ApiVersion = rd_kafka_broker_ApiVersion_supported(
            rkb, RD_KAFKAP_ConsumerGroupHeartbeat, 0, 0, &features);

        if (rd_rkb_is_dbg(rkb, CGRP)) {
                char current_assignments_str[512] = "NULL";
                char subscribe_topics_str[512]    = "NULL";
                const char *member_id_str         = "NULL";
                const char *group_instance_id_str = "NULL";
                const char *remote_assignor_str   = "NULL";

                if (current_assignments) {
                        rd_kafka_topic_partition_list_str(
                            current_assignments, current_assignments_str,
                            sizeof(current_assignments_str), 0);
                }
                if (subscribe_topics) {
                        rd_kafka_topic_partition_list_str(
                            subscribe_topics, subscribe_topics_str,
                            sizeof(subscribe_topics_str), 0);
                }
                if (member_id)
                        member_id_str = member_id->str;
                if (group_instance_id)
                        group_instance_id_str = group_instance_id->str;
                if (remote_assignor)
                        remote_assignor_str = remote_assignor->str;

                rd_rkb_dbg(rkb, CGRP, "HEARTBEAT",
                           "ConsumerGroupHeartbeat of member id \"%s\", group "
                           "id \"%s\", "
                           "generation id %" PRId32
                           ", group instance id \"%s\""
                           ", current assignment \"%s\""
                           ", subscribe topics \"%s\""
                           ", remote assignor \"%s\"",
                           member_id_str, group_id->str, member_epoch,
                           group_instance_id_str, current_assignments_str,
                           subscribe_topics_str, remote_assignor_str);
        }

        size_t next_subscription_size = 0;

        if (subscribe_topics) {
                next_subscription_size =
                    ((subscribe_topics->cnt * (4 + 50)) + 4);
        }

        if (group_id)
                rkbuf_size += RD_KAFKAP_STR_SIZE(group_id);
        if (member_id)
                rkbuf_size += RD_KAFKAP_STR_SIZE(member_id);
        rkbuf_size += 4; /* MemberEpoch */
        if (group_instance_id)
                rkbuf_size += RD_KAFKAP_STR_SIZE(group_instance_id);
        if (rack_id)
                rkbuf_size += RD_KAFKAP_STR_SIZE(rack_id);
        rkbuf_size += 4; /* RebalanceTimeoutMs */
        if (next_subscription_size)
                rkbuf_size += next_subscription_size;
        if (remote_assignor)
                rkbuf_size += RD_KAFKAP_STR_SIZE(remote_assignor);
        if (current_assignments)
                rkbuf_size += (current_assignments->cnt * (16 + 100));
        rkbuf_size += 4; /* TopicPartitions */

        rkbuf = rd_kafka_buf_new_flexver_request(
            rkb, RD_KAFKAP_ConsumerGroupHeartbeat, 1, rkbuf_size, rd_true);

        rd_kafka_buf_write_kstr(rkbuf, group_id);
        rd_kafka_buf_write_kstr(rkbuf, member_id);
        rd_kafka_buf_write_i32(rkbuf, member_epoch);
        rd_kafka_buf_write_kstr(rkbuf, group_instance_id);
        rd_kafka_buf_write_kstr(rkbuf, rack_id);
        rd_kafka_buf_write_i32(rkbuf, rebalance_timeout_ms);

        if (subscribe_topics) {
                size_t of_TopicsArrayCnt;
                int topics_cnt = subscribe_topics->cnt;

                /* write Topics */
                of_TopicsArrayCnt = rd_kafka_buf_write_arraycnt_pos(rkbuf);
                rd_kafka_buf_finalize_arraycnt(rkbuf, of_TopicsArrayCnt,
                                               topics_cnt);
                while (--topics_cnt >= 0)
                        rd_kafka_buf_write_str(
                            rkbuf, subscribe_topics->elems[topics_cnt].topic,
                            -1);

        } else {
                rd_kafka_buf_write_arraycnt(rkbuf, -1);
        }

        rd_kafka_buf_write_kstr(rkbuf, remote_assignor);

        if (current_assignments) {
                const rd_kafka_topic_partition_field_t
                    current_assignments_fields[] = {
                        RD_KAFKA_TOPIC_PARTITION_FIELD_PARTITION,
                        RD_KAFKA_TOPIC_PARTITION_FIELD_END};
                rd_kafka_buf_write_topic_partitions(
                    rkbuf, current_assignments, rd_false, rd_false,
                    rd_true /*use topic id*/, rd_false /*don't use topic name*/,
                    current_assignments_fields);
        } else {
                rd_kafka_buf_write_arraycnt(rkbuf, -1);
        }

        rd_kafka_buf_ApiVersion_set(rkbuf, ApiVersion, 0);

        /* FIXME:
         * 1) Improve this timeout to something less than
         *    `rkcg_heartbeat_intvl_ms` so that the next heartbeat
         *    is not skipped.
         * 2) Remove usage of `group_session_timeout_ms` altogether
         *    from the new protocol defined in KIP-848.
         */
        if (rkb->rkb_rk->rk_cgrp->rkcg_heartbeat_intvl_ms > 0) {
                rd_kafka_buf_set_abs_timeout(
                    rkbuf, rkb->rkb_rk->rk_cgrp->rkcg_heartbeat_intvl_ms, 0);
        } else {
                rd_kafka_buf_set_abs_timeout(
                    rkbuf, rkb->rkb_rk->rk_conf.group_session_timeout_ms, 0);
        }

        rd_kafka_broker_buf_enq_replyq(rkb, rkbuf, replyq, resp_cb, opaque);
}



/**
 * @brief Construct and send ListGroupsRequest to \p rkb
 *        with the states (const char *) in \p states,
 *        and the types (const char *) in \p types.
 *        Uses \p max_ApiVersion as maximum API version,
 *        pass -1 to use the maximum available version.
 *
 *        The response (unparsed) will be enqueued on \p replyq
 *        for handling by \p resp_cb (with \p opaque passed).
 *
 * @return NULL on success, a new error instance that must be
 *         released with rd_kafka_error_destroy() in case of error.
 */
rd_kafka_error_t *rd_kafka_ListGroupsRequest(rd_kafka_broker_t *rkb,
                                             int16_t max_ApiVersion,
                                             const char **states,
                                             size_t states_cnt,
                                             const char **types,
                                             size_t types_cnt,
                                             rd_kafka_replyq_t replyq,
                                             rd_kafka_resp_cb_t *resp_cb,
                                             void *opaque) {
        rd_kafka_buf_t *rkbuf;
        int16_t ApiVersion = 0;
        size_t i;

        if (max_ApiVersion < 0)
                max_ApiVersion = 5;

        if (max_ApiVersion > ApiVersion) {
                /* Remark: don't check if max_ApiVersion is zero.
                 * As rd_kafka_broker_ApiVersion_supported cannot be checked
                 * in the application thread reliably . */
                ApiVersion = rd_kafka_broker_ApiVersion_supported(
                    rkb, RD_KAFKAP_ListGroups, 0, max_ApiVersion, NULL);
        }

        if (ApiVersion == -1) {
                return rd_kafka_error_new(
                    RD_KAFKA_RESP_ERR__UNSUPPORTED_FEATURE,
                    "ListGroupsRequest not supported by broker");
        }

        rkbuf = rd_kafka_buf_new_flexver_request(
            rkb, RD_KAFKAP_ListGroups, 1,
            /* rd_kafka_buf_write_arraycnt_pos + tags + StatesFilter */
            4 + 1 + 32 * states_cnt, ApiVersion >= 3 /* is_flexver */);

        if (ApiVersion >= 4) {
                rd_kafka_buf_write_arraycnt(rkbuf, states_cnt);
                for (i = 0; i < states_cnt; i++) {
                        rd_kafka_buf_write_str(rkbuf, states[i], -1);
                }
        }

        if (ApiVersion >= 5) {
                rd_kafka_buf_write_arraycnt(rkbuf, types_cnt);
                for (i = 0; i < types_cnt; i++) {
                        rd_kafka_buf_write_str(rkbuf, types[i], -1);
                }
        }

        rd_kafka_buf_ApiVersion_set(rkbuf, ApiVersion, 0);
        rd_kafka_broker_buf_enq_replyq(rkb, rkbuf, replyq, resp_cb, opaque);
        return NULL;
}

/**
 * @brief Construct and send DescribeGroupsRequest to \p rkb
 *        with the groups (const char *) in \p groups.
 *        Uses \p max_ApiVersion as maximum API version,
 *        pass -1 to use the maximum available version.
 *        Uses \p include_authorized_operations to get
 *        group ACL authorized operations.
 *
 *        The response (unparsed) will be enqueued on \p replyq
 *        for handling by \p resp_cb (with \p opaque passed).
 *
 * @return NULL on success, a new error instance that must be
 *         released with rd_kafka_error_destroy() in case of error.
 */
rd_kafka_error_t *
rd_kafka_DescribeGroupsRequest(rd_kafka_broker_t *rkb,
                               int16_t max_ApiVersion,
                               char **groups,
                               size_t group_cnt,
                               rd_bool_t include_authorized_operations,
                               rd_kafka_replyq_t replyq,
                               rd_kafka_resp_cb_t *resp_cb,
                               void *opaque) {
        rd_kafka_buf_t *rkbuf;
        int16_t ApiVersion = 0;
        size_t of_GroupsArrayCnt;

        if (max_ApiVersion < 0)
                max_ApiVersion = 4;

        if (max_ApiVersion > ApiVersion) {
                /* Remark: don't check if max_ApiVersion is zero.
                 * As rd_kafka_broker_ApiVersion_supported cannot be checked
                 * in the application thread reliably . */
                ApiVersion = rd_kafka_broker_ApiVersion_supported(
                    rkb, RD_KAFKAP_DescribeGroups, 0, max_ApiVersion, NULL);
        }

        if (ApiVersion == -1) {
                return rd_kafka_error_new(
                    RD_KAFKA_RESP_ERR__UNSUPPORTED_FEATURE,
                    "DescribeGroupsRequest not supported by broker");
        }

        rkbuf = rd_kafka_buf_new_flexver_request(
            rkb, RD_KAFKAP_DescribeGroups, 1,
            4 /* rd_kafka_buf_write_arraycnt_pos */ +
                1 /* IncludeAuthorizedOperations */ + 1 /* tags */ +
                32 * group_cnt /* Groups */,
            rd_false);

        /* write Groups */
        of_GroupsArrayCnt = rd_kafka_buf_write_arraycnt_pos(rkbuf);
        rd_kafka_buf_finalize_arraycnt(rkbuf, of_GroupsArrayCnt, group_cnt);
        while (group_cnt-- > 0)
                rd_kafka_buf_write_str(rkbuf, groups[group_cnt], -1);

        /* write IncludeAuthorizedOperations */
        if (ApiVersion >= 3) {
                rd_kafka_buf_write_bool(rkbuf, include_authorized_operations);
        }

        rd_kafka_buf_ApiVersion_set(rkbuf, ApiVersion, 0);
        rd_kafka_broker_buf_enq_replyq(rkb, rkbuf, replyq, resp_cb, opaque);
        return NULL;
}

/**
 * @brief Generic handler for Metadata responses
 *
 * @locality rdkafka main thread
 */
static void rd_kafka_handle_Metadata(rd_kafka_t *rk,
                                     rd_kafka_broker_t *rkb,
                                     rd_kafka_resp_err_t err,
                                     rd_kafka_buf_t *rkbuf,
                                     rd_kafka_buf_t *request,
                                     void *opaque) {
        rd_kafka_op_t *rko                = opaque; /* Possibly NULL */
        rd_kafka_metadata_internal_t *mdi = NULL;
        const rd_list_t *topics           = request->rkbuf_u.Metadata.topics;
        const int32_t cgrp_subscription_version =
            request->rkbuf_u.Metadata.cgrp_subscription_version;
        int actions;

        rd_kafka_assert(NULL, rd_kafka_broker_is_any_err_destroy(err) ||
                                  thrd_is_current(rk->rk_thread));

        /* Avoid metadata updates when we're terminating. */
        if (rd_kafka_terminating(rkb->rkb_rk) ||
            err == RD_KAFKA_RESP_ERR__DESTROY) {
                /* Terminating */
                goto done;
        }

        if (err)
                goto err;

        if (!topics)
                rd_rkb_dbg(rkb, METADATA, "METADATA",
                           "===== Received metadata: %s =====",
                           request->rkbuf_u.Metadata.reason);
        else
                rd_rkb_dbg(rkb, METADATA, "METADATA",
                           "===== Received metadata "
                           "(for %d requested topics): %s =====",
                           rd_list_cnt(topics),
                           request->rkbuf_u.Metadata.reason);

        err = rd_kafka_parse_Metadata(rkb, request, rkbuf, &mdi);
        if (err)
                goto err;

        if (rko && rko->rko_replyq.q) {
                /* Reply to metadata requester, passing on the metadata.
                 * Reuse requesting rko for the reply. */
                rko->rko_err            = err;
                rko->rko_u.metadata.md  = &mdi->metadata;
                rko->rko_u.metadata.mdi = mdi;
                rko->rko_u.metadata.subscription_version =
                    cgrp_subscription_version;
                rd_kafka_replyq_enq(&rko->rko_replyq, rko, 0);
                rko = NULL;
        } else {
                if (mdi)
                        rd_free(mdi);
        }

        goto done;

err:
        actions = rd_kafka_err_action(rkb, err, request,

                                      RD_KAFKA_ERR_ACTION_RETRY,
                                      RD_KAFKA_RESP_ERR__PARTIAL,

                                      RD_KAFKA_ERR_ACTION_END);

        if (actions & RD_KAFKA_ERR_ACTION_RETRY) {
                /* In case it's a brokers full refresh call,
                 * avoid retrying it on this same broker.
                 * This is to prevent client is hung
                 * until it can connect to this broker again.
                 * No need to acquire the lock here but
                 * when decrementing the integer pointed
                 * by `decr`. */
                if (!request->rkbuf_u.Metadata.decr &&
                    rd_kafka_buf_retry(rkb, request))
                        return;
                /* FALLTHRU */
<<<<<<< HEAD
        }

        if (actions & RD_KAFKA_ERR_ACTION_PERMANENT) {
                rd_rkb_log(rkb, LOG_WARNING, "METADATA",
                           "Metadata request failed: %s: %s (%dms): %s",
                           request->rkbuf_u.Metadata.reason,
                           rd_kafka_err2str(err),
                           (int)(request->rkbuf_ts_sent / 1000),
                           rd_kafka_actions2str(actions));
        }

=======
        }

        rd_rkb_log(rkb, LOG_WARNING, "METADATA",
                   "Metadata request failed: %s: %s (%dms): %s",
                   request->rkbuf_u.Metadata.reason, rd_kafka_err2str(err),
                   (int)(request->rkbuf_ts_sent / 1000),
                   rd_kafka_actions2str(actions));
>>>>>>> 6378837a
        /* Respond back to caller on non-retriable errors */
        if (rko && rko->rko_replyq.q) {
                rko->rko_err            = err;
                rko->rko_u.metadata.md  = NULL;
                rko->rko_u.metadata.mdi = NULL;
                rd_kafka_replyq_enq(&rko->rko_replyq, rko, 0);
                rko = NULL;
        }

        /* FALLTHRU */

done:
        if (rko)
                rd_kafka_op_destroy(rko);
}

/**
 * @brief Internal implementation of MetadataRequest.
 *
 *        - !topics && !topic_ids: only request brokers (if supported by
 *          broker, else all topics)
 *        - topics.cnt > 0 && topic_ids.cnt > 0: invalid request
 *        - topics.cnt > 0 || topic_ids.cnt > 0: only specified topics
 *          are requested
 *        - else: all topics in cluster are requested
 *
 * @param topics A list of topic names (char *) to request.
 * @param topic_ids A list of topic ids (rd_kafka_Uuid_t *) to request.
 * @param reason Metadata request reason
 * @param allow_auto_create_topics Allow broker-side auto topic creation.
 *                                 This is best-effort, depending on broker
 *                                 config and version.
 * @param include_cluster_authorized_operations Request for cluster
 *                                              authorized operations.
 * @param include_topic_authorized_operations Request for topic
 *                                            authorized operations.
 * @param cgrp_update Update cgrp in parse_Metadata (see comment there).
 * @param force_racks Force partition to rack mapping computation in
 *                    parse_Metadata (see comment there).
 * @param rko         (optional) rko with replyq for handling response.
 *                    Specifying an rko forces a metadata request even if
 *                    there is already a matching one in-transit.
 * @param resp_cb Callback to be used for handling response.
 * @param replyq replyq on which response is handled.
 * @param force rd_true: force a full request (including all topics and
 *                       brokers) even if there is such a request already
 *                       in flight.
 *              rd_false: check if there are multiple outstanding full
 *                        requests, and don't send one if there is already
 *                        one present. (See note below.)
 * @param opaque (optional) parameter to be passed to resp_cb.
 *
 * @return Error code:
 *         If full metadata for all topics is requested (or
 *         all brokers, which results in all-topics on older brokers) and
 *         there is already a full request in transit then this function
 *         will return  RD_KAFKA_RESP_ERR__PREV_IN_PROGRESS,
 *         otherwise RD_KAFKA_RESP_ERR_NO_ERROR.
 *
 * @remark Either \p topics or \p topic_ids must be set, but not both.
 * @remark If \p rko is specified, \p resp_cb, \p replyq, \p force, \p opaque
 *         should be NULL or rd_false.
 * @remark If \p rko is non-NULL or if \p force is true,
 *         the request is sent regardless.
 * @remark \p include_cluster_authorized_operations and
 *         \p include_topic_authorized_operations should not be set unless this
 *         MetadataRequest is for an admin operation.
 *
 * @sa rd_kafka_MetadataRequest().
 * @sa rd_kafka_MetadataRequest_resp_cb().
 */
static rd_kafka_resp_err_t
rd_kafka_MetadataRequest0(rd_kafka_broker_t *rkb,
                          const rd_list_t *topics,
                          const rd_list_t *topic_ids,
                          const char *reason,
                          rd_bool_t allow_auto_create_topics,
                          rd_bool_t include_cluster_authorized_operations,
                          rd_bool_t include_topic_authorized_operations,
                          rd_bool_t cgrp_update,
                          int32_t cgrp_subscription_version,
                          rd_bool_t force_racks,
                          rd_kafka_op_t *rko,
                          rd_kafka_resp_cb_t *resp_cb,
                          rd_kafka_replyq_t replyq,
                          rd_bool_t force,
                          void *opaque) {
        rd_kafka_buf_t *rkbuf;
        int16_t ApiVersion = 0;
        size_t of_TopicArrayCnt;
        int features;
        int topic_id_cnt;
        int total_topic_cnt;
        int topic_cnt                  = topics ? rd_list_cnt(topics) : 0;
        int *full_incr                 = NULL;
        void *handler_arg              = NULL;
        rd_kafka_resp_cb_t *handler_cb = rd_kafka_handle_Metadata;
        int16_t metadata_max_version   = 12;
        rd_kafka_replyq_t use_replyq   = replyq;

        /* In case we want cluster authorized operations in the Metadata
         * request, we must send a request with version not exceeding 10 because
         * KIP-700 deprecates those fields from the Metadata RPC. */
        if (include_cluster_authorized_operations)
                metadata_max_version = RD_MIN(metadata_max_version, 10);

        ApiVersion = rd_kafka_broker_ApiVersion_supported(
            rkb, RD_KAFKAP_Metadata, 0, metadata_max_version, &features);

        topic_id_cnt =
            (ApiVersion >= 10 && topic_ids) ? rd_list_cnt(topic_ids) : 0;
        rd_assert(topic_id_cnt == 0 || ApiVersion >= 12);

        total_topic_cnt = topic_cnt + topic_id_cnt;

        rkbuf = rd_kafka_buf_new_flexver_request(
            rkb, RD_KAFKAP_Metadata, 1,
            4 + ((50 /*topic name */ + 16 /* topic id */) * total_topic_cnt) +
                1,
            ApiVersion >= 9);

        if (!reason)
                reason = "";

        rkbuf->rkbuf_u.Metadata.reason                    = rd_strdup(reason);
        rkbuf->rkbuf_u.Metadata.cgrp_update               = cgrp_update;
        rkbuf->rkbuf_u.Metadata.force_racks               = force_racks;
        rkbuf->rkbuf_u.Metadata.cgrp_subscription_version = -1;

        /* TopicArrayCnt */
        of_TopicArrayCnt = rd_kafka_buf_write_arraycnt_pos(rkbuf);

        if (!topics && !topic_ids) {
                /* v0: keep 0, brokers only not available,
                 * request all topics */
                /* v1-8: 0 means empty array, brokers only */
                if (ApiVersion >= 9) {
                        /* v9+: varint encoded empty array (1), brokers only */
                        rd_kafka_buf_finalize_arraycnt(rkbuf, of_TopicArrayCnt,
                                                       topic_cnt);
                }

                rd_rkb_dbg(rkb, METADATA, "METADATA",
                           "Request metadata for brokers only: %s", reason);
                full_incr =
                    &rkb->rkb_rk->rk_metadata_cache.rkmc_full_brokers_sent;

        } else if (total_topic_cnt == 0) {
                /* v0: keep 0, request all topics */
                if (ApiVersion >= 1 && ApiVersion < 9) {
                        /* v1-8: update to -1, all topics */
                        rd_kafka_buf_update_i32(rkbuf, of_TopicArrayCnt, -1);
                }
                /* v9+: keep 0, varint encoded null, all topics */

                rkbuf->rkbuf_u.Metadata.all_topics = 1;
                rd_rkb_dbg(rkb, METADATA, "METADATA",
                           "Request metadata for all topics: "
                           "%s",
                           reason);

                if (!rko)
                        full_incr = &rkb->rkb_rk->rk_metadata_cache
                                         .rkmc_full_topics_sent;

        } else {
                /* Cannot request topics by name and id at the same time */
                rd_dassert(!(topic_cnt > 0 && topic_id_cnt > 0));

                /* request cnt topics */
                rd_kafka_buf_finalize_arraycnt(rkbuf, of_TopicArrayCnt,
                                               total_topic_cnt);

                rd_rkb_dbg(rkb, METADATA, "METADATA",
                           "Request metadata for %d topic(s): "
                           "%s",
                           total_topic_cnt, reason);
        }

        if (full_incr) {
                /* Avoid multiple outstanding full requests
                 * (since they are redundant and side-effect-less).
                 * Forced requests (app using metadata() API or Admin API) are
                 * passed through regardless. */

                mtx_lock(&rkb->rkb_rk->rk_metadata_cache.rkmc_full_lock);
                if (!force &&
                    (*full_incr > 0 && (!rko || !rko->rko_u.metadata.force))) {
                        mtx_unlock(
                            &rkb->rkb_rk->rk_metadata_cache.rkmc_full_lock);
                        rd_rkb_dbg(rkb, METADATA, "METADATA",
                                   "Skipping metadata request: %s: "
                                   "full request already in-transit",
                                   reason);
                        rd_kafka_buf_destroy(rkbuf);
                        return RD_KAFKA_RESP_ERR__PREV_IN_PROGRESS;
                }

                (*full_incr)++;
                mtx_unlock(&rkb->rkb_rk->rk_metadata_cache.rkmc_full_lock);
                rkbuf->rkbuf_u.Metadata.decr = full_incr;
                rkbuf->rkbuf_u.Metadata.decr_lock =
                    &rkb->rkb_rk->rk_metadata_cache.rkmc_full_lock;
        }


        if (topic_cnt > 0) {
                char *topic;
                int i;
                rd_kafka_Uuid_t zero_uuid = RD_KAFKA_UUID_ZERO;

                /* Maintain a copy of the topics list so we can purge
                 * hints from the metadata cache on error. */
                rkbuf->rkbuf_u.Metadata.topics =
                    rd_list_copy(topics, rd_list_string_copy, NULL);

                RD_LIST_FOREACH(topic, topics, i) {
                        if (ApiVersion >= 10) {
                                rd_kafka_buf_write_uuid(rkbuf, &zero_uuid);
                        }
                        rd_kafka_buf_write_str(rkbuf, topic, -1);
                        /* Tags for previous topic */
                        rd_kafka_buf_write_tags_empty(rkbuf);
                }
        }

        if (ApiVersion >= 10 && topic_id_cnt > 0) {
                int i;
                rd_kafka_Uuid_t *topic_id;

                /* Maintain a copy of the topics list so we can purge
                 * hints from the metadata cache on error. */
                rkbuf->rkbuf_u.Metadata.topic_ids =
                    rd_list_copy(topic_ids, rd_list_Uuid_copy, NULL);

                RD_LIST_FOREACH(topic_id, topic_ids, i) {
                        rd_kafka_buf_write_uuid(rkbuf, topic_id);
                        rd_kafka_buf_write_str(rkbuf, NULL, -1);
                        /* Tags for previous topic */
                        rd_kafka_buf_write_tags_empty(rkbuf);
                }
        }

        if (ApiVersion >= 4) {
                /* AllowAutoTopicCreation */
                rd_kafka_buf_write_bool(rkbuf, allow_auto_create_topics);

        } else if (rkb->rkb_rk->rk_type == RD_KAFKA_CONSUMER &&
                   !rkb->rkb_rk->rk_conf.allow_auto_create_topics &&
                   rd_kafka_conf_is_modified(&rkb->rkb_rk->rk_conf,
                                             "allow.auto.create.topics") &&
                   rd_interval(
                       &rkb->rkb_rk->rk_suppress.allow_auto_create_topics,
                       30 * 60 * 1000 /* every 30 minutes */, 0) >= 0) {
                /* Let user know we can't obey allow.auto.create.topics */
                rd_rkb_log(rkb, LOG_WARNING, "AUTOCREATE",
                           "allow.auto.create.topics=false not supported "
                           "by broker: requires broker version >= 0.11.0.0: "
                           "requested topic(s) may be auto created depending "
                           "on broker auto.create.topics.enable configuration");
        }

        if (ApiVersion >= 8 && ApiVersion <= 10) {
                /* IncludeClusterAuthorizedOperations */
                rd_kafka_buf_write_bool(rkbuf,
                                        include_cluster_authorized_operations);
        }

        if (ApiVersion >= 8) {
                /* IncludeTopicAuthorizedOperations */
                rd_kafka_buf_write_bool(rkbuf,
                                        include_topic_authorized_operations);
        }

        rd_kafka_buf_ApiVersion_set(rkbuf, ApiVersion, 0);

        /* Metadata requests are part of the important control plane
         * and should go before most other requests (Produce, Fetch, etc). */
        rkbuf->rkbuf_prio = RD_KAFKA_PRIO_HIGH;

        /* The default handler is rd_kafka_handle_Metadata, but it can be
         * overriden to use a custom handler. */
        if (resp_cb)
                handler_cb = resp_cb;

        /* If a custom handler is provided, we also allow the caller to set a
         * custom argument which is passed as the opaque argument to the
         * handler. However, if we're using the default handler, it expects
         * either rko or NULL as its opaque argument (it forwards the response
         * to rko's replyq if it's non-NULL). */
        if (resp_cb && opaque)
                handler_arg = opaque;
        else
                handler_arg = rko;

        /* If a custom replyq is provided (and is valid), the response is
         * handled through on that replyq. By default, response is handled on
         * rk_ops, and the default handler (rd_kafka_handle_Metadata) forwards
         * the parsed result to rko's replyq when done. */
        if (!use_replyq.q)
                use_replyq = RD_KAFKA_REPLYQ(rkb->rkb_rk->rk_ops, 0);

        if (cgrp_update && rkb->rkb_rk->rk_cgrp && total_topic_cnt > 0) {
                rkbuf->rkbuf_u.Metadata.cgrp_subscription_version =
                    cgrp_subscription_version >= 0
                        ? cgrp_subscription_version
                        : rd_atomic32_get(
                              &rkb->rkb_rk->rk_cgrp->rkcg_subscription_version);
        }
        rd_kafka_broker_buf_enq_replyq(
            rkb, rkbuf, use_replyq,
            /* The default response handler is rd_kafka_handle_Metadata, but we
               allow alternate handlers to be configured. */
            handler_cb, handler_arg);

        return RD_KAFKA_RESP_ERR_NO_ERROR;
}

/**
 * @brief Construct and enqueue a MetadataRequest
 *
 *        - !topics && !topic_ids: only request brokers (if supported by
 *          broker, else all topics)
 *        - topics.cnt > 0 && topic_ids.cnt > 0: invalid request
 *        - topics.cnt > 0 || topic_ids.cnt > 0: only specified topics
 *          are requested
 *        - else: all topics in cluster are requested
 *
 * @param topics A list of topic names (char *) to request.
 * @param topic_ids A list of topic ids (rd_kafka_Uuid_t *) to request.
 * @param reason    - metadata request reason
 * @param allow_auto_create_topics - allow broker-side auto topic creation.
 *                                   This is best-effort, depending on broker
 *                                   config and version.
 * @param cgrp_update - Update cgrp in parse_Metadata (see comment there).
 * @param subscription_version - Consumer group subscription version.
 * @param force_racks - Force partition to rack mapping computation in
 *                      parse_Metadata (see comment there).
 * @param rko       - (optional) rko with replyq for handling response.
 *                    Specifying an rko forces a metadata request even if
 *                    there is already a matching one in-transit.
 *
 * @return Error code:
 *         If full metadata for all topics is requested (or
 *         all brokers, which results in all-topics on older brokers) and
 *         there is already a full request in transit then this function
 *         will return  RD_KAFKA_RESP_ERR__PREV_IN_PROGRESS,
 *         otherwise RD_KAFKA_RESP_ERR_NO_ERROR.
 *         If \p rko is non-NULL, the request is sent regardless.
 *
 * @remark Either \p topics or \p topic_ids must be set, but not both.
 */
rd_kafka_resp_err_t rd_kafka_MetadataRequest(rd_kafka_broker_t *rkb,
                                             const rd_list_t *topics,
                                             rd_list_t *topic_ids,
                                             const char *reason,
                                             rd_bool_t allow_auto_create_topics,
                                             rd_bool_t cgrp_update,
                                             int32_t cgrp_subscription_version,
                                             rd_bool_t force_racks,
                                             rd_kafka_op_t *rko) {
        return rd_kafka_MetadataRequest0(
            rkb, topics, topic_ids, reason, allow_auto_create_topics,
            rd_false /*don't include cluster authorized operations*/,
            rd_false /*don't include topic authorized operations*/, cgrp_update,
            cgrp_subscription_version, force_racks, rko,
            /* We use the default rd_kafka_handle_Metadata rather than a custom
               resp_cb */
            NULL,
            /* Use default replyq which works with the default handler
               rd_kafka_handle_Metadata. */
            RD_KAFKA_NO_REPLYQ,
            /* If the request needs to be forced, rko_u.metadata.force will be
               set. We don't provide an explicit parameter force. */
            rd_false, NULL);
}

/**
 * @brief Construct and enqueue a MetadataRequest which use
 *        response callback \p resp_cb instead of a rko.
 *
 *        - !topics && !topic_ids: only request brokers (if supported by
 *          broker, else all topics)
 *        - topics.cnt > 0 && topic_ids.cnt > 0: invalid request
 *        - topics.cnt > 0 || topic_ids.cnt > 0: only specified topics
 *          are requested
 *        - else: all topics in cluster are requested
 *
 * @param topics A list of topic names (char *) to request.
 * @param topic_ids A list of topic ids (rd_kafka_Uuid_t *) to request.
 * @param reason Metadata request reason
 * @param allow_auto_create_topics Allow broker-side auto topic creation.
 *                                 This is best-effort, depending on broker
 *                                 config and version.
 * @param include_cluster_authorized_operations Request for cluster
 *                                              authorized operations.
 * @param include_topic_authorized_operations Request for topic
 *                                            authorized operations.
 * @param cgrp_update Update cgrp in parse_Metadata (see comment there).
 * @param force_racks Force partition to rack mapping computation in
 *                    parse_Metadata (see comment there).
 * @param resp_cb Callback to be used for handling response.
 * @param replyq replyq on which response is handled.
 * @param force Force request even if in progress.
 * @param opaque (optional) parameter to be passed to resp_cb.
 *
 * @return Error code:
 *         If full metadata for all topics is requested (or
 *         all brokers, which results in all-topics on older brokers) and
 *         there is already a full request in transit then this function
 *         will return  RD_KAFKA_RESP_ERR__PREV_IN_PROGRESS,
 *         otherwise RD_KAFKA_RESP_ERR_NO_ERROR.
 *
 *  @remark Either \p topics or \p topic_ids must be set, but not both.
 */
rd_kafka_resp_err_t rd_kafka_MetadataRequest_resp_cb(
    rd_kafka_broker_t *rkb,
    const rd_list_t *topics,
    const rd_list_t *topics_ids,
    const char *reason,
    rd_bool_t allow_auto_create_topics,
    rd_bool_t include_cluster_authorized_operations,
    rd_bool_t include_topic_authorized_operations,
    rd_bool_t cgrp_update,
    int32_t cgrp_subscription_version,
    rd_bool_t force_racks,
    rd_kafka_resp_cb_t *resp_cb,
    rd_kafka_replyq_t replyq,
    rd_bool_t force,
    void *opaque) {
        return rd_kafka_MetadataRequest0(
            rkb, topics, topics_ids, reason, allow_auto_create_topics,
            include_cluster_authorized_operations,
            include_topic_authorized_operations, cgrp_update,
            cgrp_subscription_version, force_racks,
            NULL /* No op - using custom resp_cb. */, resp_cb, replyq, force,
            opaque);
}



/**
 * @brief Parses and handles ApiVersion reply.
 *
 * @param apis will be allocated, populated and sorted
 *             with broker's supported APIs, or set to NULL.
 * @param api_cnt will be set to the number of elements in \p *apis
 *
 * @returns 0 on success, else an error.
 *
 * @remark A valid \p apis might be returned even if an error is returned.
 */
rd_kafka_resp_err_t
rd_kafka_handle_ApiVersion(rd_kafka_t *rk,
                           rd_kafka_broker_t *rkb,
                           rd_kafka_resp_err_t err,
                           rd_kafka_buf_t *rkbuf,
                           rd_kafka_buf_t *request,
                           struct rd_kafka_ApiVersion **apis,
                           size_t *api_cnt) {
        const int log_decode_errors = LOG_DEBUG;
        int32_t ApiArrayCnt;
        int16_t ErrorCode;
        int i = 0;

        *apis    = NULL;
        *api_cnt = 0;

        if (err)
                goto err;

        rd_kafka_buf_read_i16(rkbuf, &ErrorCode);
        err = ErrorCode;

        rd_kafka_buf_read_arraycnt(rkbuf, &ApiArrayCnt, 1000);
        if (err && ApiArrayCnt < 1) {
                /* Version >=3 returns the ApiVersions array if the error
                 * code is ERR_UNSUPPORTED_VERSION, previous versions don't */
                goto err;
        }

        rd_rkb_dbg(rkb, FEATURE, "APIVERSION", "Broker API support:");

        *apis = rd_malloc(sizeof(**apis) * ApiArrayCnt);

        for (i = 0; i < ApiArrayCnt; i++) {
                struct rd_kafka_ApiVersion *api = &(*apis)[i];

                rd_kafka_buf_read_i16(rkbuf, &api->ApiKey);
                rd_kafka_buf_read_i16(rkbuf, &api->MinVer);
                rd_kafka_buf_read_i16(rkbuf, &api->MaxVer);

                rd_rkb_dbg(rkb, FEATURE, "APIVERSION",
                           "  ApiKey %s (%hd) Versions %hd..%hd",
                           rd_kafka_ApiKey2str(api->ApiKey), api->ApiKey,
                           api->MinVer, api->MaxVer);

                /* Discard struct tags */
                rd_kafka_buf_skip_tags(rkbuf);
        }

        if (request->rkbuf_reqhdr.ApiVersion >= 1)
                rd_kafka_buf_read_throttle_time(rkbuf);

        /* Discard end tags */
        rd_kafka_buf_skip_tags(rkbuf);

        *api_cnt = ApiArrayCnt;
        qsort(*apis, *api_cnt, sizeof(**apis), rd_kafka_ApiVersion_key_cmp);

        goto done;

err_parse:
        /* If the broker does not support our ApiVersionRequest version it
         * will respond with a version 0 response, which will most likely
         * fail parsing. Instead of propagating the parse error we
         * propagate the original error, unless there isn't one in which case
         * we use the parse error. */
        if (!err)
                err = rkbuf->rkbuf_err;
err:
        /* There are no retryable errors. */

        if (*apis)
                rd_free(*apis);

        *apis    = NULL;
        *api_cnt = 0;

done:
        return err;
}



/**
 * @brief Send ApiVersionRequest (KIP-35)
 *
 * @param ApiVersion If -1 use the highest supported version, else use the
 *                   specified value.
 */
void rd_kafka_ApiVersionRequest(rd_kafka_broker_t *rkb,
                                int16_t ApiVersion,
                                rd_kafka_replyq_t replyq,
                                rd_kafka_resp_cb_t *resp_cb,
                                void *opaque) {
        rd_kafka_buf_t *rkbuf;

        if (ApiVersion == -1)
                ApiVersion = 3;

        rkbuf = rd_kafka_buf_new_flexver_request(
            rkb, RD_KAFKAP_ApiVersion, 1, 3, ApiVersion >= 3 /*flexver*/);

        if (ApiVersion >= 3) {
                /* KIP-511 adds software name and version through the optional
                 * protocol fields defined in KIP-482. */

                /* ClientSoftwareName */
                rd_kafka_buf_write_str(rkbuf, rkb->rkb_rk->rk_conf.sw_name, -1);

                /* ClientSoftwareVersion */
                rd_kafka_buf_write_str(rkbuf, rkb->rkb_rk->rk_conf.sw_version,
                                       -1);
        }

        /* Should be sent before any other requests since it is part of
         * the initial connection handshake. */
        rkbuf->rkbuf_prio = RD_KAFKA_PRIO_FLASH;

        /* Non-supporting brokers will tear down the connection when they
         * receive an unknown API request, so dont retry request on failure. */
        rkbuf->rkbuf_max_retries = RD_KAFKA_REQUEST_NO_RETRIES;

        /* 0.9.0.x brokers will not close the connection on unsupported
         * API requests, so we minimize the timeout for the request.
         * This is a regression on the broker part. */
        rd_kafka_buf_set_abs_timeout(
            rkbuf, rkb->rkb_rk->rk_conf.api_version_request_timeout_ms, 0);

        rd_kafka_buf_ApiVersion_set(rkbuf, ApiVersion, 0);

        if (replyq.q)
                rd_kafka_broker_buf_enq_replyq(rkb, rkbuf, replyq, resp_cb,
                                               opaque);
        else /* in broker thread */
                rd_kafka_broker_buf_enq1(rkb, rkbuf, resp_cb, opaque);
}


/**
 * Send SaslHandshakeRequest (KIP-43)
 */
void rd_kafka_SaslHandshakeRequest(rd_kafka_broker_t *rkb,
                                   const char *mechanism,
                                   rd_kafka_replyq_t replyq,
                                   rd_kafka_resp_cb_t *resp_cb,
                                   void *opaque) {
        rd_kafka_buf_t *rkbuf;
        int mechlen = (int)strlen(mechanism);
        int16_t ApiVersion;
        int features;

        rkbuf = rd_kafka_buf_new_request(rkb, RD_KAFKAP_SaslHandshake, 1,
                                         RD_KAFKAP_STR_SIZE0(mechlen));

        /* Should be sent before any other requests since it is part of
         * the initial connection handshake. */
        rkbuf->rkbuf_prio = RD_KAFKA_PRIO_FLASH;

        rd_kafka_buf_write_str(rkbuf, mechanism, mechlen);

        /* Non-supporting brokers will tear down the conneciton when they
         * receive an unknown API request or where the SASL GSSAPI
         * token type is not recognized, so dont retry request on failure. */
        rkbuf->rkbuf_max_retries = RD_KAFKA_REQUEST_NO_RETRIES;

        /* 0.9.0.x brokers will not close the connection on unsupported
         * API requests, so we minimize the timeout of the request.
         * This is a regression on the broker part. */
        if (!rkb->rkb_rk->rk_conf.api_version_request &&
            rkb->rkb_rk->rk_conf.socket_timeout_ms > 10 * 1000)
                rd_kafka_buf_set_abs_timeout(rkbuf, 10 * 1000 /*10s*/, 0);

        /* ApiVersion 1 / RD_KAFKA_FEATURE_SASL_REQ enables
         * the SaslAuthenticateRequest */
        ApiVersion = rd_kafka_broker_ApiVersion_supported(
            rkb, RD_KAFKAP_SaslHandshake, 0, 1, &features);

        rd_kafka_buf_ApiVersion_set(rkbuf, ApiVersion, 0);

        if (replyq.q)
                rd_kafka_broker_buf_enq_replyq(rkb, rkbuf, replyq, resp_cb,
                                               opaque);
        else /* in broker thread */
                rd_kafka_broker_buf_enq1(rkb, rkbuf, resp_cb, opaque);
}


/**
 * @brief Parses and handles an SaslAuthenticate reply.
 *
 * @returns 0 on success, else an error.
 *
 * @locality broker thread
 * @locks none
 */
void rd_kafka_handle_SaslAuthenticate(rd_kafka_t *rk,
                                      rd_kafka_broker_t *rkb,
                                      rd_kafka_resp_err_t err,
                                      rd_kafka_buf_t *rkbuf,
                                      rd_kafka_buf_t *request,
                                      void *opaque) {
        const int log_decode_errors = LOG_ERR;
        int16_t error_code;
        rd_kafkap_str_t error_str;
        rd_kafkap_bytes_t auth_data;
        char errstr[512];

        if (err) {
                rd_snprintf(errstr, sizeof(errstr),
                            "SaslAuthenticateRequest failed: %s",
                            rd_kafka_err2str(err));
                goto err;
        }

        rd_kafka_buf_read_i16(rkbuf, &error_code);
        rd_kafka_buf_read_str(rkbuf, &error_str);

        if (error_code) {
                /* Authentication failed */

                /* For backwards compatibility translate the
                 * new broker-side auth error code to our local error code. */
                if (error_code == RD_KAFKA_RESP_ERR_SASL_AUTHENTICATION_FAILED)
                        err = RD_KAFKA_RESP_ERR__AUTHENTICATION;
                else
                        err = error_code;

                rd_snprintf(errstr, sizeof(errstr), "%.*s",
                            RD_KAFKAP_STR_PR(&error_str));
                goto err;
        }

        rd_kafka_buf_read_kbytes(rkbuf, &auth_data);

        if (request->rkbuf_reqhdr.ApiVersion >= 1) {
                int64_t session_lifetime_ms;
                rd_kafka_buf_read_i64(rkbuf, &session_lifetime_ms);

                if (session_lifetime_ms)
                        rd_kafka_dbg(
                            rk, SECURITY, "REAUTH",
                            "Received session lifetime %ld ms from broker",
                            session_lifetime_ms);
                rd_kafka_broker_start_reauth_timer(rkb, session_lifetime_ms);
        }

        /* Pass SASL auth frame to SASL handler */
        if (rd_kafka_sasl_recv(rkb->rkb_transport, auth_data.data,
                               (size_t)RD_KAFKAP_BYTES_LEN(&auth_data), errstr,
                               sizeof(errstr)) == -1) {
                err = RD_KAFKA_RESP_ERR__AUTHENTICATION;
                goto err;
        }

        return;


err_parse:
        err = rkbuf->rkbuf_err;
        rd_snprintf(errstr, sizeof(errstr),
                    "SaslAuthenticateResponse parsing failed: %s",
                    rd_kafka_err2str(err));

err:
        rd_kafka_broker_fail(rkb, LOG_ERR, err, "SASL authentication error: %s",
                             errstr);
}


/**
 * @brief Send SaslAuthenticateRequest (KIP-152)
 */
void rd_kafka_SaslAuthenticateRequest(rd_kafka_broker_t *rkb,
                                      const void *buf,
                                      size_t size,
                                      rd_kafka_replyq_t replyq,
                                      rd_kafka_resp_cb_t *resp_cb,
                                      void *opaque) {
        rd_kafka_buf_t *rkbuf;
        int16_t ApiVersion;
        int features;

        rkbuf = rd_kafka_buf_new_request(rkb, RD_KAFKAP_SaslAuthenticate, 0, 0);

        /* Should be sent before any other requests since it is part of
         * the initial connection handshake. */
        rkbuf->rkbuf_prio = RD_KAFKA_PRIO_FLASH;

        /* Broker does not support -1 (Null) for this field */
        rd_kafka_buf_write_bytes(rkbuf, buf ? buf : "", size);

        /* There are no errors that can be retried, instead
         * close down the connection and reconnect on failure. */
        rkbuf->rkbuf_max_retries = RD_KAFKA_REQUEST_NO_RETRIES;

        ApiVersion = rd_kafka_broker_ApiVersion_supported(
            rkb, RD_KAFKAP_SaslAuthenticate, 0, 1, &features);
        rd_kafka_buf_ApiVersion_set(rkbuf, ApiVersion, 0);

        if (replyq.q)
                rd_kafka_broker_buf_enq_replyq(rkb, rkbuf, replyq, resp_cb,
                                               opaque);
        else /* in broker thread */
                rd_kafka_broker_buf_enq1(rkb, rkbuf, resp_cb, opaque);
}

/**
 * @name Leader discovery (KIP-951)
 * @{
 */

void rd_kafkap_leader_discovery_tmpabuf_add_alloc_brokers(
    rd_tmpabuf_t *tbuf,
    rd_kafkap_NodeEndpoints_t *NodeEndpoints) {
        int i;
        size_t md_brokers_size =
            NodeEndpoints->NodeEndpointCnt * sizeof(rd_kafka_metadata_broker_t);
        size_t mdi_brokers_size = NodeEndpoints->NodeEndpointCnt *
                                  sizeof(rd_kafka_metadata_broker_internal_t);
        rd_tmpabuf_add_alloc_times(tbuf, md_brokers_size, 2);
        rd_tmpabuf_add_alloc(tbuf, mdi_brokers_size);
        for (i = 0; i < NodeEndpoints->NodeEndpointCnt; i++) {
                size_t HostSize =
                    RD_KAFKAP_STR_LEN(&NodeEndpoints->NodeEndpoints[i].Host) +
                    1;
                rd_tmpabuf_add_alloc(tbuf, HostSize);
        }
}

void rd_kafkap_leader_discovery_tmpabuf_add_alloc_topics(rd_tmpabuf_t *tbuf,
                                                         int topic_cnt) {
        rd_tmpabuf_add_alloc(tbuf,
                             sizeof(rd_kafka_metadata_topic_t) * topic_cnt);
        rd_tmpabuf_add_alloc(tbuf, sizeof(rd_kafka_metadata_topic_internal_t) *
                                       topic_cnt);
}

void rd_kafkap_leader_discovery_tmpabuf_add_alloc_topic(rd_tmpabuf_t *tbuf,
                                                        char *topic_name,
                                                        int32_t partition_cnt) {
        if (topic_name) {
                rd_tmpabuf_add_alloc(tbuf, strlen(topic_name) + 1);
        }
        rd_tmpabuf_add_alloc(tbuf, sizeof(rd_kafka_metadata_partition_t) *
                                       partition_cnt);
        rd_tmpabuf_add_alloc(tbuf,
                             sizeof(rd_kafka_metadata_partition_internal_t) *
                                 partition_cnt);
}

void rd_kafkap_leader_discovery_metadata_init(rd_kafka_metadata_internal_t *mdi,
                                              int32_t broker_id) {
        memset(mdi, 0, sizeof(*mdi));
        mdi->metadata.orig_broker_id       = broker_id;
        mdi->controller_id                 = -1;
        mdi->cluster_authorized_operations = -1;
}

void rd_kafkap_leader_discovery_set_brokers(
    rd_tmpabuf_t *tbuf,
    rd_kafka_metadata_internal_t *mdi,
    rd_kafkap_NodeEndpoints_t *NodeEndpoints) {
        int i;
        rd_kafka_metadata_t *md = &mdi->metadata;

        size_t md_brokers_size =
            NodeEndpoints->NodeEndpointCnt * sizeof(rd_kafka_metadata_broker_t);
        size_t mdi_brokers_size = NodeEndpoints->NodeEndpointCnt *
                                  sizeof(rd_kafka_metadata_broker_internal_t);

        md->broker_cnt      = NodeEndpoints->NodeEndpointCnt;
        md->brokers         = rd_tmpabuf_alloc(tbuf, md_brokers_size);
        mdi->brokers_sorted = rd_tmpabuf_alloc(tbuf, md_brokers_size);
        mdi->brokers        = rd_tmpabuf_alloc(tbuf, mdi_brokers_size);

        for (i = 0; i < NodeEndpoints->NodeEndpointCnt; i++) {
                rd_kafkap_NodeEndpoint_t *NodeEndpoint =
                    &NodeEndpoints->NodeEndpoints[i];
                rd_kafka_metadata_broker_t *mdb           = &md->brokers[i];
                rd_kafka_metadata_broker_internal_t *mdbi = &mdi->brokers[i];
                mdb->id   = NodeEndpoint->NodeId;
                mdb->host = NULL;
                if (!RD_KAFKAP_STR_IS_NULL(&NodeEndpoint->Host)) {
                        mdb->host = rd_tmpabuf_alloc(
                            tbuf, RD_KAFKAP_STR_LEN(&NodeEndpoint->Host) + 1);
                        rd_snprintf(mdb->host,
                                    RD_KAFKAP_STR_LEN(&NodeEndpoint->Host) + 1,
                                    "%.*s",
                                    RD_KAFKAP_STR_PR(&NodeEndpoint->Host));
                }
                mdb->port = NodeEndpoints->NodeEndpoints[i].Port;

                /* Metadata internal fields */
                mdbi->id      = mdb->id;
                mdbi->rack_id = NULL;
        }

        qsort(mdi->brokers, md->broker_cnt, sizeof(mdi->brokers[0]),
              rd_kafka_metadata_broker_internal_cmp);
        memcpy(mdi->brokers_sorted, md->brokers,
               sizeof(*mdi->brokers_sorted) * md->broker_cnt);
        qsort(mdi->brokers_sorted, md->broker_cnt, sizeof(*mdi->brokers_sorted),
              rd_kafka_metadata_broker_cmp);
}

void rd_kafkap_leader_discovery_set_topic_cnt(rd_tmpabuf_t *tbuf,
                                              rd_kafka_metadata_internal_t *mdi,
                                              int topic_cnt) {

        rd_kafka_metadata_t *md = &mdi->metadata;

        md->topic_cnt = topic_cnt;
        md->topics    = rd_tmpabuf_alloc(tbuf, sizeof(*md->topics) * topic_cnt);
        mdi->topics = rd_tmpabuf_alloc(tbuf, sizeof(*mdi->topics) * topic_cnt);
}

void rd_kafkap_leader_discovery_set_topic(rd_tmpabuf_t *tbuf,
                                          rd_kafka_metadata_internal_t *mdi,
                                          int topic_idx,
                                          rd_kafka_Uuid_t topic_id,
                                          char *topic_name,
                                          int partition_cnt) {

        rd_kafka_metadata_t *md                  = &mdi->metadata;
        rd_kafka_metadata_topic_t *mdt           = &md->topics[topic_idx];
        rd_kafka_metadata_topic_internal_t *mdti = &mdi->topics[topic_idx];

        memset(mdt, 0, sizeof(*mdt));
        mdt->topic =
            topic_name ? rd_tmpabuf_alloc(tbuf, strlen(topic_name) + 1) : NULL;
        mdt->partition_cnt = partition_cnt;
        mdt->partitions =
            rd_tmpabuf_alloc(tbuf, sizeof(*mdt->partitions) * partition_cnt);

        if (topic_name)
                rd_snprintf(mdt->topic, strlen(topic_name) + 1, "%s",
                            topic_name);

        memset(mdti, 0, sizeof(*mdti));
        mdti->partitions =
            rd_tmpabuf_alloc(tbuf, sizeof(*mdti->partitions) * partition_cnt);
        mdti->topic_id                    = topic_id;
        mdti->topic_authorized_operations = -1;
}

void rd_kafkap_leader_discovery_set_CurrentLeader(
    rd_tmpabuf_t *tbuf,
    rd_kafka_metadata_internal_t *mdi,
    int topic_idx,
    int partition_idx,
    int32_t partition_id,
    rd_kafkap_CurrentLeader_t *CurrentLeader) {

        rd_kafka_metadata_t *md = &mdi->metadata;
        rd_kafka_metadata_partition_t *mdp =
            &md->topics[topic_idx].partitions[partition_idx];
        rd_kafka_metadata_partition_internal_t *mdpi =
            &mdi->topics[topic_idx].partitions[partition_idx];

        memset(mdp, 0, sizeof(*mdp));
        mdp->id     = partition_id;
        mdp->leader = CurrentLeader->LeaderId,

        memset(mdpi, 0, sizeof(*mdpi));
        mdpi->id           = partition_id;
        mdpi->leader_epoch = CurrentLeader->LeaderEpoch;
}
/**@}*/

static int rd_kafkap_Produce_reply_tags_partition_parse(
    rd_kafka_buf_t *rkbuf,
    uint64_t tagtype,
    uint64_t taglen,
    rd_kafkap_Produce_reply_tags_t *ProduceTags,
    rd_kafkap_Produce_reply_tags_Partition_t *PartitionTags) {
        switch (tagtype) {
        case 0: /* CurrentLeader */
                if (rd_kafka_buf_read_CurrentLeader(
                        rkbuf, &PartitionTags->CurrentLeader) == -1)
                        goto err_parse;
                ProduceTags->leader_change_cnt++;
                return 1;
        default:
                return 0;
        }
err_parse:
        return -1;
}

static int
rd_kafkap_Produce_reply_tags_parse(rd_kafka_buf_t *rkbuf,
                                   uint64_t tagtype,
                                   uint64_t taglen,
                                   rd_kafkap_Produce_reply_tags_t *tags) {
        switch (tagtype) {
        case 0: /* NodeEndpoints */
                if (rd_kafka_buf_read_NodeEndpoints(rkbuf,
                                                    &tags->NodeEndpoints) == -1)
                        goto err_parse;
                return 1;
        default:
                return 0;
        }
err_parse:
        return -1;
}

static void rd_kafka_handle_Produce_metadata_update(
    rd_kafka_broker_t *rkb,
    rd_kafkap_Produce_reply_tags_t *ProduceTags) {
        if (ProduceTags->leader_change_cnt) {
                rd_kafka_metadata_t *md           = NULL;
                rd_kafka_metadata_internal_t *mdi = NULL;
                rd_kafkap_Produce_reply_tags_Partition_t *Partition;
                rd_tmpabuf_t tbuf;
                int32_t nodeid;
                rd_kafka_op_t *rko;

                rd_kafka_broker_lock(rkb);
                nodeid = rkb->rkb_nodeid;
                rd_kafka_broker_unlock(rkb);

                rd_tmpabuf_new(&tbuf, 0, rd_true /*assert on fail*/);
                rd_tmpabuf_add_alloc(&tbuf, sizeof(*mdi));
                rd_kafkap_leader_discovery_tmpabuf_add_alloc_brokers(
                    &tbuf, &ProduceTags->NodeEndpoints);
                rd_kafkap_leader_discovery_tmpabuf_add_alloc_topics(&tbuf, 1);
                rd_kafkap_leader_discovery_tmpabuf_add_alloc_topic(
                    &tbuf, ProduceTags->Topic.TopicName, 1);
                rd_tmpabuf_finalize(&tbuf);

                mdi = rd_tmpabuf_alloc(&tbuf, sizeof(*mdi));
                md  = &mdi->metadata;

                rd_kafkap_leader_discovery_metadata_init(mdi, nodeid);

                rd_kafkap_leader_discovery_set_brokers(
                    &tbuf, mdi, &ProduceTags->NodeEndpoints);

                rd_kafkap_leader_discovery_set_topic_cnt(&tbuf, mdi, 1);

                rd_kafkap_leader_discovery_set_topic(
                    &tbuf, mdi, 0, RD_KAFKA_UUID_ZERO,
                    ProduceTags->Topic.TopicName, 1);

                Partition = &ProduceTags->Topic.Partition;
                rd_kafkap_leader_discovery_set_CurrentLeader(
                    &tbuf, mdi, 0, 0, Partition->Partition,
                    &Partition->CurrentLeader);

                rko = rd_kafka_op_new(RD_KAFKA_OP_METADATA_UPDATE);
                rko->rko_u.metadata.md  = md;
                rko->rko_u.metadata.mdi = mdi;
                rd_kafka_q_enq(rkb->rkb_rk->rk_ops, rko);
        }
}

static void rd_kafkap_Produce_reply_tags_destroy(
    rd_kafkap_Produce_reply_tags_t *reply_tags) {
        RD_IF_FREE(reply_tags->Topic.TopicName, rd_free);
        RD_IF_FREE(reply_tags->NodeEndpoints.NodeEndpoints, rd_free);
}


/**
 * @brief Parses a Produce reply.
 * @returns 0 on success or an error code on failure.
 * @locality broker thread
 */
static rd_kafka_resp_err_t
rd_kafka_handle_Produce_parse(rd_kafka_broker_t *rkb,
                              rd_kafka_toppar_t *rktp,
                              rd_kafka_buf_t *rkbuf,
                              rd_kafka_buf_t *request,
                              rd_kafka_Produce_result_t *result) {
        int32_t TopicArrayCnt;
        int32_t PartitionArrayCnt;
        struct {
                int32_t Partition;
                int16_t ErrorCode;
                int64_t Offset;
        } hdr;
        const int log_decode_errors                = LOG_ERR;
        int64_t log_start_offset                   = -1;
        rd_kafkap_str_t TopicName                  = RD_ZERO_INIT;
        rd_kafkap_Produce_reply_tags_t ProduceTags = RD_ZERO_INIT;

        rd_kafka_buf_read_arraycnt(rkbuf, &TopicArrayCnt, RD_KAFKAP_TOPICS_MAX);
        if (TopicArrayCnt != 1)
                goto err;

        /* Since we only produce to one single topic+partition in each
         * request we assume that the reply only contains one topic+partition
         * and that it is the same that we requested.
         * If not the broker is buggy. */
        if (request->rkbuf_reqhdr.ApiVersion >= 10)
                rd_kafka_buf_read_str(rkbuf, &TopicName);
        else
                rd_kafka_buf_skip_str(rkbuf);
        rd_kafka_buf_read_arraycnt(rkbuf, &PartitionArrayCnt,
                                   RD_KAFKAP_PARTITIONS_MAX);

        if (PartitionArrayCnt != 1)
                goto err;

        rd_kafka_buf_read_i32(rkbuf, &hdr.Partition);
        rd_kafka_buf_read_i16(rkbuf, &hdr.ErrorCode);
        rd_kafka_buf_read_i64(rkbuf, &hdr.Offset);

        result->offset = hdr.Offset;

        result->timestamp = -1;
        if (request->rkbuf_reqhdr.ApiVersion >= 2)
                rd_kafka_buf_read_i64(rkbuf, &result->timestamp);

        if (request->rkbuf_reqhdr.ApiVersion >= 5)
                rd_kafka_buf_read_i64(rkbuf, &log_start_offset);

        if (request->rkbuf_reqhdr.ApiVersion >= 8) {
                int i;
                int32_t RecordErrorsCnt;
                rd_kafkap_str_t ErrorMessage;
                rd_kafka_buf_read_arraycnt(rkbuf, &RecordErrorsCnt, -1);
                if (RecordErrorsCnt) {
                        result->record_errors = rd_calloc(
                            RecordErrorsCnt, sizeof(*result->record_errors));
                        result->record_errors_cnt = RecordErrorsCnt;
                        for (i = 0; i < RecordErrorsCnt; i++) {
                                int32_t BatchIndex;
                                rd_kafkap_str_t BatchIndexErrorMessage;
                                rd_kafka_buf_read_i32(rkbuf, &BatchIndex);
                                rd_kafka_buf_read_str(rkbuf,
                                                      &BatchIndexErrorMessage);
                                result->record_errors[i].batch_index =
                                    BatchIndex;
                                if (!RD_KAFKAP_STR_IS_NULL(
                                        &BatchIndexErrorMessage))
                                        result->record_errors[i].errstr =
                                            RD_KAFKAP_STR_DUP(
                                                &BatchIndexErrorMessage);
                                /* RecordError tags */
                                rd_kafka_buf_skip_tags(rkbuf);
                        }
                }

                rd_kafka_buf_read_str(rkbuf, &ErrorMessage);
                if (!RD_KAFKAP_STR_IS_NULL(&ErrorMessage))
                        result->errstr = RD_KAFKAP_STR_DUP(&ErrorMessage);
        }

        if (request->rkbuf_reqhdr.ApiVersion >= 10) {
                rd_kafkap_Produce_reply_tags_Topic_t *TopicTags =
                    &ProduceTags.Topic;
                rd_kafkap_Produce_reply_tags_Partition_t *PartitionTags =
                    &TopicTags->Partition;

                /* Partition tags count */
                TopicTags->TopicName     = RD_KAFKAP_STR_DUP(&TopicName);
                PartitionTags->Partition = hdr.Partition;
        }

        /* Partition tags */
        rd_kafka_buf_read_tags(rkbuf,
                               rd_kafkap_Produce_reply_tags_partition_parse,
                               &ProduceTags, &ProduceTags.Topic.Partition);

        /* Topic tags */
        rd_kafka_buf_skip_tags(rkbuf);

        if (request->rkbuf_reqhdr.ApiVersion >= 1) {
                int32_t Throttle_Time;
                rd_kafka_buf_read_i32(rkbuf, &Throttle_Time);

                rd_kafka_op_throttle_time(rkb, rkb->rkb_rk->rk_rep,
                                          Throttle_Time);
        }

        /* ProduceResponse tags */
        rd_kafka_buf_read_tags(rkbuf, rd_kafkap_Produce_reply_tags_parse,
                               &ProduceTags);

        rd_kafka_handle_Produce_metadata_update(rkb, &ProduceTags);

        rd_kafkap_Produce_reply_tags_destroy(&ProduceTags);
        return hdr.ErrorCode;
err_parse:
        rd_kafkap_Produce_reply_tags_destroy(&ProduceTags);
        return rkbuf->rkbuf_err;
err:
        rd_kafkap_Produce_reply_tags_destroy(&ProduceTags);
        return RD_KAFKA_RESP_ERR__BAD_MSG;
}


/**
 * @struct Hold temporary Produce error state
 */
struct rd_kafka_Produce_err {
        rd_kafka_resp_err_t err;      /**< Error code */
        int actions;                  /**< Actions to take */
        int incr_retry;               /**< Increase per-message retry cnt */
        rd_kafka_msg_status_t status; /**< Messages persistence status */

        /* Idempotent Producer */
        int32_t next_ack_seq;      /**< Next expected sequence to ack */
        int32_t next_err_seq;      /**< Next expected error sequence */
        rd_bool_t update_next_ack; /**< Update next_ack_seq */
        rd_bool_t update_next_err; /**< Update next_err_seq */
        rd_kafka_pid_t rktp_pid;   /**< Partition's current PID */
        int32_t last_seq;          /**< Last sequence in current batch */
};


/**
 * @brief Error-handling for Idempotent Producer-specific Produce errors.
 *
 * May update \p errp, \p actionsp and \p incr_retryp.
 *
 * The resulting \p actionsp are handled by the caller.
 *
 * @warning May be called on the old leader thread. Lock rktp appropriately!
 *
 * @locality broker thread (but not necessarily the leader broker)
 * @locks none
 */
static void
rd_kafka_handle_idempotent_Produce_error(rd_kafka_broker_t *rkb,
                                         rd_kafka_msgbatch_t *batch,
                                         struct rd_kafka_Produce_err *perr) {
        rd_kafka_t *rk          = rkb->rkb_rk;
        rd_kafka_toppar_t *rktp = batch->rktp;
        rd_kafka_msg_t *firstmsg, *lastmsg;
        int r;
        rd_ts_t now = rd_clock(), state_age;
        struct rd_kafka_toppar_err last_err;

        rd_kafka_rdlock(rkb->rkb_rk);
        state_age = now - rkb->rkb_rk->rk_eos.ts_idemp_state;
        rd_kafka_rdunlock(rkb->rkb_rk);

        firstmsg = rd_kafka_msgq_first(&batch->msgq);
        lastmsg  = rd_kafka_msgq_last(&batch->msgq);
        rd_assert(firstmsg && lastmsg);

        /* Store the last msgid of the batch
         * on the first message in case we need to retry
         * and thus reconstruct the entire batch. */
        if (firstmsg->rkm_u.producer.last_msgid) {
                /* last_msgid already set, make sure it
                 * actually points to the last message. */
                rd_assert(firstmsg->rkm_u.producer.last_msgid ==
                          lastmsg->rkm_u.producer.msgid);
        } else {
                firstmsg->rkm_u.producer.last_msgid =
                    lastmsg->rkm_u.producer.msgid;
        }

        if (!rd_kafka_pid_eq(batch->pid, perr->rktp_pid)) {
                /* Don't retry if PID changed since we can't
                 * guarantee correctness across PID sessions. */
                perr->actions = RD_KAFKA_ERR_ACTION_PERMANENT;
                perr->status  = RD_KAFKA_MSG_STATUS_POSSIBLY_PERSISTED;

                rd_rkb_dbg(rkb, MSG | RD_KAFKA_DBG_EOS, "ERRPID",
                           "%.*s [%" PRId32
                           "] PID mismatch: "
                           "request %s != partition %s: "
                           "failing messages with error %s",
                           RD_KAFKAP_STR_PR(rktp->rktp_rkt->rkt_topic),
                           rktp->rktp_partition, rd_kafka_pid2str(batch->pid),
                           rd_kafka_pid2str(perr->rktp_pid),
                           rd_kafka_err2str(perr->err));
                return;
        }

        /*
         * Special error handling
         */
        switch (perr->err) {
        case RD_KAFKA_RESP_ERR_OUT_OF_ORDER_SEQUENCE_NUMBER:
                /* Compare request's sequence to expected next
                 * acked sequence.
                 *
                 * Example requests in flight:
                 *   R1(base_seq:5) R2(10) R3(15) R4(20)
                 */

                /* Acquire the last partition error to help
                 * troubleshoot this problem. */
                rd_kafka_toppar_lock(rktp);
                last_err = rktp->rktp_last_err;
                rd_kafka_toppar_unlock(rktp);

                r = batch->first_seq - perr->next_ack_seq;

                if (r == 0) {
                        /* R1 failed:
                         * If this was the head-of-line request in-flight it
                         * means there is a state desynchronization between the
                         * producer and broker (a bug), in which case
                         * we'll raise a fatal error since we can no longer
                         * reason about the state of messages and thus
                         * not guarantee ordering or once-ness for R1,
                         * nor give the user a chance to opt out of sending
                         * R2 to R4 which would be retried automatically. */

                        rd_kafka_idemp_set_fatal_error(
                            rk, perr->err,
                            "ProduceRequest for %.*s [%" PRId32
                            "] "
                            "with %d message(s) failed "
                            "due to sequence desynchronization with "
                            "broker %" PRId32 " (%s, base seq %" PRId32
                            ", "
                            "idemp state change %" PRId64
                            "ms ago, "
                            "last partition error %s (actions %s, "
                            "base seq %" PRId32 "..%" PRId32
                            ", base msgid %" PRIu64 ", %" PRId64 "ms ago)",
                            RD_KAFKAP_STR_PR(rktp->rktp_rkt->rkt_topic),
                            rktp->rktp_partition,
                            rd_kafka_msgq_len(&batch->msgq), rkb->rkb_nodeid,
                            rd_kafka_pid2str(batch->pid), batch->first_seq,
                            state_age / 1000, rd_kafka_err2name(last_err.err),
                            rd_kafka_actions2str(last_err.actions),
                            last_err.base_seq, last_err.last_seq,
                            last_err.base_msgid,
                            last_err.ts ? (now - last_err.ts) / 1000 : -1);

                        perr->actions = RD_KAFKA_ERR_ACTION_PERMANENT;
                        perr->status  = RD_KAFKA_MSG_STATUS_POSSIBLY_PERSISTED;
                        perr->update_next_ack = rd_false;
                        perr->update_next_err = rd_true;

                } else if (r > 0) {
                        /* R2 failed:
                         * With max.in.flight > 1 we can have a situation
                         * where the first request in-flight (R1) to the broker
                         * fails, which causes the sub-sequent requests
                         * that are in-flight to have a non-sequential
                         * sequence number and thus fail.
                         * But these sub-sequent requests (R2 to R4) are not at
                         * the risk of being duplicated so we bump the epoch and
                         * re-enqueue the messages for later retry
                         * (without incrementing retries).
                         */
                        rd_rkb_dbg(
                            rkb, MSG | RD_KAFKA_DBG_EOS, "ERRSEQ",
                            "ProduceRequest for %.*s [%" PRId32
                            "] "
                            "with %d message(s) failed "
                            "due to skipped sequence numbers "
                            "(%s, base seq %" PRId32
                            " > "
                            "next seq %" PRId32
                            ") "
                            "caused by previous failed request "
                            "(%s, actions %s, "
                            "base seq %" PRId32 "..%" PRId32
                            ", base msgid %" PRIu64 ", %" PRId64
                            "ms ago): "
                            "recovering and retrying",
                            RD_KAFKAP_STR_PR(rktp->rktp_rkt->rkt_topic),
                            rktp->rktp_partition,
                            rd_kafka_msgq_len(&batch->msgq),
                            rd_kafka_pid2str(batch->pid), batch->first_seq,
                            perr->next_ack_seq, rd_kafka_err2name(last_err.err),
                            rd_kafka_actions2str(last_err.actions),
                            last_err.base_seq, last_err.last_seq,
                            last_err.base_msgid,
                            last_err.ts ? (now - last_err.ts) / 1000 : -1);

                        perr->incr_retry = 0;
                        perr->actions    = RD_KAFKA_ERR_ACTION_RETRY;
                        perr->status     = RD_KAFKA_MSG_STATUS_NOT_PERSISTED;
                        perr->update_next_ack = rd_false;
                        perr->update_next_err = rd_true;

                        rd_kafka_idemp_drain_epoch_bump(
                            rk, perr->err, "skipped sequence numbers");

                } else {
                        /* Request's sequence is less than next ack,
                         * this should never happen unless we have
                         * local bug or the broker did not respond
                         * to the requests in order. */
                        rd_kafka_idemp_set_fatal_error(
                            rk, perr->err,
                            "ProduceRequest for %.*s [%" PRId32
                            "] "
                            "with %d message(s) failed "
                            "with rewound sequence number on "
                            "broker %" PRId32
                            " (%s, "
                            "base seq %" PRId32 " < next seq %" PRId32
                            "): "
                            "last error %s (actions %s, "
                            "base seq %" PRId32 "..%" PRId32
                            ", base msgid %" PRIu64 ", %" PRId64 "ms ago)",
                            RD_KAFKAP_STR_PR(rktp->rktp_rkt->rkt_topic),
                            rktp->rktp_partition,
                            rd_kafka_msgq_len(&batch->msgq), rkb->rkb_nodeid,
                            rd_kafka_pid2str(batch->pid), batch->first_seq,
                            perr->next_ack_seq, rd_kafka_err2name(last_err.err),
                            rd_kafka_actions2str(last_err.actions),
                            last_err.base_seq, last_err.last_seq,
                            last_err.base_msgid,
                            last_err.ts ? (now - last_err.ts) / 1000 : -1);

                        perr->actions = RD_KAFKA_ERR_ACTION_PERMANENT;
                        perr->status  = RD_KAFKA_MSG_STATUS_POSSIBLY_PERSISTED;
                        perr->update_next_ack = rd_false;
                        perr->update_next_err = rd_false;
                }
                break;

        case RD_KAFKA_RESP_ERR_DUPLICATE_SEQUENCE_NUMBER:
                /* This error indicates that we successfully produced
                 * this set of messages before but this (supposed) retry failed.
                 *
                 * Treat as success, however offset and timestamp
                 * will be invalid. */

                /* Future improvement/FIXME:
                 * But first make sure the first message has actually
                 * been retried, getting this error for a non-retried message
                 * indicates a synchronization issue or bug. */
                rd_rkb_dbg(rkb, MSG | RD_KAFKA_DBG_EOS, "DUPSEQ",
                           "ProduceRequest for %.*s [%" PRId32
                           "] "
                           "with %d message(s) failed "
                           "due to duplicate sequence number: "
                           "previous send succeeded but was not acknowledged "
                           "(%s, base seq %" PRId32
                           "): "
                           "marking the messages successfully delivered",
                           RD_KAFKAP_STR_PR(rktp->rktp_rkt->rkt_topic),
                           rktp->rktp_partition,
                           rd_kafka_msgq_len(&batch->msgq),
                           rd_kafka_pid2str(batch->pid), batch->first_seq);

                /* Void error, delivery succeeded */
                perr->err             = RD_KAFKA_RESP_ERR_NO_ERROR;
                perr->actions         = 0;
                perr->status          = RD_KAFKA_MSG_STATUS_PERSISTED;
                perr->update_next_ack = rd_true;
                perr->update_next_err = rd_true;
                break;

        case RD_KAFKA_RESP_ERR_UNKNOWN_PRODUCER_ID:
                /* The broker/cluster lost track of our PID because
                 * the last message we produced has now been deleted
                 * (by DeleteRecords, compaction, or topic retention policy).
                 *
                 * If all previous messages are accounted for and this is not
                 * a retry we can simply bump the epoch and reset the sequence
                 * number and then retry the message(s) again.
                 *
                 * If there are outstanding messages not yet acknowledged
                 * then there is no safe way to carry on without risking
                 * duplication or reordering, in which case we fail
                 * the producer.
                 *
                 * In case of the transactional producer and a transaction
                 * coordinator that supports KIP-360 (>= AK 2.5, checked from
                 * the txnmgr, not here) we'll raise an abortable error and
                 * flag that the epoch needs to be bumped on the coordinator. */
                if (rd_kafka_is_transactional(rk)) {
                        rd_rkb_dbg(rkb, MSG | RD_KAFKA_DBG_EOS, "UNKPID",
                                   "ProduceRequest for %.*s [%" PRId32
                                   "] "
                                   "with %d message(s) failed "
                                   "due to unknown producer id "
                                   "(%s, base seq %" PRId32
                                   ", %d retries): "
                                   "failing the current transaction",
                                   RD_KAFKAP_STR_PR(rktp->rktp_rkt->rkt_topic),
                                   rktp->rktp_partition,
                                   rd_kafka_msgq_len(&batch->msgq),
                                   rd_kafka_pid2str(batch->pid),
                                   batch->first_seq,
                                   firstmsg->rkm_u.producer.retries);

                        /* Drain outstanding requests and bump epoch. */
                        rd_kafka_idemp_drain_epoch_bump(rk, perr->err,
                                                        "unknown producer id");

                        rd_kafka_txn_set_abortable_error_with_bump(
                            rk, RD_KAFKA_RESP_ERR_UNKNOWN_PRODUCER_ID,
                            "ProduceRequest for %.*s [%" PRId32
                            "] "
                            "with %d message(s) failed "
                            "due to unknown producer id",
                            RD_KAFKAP_STR_PR(rktp->rktp_rkt->rkt_topic),
                            rktp->rktp_partition,
                            rd_kafka_msgq_len(&batch->msgq));

                        perr->incr_retry = 0;
                        perr->actions    = RD_KAFKA_ERR_ACTION_PERMANENT;
                        perr->status     = RD_KAFKA_MSG_STATUS_NOT_PERSISTED;
                        perr->update_next_ack = rd_false;
                        perr->update_next_err = rd_true;
                        break;

                } else if (!firstmsg->rkm_u.producer.retries &&
                           perr->next_err_seq == batch->first_seq) {
                        rd_rkb_dbg(rkb, MSG | RD_KAFKA_DBG_EOS, "UNKPID",
                                   "ProduceRequest for %.*s [%" PRId32
                                   "] "
                                   "with %d message(s) failed "
                                   "due to unknown producer id "
                                   "(%s, base seq %" PRId32
                                   ", %d retries): "
                                   "no risk of duplication/reordering: "
                                   "resetting PID and retrying",
                                   RD_KAFKAP_STR_PR(rktp->rktp_rkt->rkt_topic),
                                   rktp->rktp_partition,
                                   rd_kafka_msgq_len(&batch->msgq),
                                   rd_kafka_pid2str(batch->pid),
                                   batch->first_seq,
                                   firstmsg->rkm_u.producer.retries);

                        /* Drain outstanding requests and bump epoch. */
                        rd_kafka_idemp_drain_epoch_bump(rk, perr->err,
                                                        "unknown producer id");

                        perr->incr_retry = 0;
                        perr->actions    = RD_KAFKA_ERR_ACTION_RETRY;
                        perr->status     = RD_KAFKA_MSG_STATUS_NOT_PERSISTED;
                        perr->update_next_ack = rd_false;
                        perr->update_next_err = rd_true;
                        break;
                }

                rd_kafka_idemp_set_fatal_error(
                    rk, perr->err,
                    "ProduceRequest for %.*s [%" PRId32
                    "] "
                    "with %d message(s) failed "
                    "due to unknown producer id ("
                    "broker %" PRId32 " %s, base seq %" PRId32
                    ", %d retries): "
                    "unable to retry without risking "
                    "duplication/reordering",
                    RD_KAFKAP_STR_PR(rktp->rktp_rkt->rkt_topic),
                    rktp->rktp_partition, rd_kafka_msgq_len(&batch->msgq),
                    rkb->rkb_nodeid, rd_kafka_pid2str(batch->pid),
                    batch->first_seq, firstmsg->rkm_u.producer.retries);

                perr->actions         = RD_KAFKA_ERR_ACTION_PERMANENT;
                perr->status          = RD_KAFKA_MSG_STATUS_POSSIBLY_PERSISTED;
                perr->update_next_ack = rd_false;
                perr->update_next_err = rd_true;
                break;

        default:
                /* All other errors are handled in the standard
                 * error Produce handler, which will set
                 * update_next_ack|err accordingly. */
                break;
        }
}



/**
 * @brief Error-handling for failed ProduceRequests
 *
 * @param errp Is the input and output error, it may be changed
 *             by this function.
 *
 * @returns 0 if no further processing of the request should be performed,
 *          such as triggering delivery reports, else 1.
 *
 * @warning May be called on the old leader thread. Lock rktp appropriately!
 *
 * @warning \p request may be NULL.
 *
 * @locality broker thread (but not necessarily the leader broker)
 * @locks none
 */
static int rd_kafka_handle_Produce_error(rd_kafka_broker_t *rkb,
                                         const rd_kafka_buf_t *request,
                                         rd_kafka_msgbatch_t *batch,
                                         struct rd_kafka_Produce_err *perr) {
        rd_kafka_t *rk          = rkb->rkb_rk;
        rd_kafka_toppar_t *rktp = batch->rktp;
        int is_leader;

        if (unlikely(perr->err == RD_KAFKA_RESP_ERR__DESTROY))
                return 0; /* Terminating */

        /* When there is a partition leader change any outstanding
         * requests to the old broker will be handled by the old
         * broker thread when the responses are received/timeout:
         * in this case we need to be careful with locking:
         * check once if we're the leader (which allows relaxed
         * locking), and cache the current rktp's eos state vars. */
        rd_kafka_toppar_lock(rktp);
        is_leader          = rktp->rktp_broker == rkb;
        perr->rktp_pid     = rktp->rktp_eos.pid;
        perr->next_ack_seq = rktp->rktp_eos.next_ack_seq;
        perr->next_err_seq = rktp->rktp_eos.next_err_seq;
        rd_kafka_toppar_unlock(rktp);

        /* All failures are initially treated as if the message
         * was not persisted, but the status may be changed later
         * for specific errors and actions. */
        perr->status = RD_KAFKA_MSG_STATUS_NOT_PERSISTED;

        /* Set actions for known errors (may be overriden later),
         * all other errors are considered permanent failures.
         * (also see rd_kafka_err_action() for the default actions). */
        perr->actions = rd_kafka_err_action(
            rkb, perr->err, request,

            RD_KAFKA_ERR_ACTION_REFRESH |
                RD_KAFKA_ERR_ACTION_MSG_POSSIBLY_PERSISTED,
            RD_KAFKA_RESP_ERR__TRANSPORT,

            RD_KAFKA_ERR_ACTION_REFRESH | RD_KAFKA_ERR_ACTION_MSG_NOT_PERSISTED,
            RD_KAFKA_RESP_ERR_UNKNOWN_TOPIC_OR_PART,

            RD_KAFKA_ERR_ACTION_PERMANENT |
                RD_KAFKA_ERR_ACTION_MSG_NOT_PERSISTED,
            RD_KAFKA_RESP_ERR_TOPIC_AUTHORIZATION_FAILED,

            RD_KAFKA_ERR_ACTION_REFRESH | RD_KAFKA_ERR_ACTION_RETRY |
                RD_KAFKA_ERR_ACTION_MSG_NOT_PERSISTED,
            RD_KAFKA_RESP_ERR_KAFKA_STORAGE_ERROR,

            RD_KAFKA_ERR_ACTION_RETRY | RD_KAFKA_ERR_ACTION_MSG_NOT_PERSISTED,
            RD_KAFKA_RESP_ERR_NOT_ENOUGH_REPLICAS,

            RD_KAFKA_ERR_ACTION_RETRY |
                RD_KAFKA_ERR_ACTION_MSG_POSSIBLY_PERSISTED,
            RD_KAFKA_RESP_ERR_NOT_ENOUGH_REPLICAS_AFTER_APPEND,

            RD_KAFKA_ERR_ACTION_RETRY | RD_KAFKA_ERR_ACTION_MSG_NOT_PERSISTED,
            RD_KAFKA_RESP_ERR__TIMED_OUT_QUEUE,

            RD_KAFKA_ERR_ACTION_RETRY |
                RD_KAFKA_ERR_ACTION_MSG_POSSIBLY_PERSISTED,
            RD_KAFKA_RESP_ERR__TIMED_OUT,

            RD_KAFKA_ERR_ACTION_PERMANENT |
                RD_KAFKA_ERR_ACTION_MSG_POSSIBLY_PERSISTED,
            RD_KAFKA_RESP_ERR__MSG_TIMED_OUT,

            /* All Idempotent Producer-specific errors are
             * initially set as permanent errors,
             * special handling may change the actions. */
            RD_KAFKA_ERR_ACTION_PERMANENT |
                RD_KAFKA_ERR_ACTION_MSG_POSSIBLY_PERSISTED,
            RD_KAFKA_RESP_ERR_OUT_OF_ORDER_SEQUENCE_NUMBER,

            RD_KAFKA_ERR_ACTION_PERMANENT |
                RD_KAFKA_ERR_ACTION_MSG_POSSIBLY_PERSISTED,
            RD_KAFKA_RESP_ERR_DUPLICATE_SEQUENCE_NUMBER,

            RD_KAFKA_ERR_ACTION_PERMANENT |
                RD_KAFKA_ERR_ACTION_MSG_NOT_PERSISTED,
            RD_KAFKA_RESP_ERR_UNKNOWN_PRODUCER_ID,

            RD_KAFKA_ERR_ACTION_PERMANENT |
                RD_KAFKA_ERR_ACTION_MSG_NOT_PERSISTED,
            RD_KAFKA_RESP_ERR_INVALID_PRODUCER_EPOCH,

            /* Message was purged from out-queue due to
             * Idempotent Producer Id change */
            RD_KAFKA_ERR_ACTION_RETRY, RD_KAFKA_RESP_ERR__RETRY,

            RD_KAFKA_ERR_ACTION_END);

        rd_rkb_dbg(rkb, MSG, "MSGSET",
                   "%s [%" PRId32
                   "]: MessageSet with %i message(s) "
                   "(MsgId %" PRIu64 ", BaseSeq %" PRId32
                   ") "
                   "encountered error: %s (actions %s)%s",
                   rktp->rktp_rkt->rkt_topic->str, rktp->rktp_partition,
                   rd_kafka_msgq_len(&batch->msgq), batch->first_msgid,
                   batch->first_seq, rd_kafka_err2str(perr->err),
                   rd_kafka_actions2str(perr->actions),
                   is_leader ? "" : " [NOT LEADER]");


        /*
         * Special handling for Idempotent Producer
         *
         * Note: Idempotent Producer-specific errors received
         *       on a non-idempotent producer will be passed through
         *       directly to the application.
         */
        if (rd_kafka_is_idempotent(rk))
                rd_kafka_handle_idempotent_Produce_error(rkb, batch, perr);

        /* Update message persistence status based on action flags.
         * None of these are typically set after an idempotent error,
         * which sets the status explicitly. */
        if (perr->actions & RD_KAFKA_ERR_ACTION_MSG_POSSIBLY_PERSISTED)
                perr->status = RD_KAFKA_MSG_STATUS_POSSIBLY_PERSISTED;
        else if (perr->actions & RD_KAFKA_ERR_ACTION_MSG_NOT_PERSISTED)
                perr->status = RD_KAFKA_MSG_STATUS_NOT_PERSISTED;
        else if (perr->actions & RD_KAFKA_ERR_ACTION_MSG_PERSISTED)
                perr->status = RD_KAFKA_MSG_STATUS_PERSISTED;

        /* Save the last error for debugging sub-sequent errors,
         * useful for Idempotent Producer throubleshooting. */
        rd_kafka_toppar_lock(rktp);
        rktp->rktp_last_err.err        = perr->err;
        rktp->rktp_last_err.actions    = perr->actions;
        rktp->rktp_last_err.ts         = rd_clock();
        rktp->rktp_last_err.base_seq   = batch->first_seq;
        rktp->rktp_last_err.last_seq   = perr->last_seq;
        rktp->rktp_last_err.base_msgid = batch->first_msgid;
        rd_kafka_toppar_unlock(rktp);

        /*
         * Handle actions
         */
        if (perr->actions &
            (RD_KAFKA_ERR_ACTION_REFRESH | RD_KAFKA_ERR_ACTION_RETRY)) {
                /* Retry (refresh also implies retry) */

                if (perr->actions & RD_KAFKA_ERR_ACTION_REFRESH) {
                        /* Request metadata information update.
                         * These errors imply that we have stale
                         * information and the request was
                         * either rejected or not sent -
                         * we don't need to increment the retry count
                         * when we perform a retry since:
                         *   - it is a temporary error (hopefully)
                         *   - there is no chance of duplicate delivery
                         */
                        rd_kafka_toppar_leader_unavailable(rktp, "produce",
                                                           perr->err);

                        /* We can't be certain the request wasn't
                         * sent in case of transport failure,
                         * so the ERR__TRANSPORT case will need
                         * the retry count to be increased,
                         * In case of certain other errors we want to
                         * avoid retrying for the duration of the
                         * message.timeout.ms to speed up error propagation. */
                        if (perr->err != RD_KAFKA_RESP_ERR__TRANSPORT &&
                            perr->err != RD_KAFKA_RESP_ERR_KAFKA_STORAGE_ERROR)
                                perr->incr_retry = 0;
                }

                /* If message timed out in queue, not in transit,
                 * we will retry at a later time but not increment
                 * the retry count since there is no risk
                 * of duplicates. */
                if (!rd_kafka_buf_was_sent(request))
                        perr->incr_retry = 0;

                if (!perr->incr_retry) {
                        /* If retries are not to be incremented then
                         * there is no chance of duplicates on retry, which
                         * means these messages were not persisted. */
                        perr->status = RD_KAFKA_MSG_STATUS_NOT_PERSISTED;
                }

                if (rd_kafka_is_idempotent(rk)) {
                        /* Any currently in-flight requests will
                         * fail with ERR_OUT_OF_ORDER_SEQUENCE_NUMBER,
                         * which should not be treated as a fatal error
                         * since this request and sub-sequent requests
                         * will be retried and thus return to order.
                         * In case the message is possibly persisted
                         * we still treat it as not persisted,
                         * expecting DUPLICATE_SEQUENCE_NUMBER
                         * in case it was persisted or NO_ERROR in case
                         * it wasn't. */
                        perr->update_next_ack = rd_false;
                        perr->update_next_err = rd_true;

                        /* Drain outstanding requests so that retries
                         * are attempted with proper state knowledge and
                         * without any in-flight requests. */
                        rd_kafka_toppar_lock(rktp);
                        rd_kafka_idemp_drain_toppar(rktp,
                                                    "drain before retrying");
                        rd_kafka_toppar_unlock(rktp);
                }

                /* Since requests are specific to a broker
                 * we move the retryable messages from the request
                 * back to the partition queue (prepend) and then
                 * let the new broker construct a new request.
                 * While doing this we also make sure the retry count
                 * for each message is honoured, any messages that
                 * would exceeded the retry count will not be
                 * moved but instead fail below. */
                rd_kafka_toppar_retry_msgq(rktp, &batch->msgq, perr->incr_retry,
                                           perr->status);

                if (rd_kafka_msgq_len(&batch->msgq) == 0) {
                        /* No need do anything more with the request
                         * here since the request no longer has any
                         * messages associated with it. */
                        return 0;
                }
        }

        if (perr->actions & RD_KAFKA_ERR_ACTION_PERMANENT &&
            rd_kafka_is_idempotent(rk)) {
                if (rd_kafka_is_transactional(rk) &&
                    perr->err == RD_KAFKA_RESP_ERR_INVALID_PRODUCER_EPOCH) {
                        /* Producer was fenced by new transactional producer
                         * with the same transactional.id */
                        rd_kafka_txn_set_fatal_error(
                            rk, RD_DO_LOCK, RD_KAFKA_RESP_ERR__FENCED,
                            "ProduceRequest for %.*s [%" PRId32
                            "] "
                            "with %d message(s) failed: %s "
                            "(broker %" PRId32 " %s, base seq %" PRId32
                            "): "
                            "transactional producer fenced by newer "
                            "producer instance",
                            RD_KAFKAP_STR_PR(rktp->rktp_rkt->rkt_topic),
                            rktp->rktp_partition,
                            rd_kafka_msgq_len(&batch->msgq),
                            rd_kafka_err2str(perr->err), rkb->rkb_nodeid,
                            rd_kafka_pid2str(batch->pid), batch->first_seq);

                        /* Drain outstanding requests and reset PID. */
                        rd_kafka_idemp_drain_reset(
                            rk, "fenced by new transactional producer");

                } else if (rd_kafka_is_transactional(rk)) {
                        /* When transactional any permanent produce failure
                         * would lead to an incomplete transaction, so raise
                         * an abortable transaction error. */
                        rd_kafka_txn_set_abortable_error(
                            rk, perr->err,
                            "ProduceRequest for %.*s [%" PRId32
                            "] "
                            "with %d message(s) failed: %s "
                            "(broker %" PRId32 " %s, base seq %" PRId32
                            "): "
                            "current transaction must be aborted",
                            RD_KAFKAP_STR_PR(rktp->rktp_rkt->rkt_topic),
                            rktp->rktp_partition,
                            rd_kafka_msgq_len(&batch->msgq),
                            rd_kafka_err2str(perr->err), rkb->rkb_nodeid,
                            rd_kafka_pid2str(batch->pid), batch->first_seq);

                } else if (rk->rk_conf.eos.gapless) {
                        /* A permanent non-idempotent error will lead to
                         * gaps in the message series, the next request
                         * will fail with ...ERR_OUT_OF_ORDER_SEQUENCE_NUMBER.
                         * To satisfy the gapless guarantee we need to raise
                         * a fatal error here. */
                        rd_kafka_idemp_set_fatal_error(
                            rk, RD_KAFKA_RESP_ERR__GAPLESS_GUARANTEE,
                            "ProduceRequest for %.*s [%" PRId32
                            "] "
                            "with %d message(s) failed: "
                            "%s (broker %" PRId32 " %s, base seq %" PRId32
                            "): "
                            "unable to satisfy gap-less guarantee",
                            RD_KAFKAP_STR_PR(rktp->rktp_rkt->rkt_topic),
                            rktp->rktp_partition,
                            rd_kafka_msgq_len(&batch->msgq),
                            rd_kafka_err2str(perr->err), rkb->rkb_nodeid,
                            rd_kafka_pid2str(batch->pid), batch->first_seq);

                        /* Drain outstanding requests and reset PID. */
                        rd_kafka_idemp_drain_reset(
                            rk, "unable to satisfy gap-less guarantee");

                } else {
                        /* If gapless is not set we bump the Epoch and
                         * renumber the messages to send. */

                        /* Drain outstanding requests and bump the epoch .*/
                        rd_kafka_idemp_drain_epoch_bump(rk, perr->err,
                                                        "message sequence gap");
                }

                perr->update_next_ack = rd_false;
                /* Make sure the next error will not raise a fatal error. */
                perr->update_next_err = rd_true;
        }

        if (perr->err == RD_KAFKA_RESP_ERR__TIMED_OUT ||
            perr->err == RD_KAFKA_RESP_ERR__TIMED_OUT_QUEUE) {
                /* Translate request-level timeout error code
                 * to message-level timeout error code. */
                perr->err = RD_KAFKA_RESP_ERR__MSG_TIMED_OUT;

        } else if (perr->err == RD_KAFKA_RESP_ERR_TOPIC_AUTHORIZATION_FAILED) {
                /* If we're no longer authorized to access the topic mark
                 * it as errored to deny further produce requests. */
                rd_kafka_topic_wrlock(rktp->rktp_rkt);
                rd_kafka_topic_set_error(rktp->rktp_rkt, perr->err);
                rd_kafka_topic_wrunlock(rktp->rktp_rkt);
        }

        return 1;
}

/**
 * @brief Handle ProduceResponse success for idempotent producer
 *
 * @warning May be called on the old leader thread. Lock rktp appropriately!
 *
 * @locks none
 * @locality broker thread (but not necessarily the leader broker thread)
 */
static void
rd_kafka_handle_idempotent_Produce_success(rd_kafka_broker_t *rkb,
                                           rd_kafka_msgbatch_t *batch,
                                           int32_t next_seq) {
        rd_kafka_t *rk          = rkb->rkb_rk;
        rd_kafka_toppar_t *rktp = batch->rktp;
        char fatal_err[512];
        uint64_t first_msgid, last_msgid;

        *fatal_err = '\0';

        first_msgid = rd_kafka_msgq_first(&batch->msgq)->rkm_u.producer.msgid;
        last_msgid  = rd_kafka_msgq_last(&batch->msgq)->rkm_u.producer.msgid;

        rd_kafka_toppar_lock(rktp);

        /* If the last acked msgid is higher than
         * the next message to (re)transmit in the message queue
         * it means a previous series of R1,R2 ProduceRequests
         * had R1 fail with uncertain persistence status,
         * such as timeout or transport error, but R2 succeeded,
         * which means the messages in R1 were in fact persisted.
         * In this case trigger delivery reports for all messages
         * in queue until we hit a non-acked message msgid. */
        if (unlikely(rktp->rktp_eos.acked_msgid < first_msgid - 1)) {
                rd_kafka_dr_implicit_ack(rkb, rktp, last_msgid);

        } else if (unlikely(batch->first_seq != rktp->rktp_eos.next_ack_seq &&
                            batch->first_seq == rktp->rktp_eos.next_err_seq)) {
                /* Response ordering is typically not a concern
                 * (but will not happen with current broker versions),
                 * unless we're expecting an error to be returned at
                 * this sequence rather than a success ack, in which
                 * case raise a fatal error. */

                /* Can't call set_fatal_error() while
                 * holding the toppar lock, so construct
                 * the error string here and call
                 * set_fatal_error() below after
                 * toppar lock has been released. */
                rd_snprintf(fatal_err, sizeof(fatal_err),
                            "ProduceRequest for %.*s [%" PRId32
                            "] "
                            "with %d message(s) "
                            "succeeded when expecting failure "
                            "(broker %" PRId32
                            " %s, "
                            "base seq %" PRId32
                            ", "
                            "next ack seq %" PRId32
                            ", "
                            "next err seq %" PRId32
                            ": "
                            "unable to retry without risking "
                            "duplication/reordering",
                            RD_KAFKAP_STR_PR(rktp->rktp_rkt->rkt_topic),
                            rktp->rktp_partition,
                            rd_kafka_msgq_len(&batch->msgq), rkb->rkb_nodeid,
                            rd_kafka_pid2str(batch->pid), batch->first_seq,
                            rktp->rktp_eos.next_ack_seq,
                            rktp->rktp_eos.next_err_seq);

                rktp->rktp_eos.next_err_seq = next_seq;
        }

        if (likely(!*fatal_err)) {
                /* Advance next expected err and/or ack sequence */

                /* Only step err seq if it hasn't diverged. */
                if (rktp->rktp_eos.next_err_seq == rktp->rktp_eos.next_ack_seq)
                        rktp->rktp_eos.next_err_seq = next_seq;

                rktp->rktp_eos.next_ack_seq = next_seq;
        }

        /* Store the last acked message sequence,
         * since retries within the broker cache window (5 requests)
         * will succeed for older messages we must only update the
         * acked msgid if it is higher than the last acked. */
        if (last_msgid > rktp->rktp_eos.acked_msgid)
                rktp->rktp_eos.acked_msgid = last_msgid;

        rd_kafka_toppar_unlock(rktp);

        /* Must call set_fatal_error() after releasing
         * the toppar lock. */
        if (unlikely(*fatal_err))
                rd_kafka_idemp_set_fatal_error(
                    rk, RD_KAFKA_RESP_ERR__INCONSISTENT, "%s", fatal_err);
}

/**
 * @brief Set \p batch error codes, corresponding to the indices that caused
 *        the error in 'presult->record_errors', to INVALID_RECORD and
 *        the rest to _INVALID_DIFFERENT_RECORD.
 *
 * @param presult Produce result structure
 * @param batch Batch of messages
 *
 * @locks none
 * @locality broker thread (but not necessarily the leader broker thread)
 */
static void rd_kafka_msgbatch_handle_Produce_result_record_errors(
    const rd_kafka_Produce_result_t *presult,
    rd_kafka_msgbatch_t *batch) {
        rd_kafka_msg_t *rkm = TAILQ_FIRST(&batch->msgq.rkmq_msgs);
        if (presult->record_errors) {
                int i = 0, j = 0;
                while (rkm) {
                        if (j < presult->record_errors_cnt &&
                            presult->record_errors[j].batch_index == i) {
                                rkm->rkm_u.producer.errstr =
                                    presult->record_errors[j].errstr;
                                /* If the batch contained only a single record
                                 * error, then we can unambiguously use the
                                 * error corresponding to the partition-level
                                 * error code. */
                                if (presult->record_errors_cnt > 1)
                                        rkm->rkm_err =
                                            RD_KAFKA_RESP_ERR_INVALID_RECORD;
                                j++;
                        } else {
                                /* If the response contains record errors, then
                                 * the records which failed validation will be
                                 * present in the response. To avoid confusion
                                 * for the remaining records, we return a
                                 * generic error code. */
                                rkm->rkm_u.producer.errstr =
                                    "Failed to append record because it was "
                                    "part of a batch "
                                    "which had one more more invalid records";
                                rkm->rkm_err =
                                    RD_KAFKA_RESP_ERR__INVALID_DIFFERENT_RECORD;
                        }
                        rkm = TAILQ_NEXT(rkm, rkm_link);
                        i++;
                }
        } else if (presult->errstr) {
                while (rkm) {
                        rkm->rkm_u.producer.errstr = presult->errstr;
                        rkm                        = TAILQ_NEXT(rkm, rkm_link);
                }
        }
}

/**
 * @brief Handle ProduceRequest result for a message batch.
 *
 * @warning \p request may be NULL.
 *
 * @localiy broker thread (but not necessarily the toppar's handler thread)
 * @locks none
 */
static void rd_kafka_msgbatch_handle_Produce_result(
    rd_kafka_broker_t *rkb,
    rd_kafka_msgbatch_t *batch,
    rd_kafka_resp_err_t err,
    const rd_kafka_Produce_result_t *presult,
    const rd_kafka_buf_t *request) {

        rd_kafka_t *rk               = rkb->rkb_rk;
        rd_kafka_toppar_t *rktp      = batch->rktp;
        rd_kafka_msg_status_t status = RD_KAFKA_MSG_STATUS_POSSIBLY_PERSISTED;
        rd_bool_t last_inflight;
        int32_t next_seq;

        /* Decrease partition's messages in-flight counter */
        rd_assert(rd_atomic32_get(&rktp->rktp_msgs_inflight) >=
                  rd_kafka_msgq_len(&batch->msgq));
        last_inflight = !rd_atomic32_sub(&rktp->rktp_msgs_inflight,
                                         rd_kafka_msgq_len(&batch->msgq));

        /* Next expected sequence (and handle wrap) */
        next_seq = rd_kafka_seq_wrap(batch->first_seq +
                                     rd_kafka_msgq_len(&batch->msgq));

        if (likely(!err)) {
                rd_rkb_dbg(rkb, MSG, "MSGSET",
                           "%s [%" PRId32
                           "]: MessageSet with %i message(s) "
                           "(MsgId %" PRIu64 ", BaseSeq %" PRId32 ") delivered",
                           rktp->rktp_rkt->rkt_topic->str, rktp->rktp_partition,
                           rd_kafka_msgq_len(&batch->msgq), batch->first_msgid,
                           batch->first_seq);

                if (rktp->rktp_rkt->rkt_conf.required_acks != 0)
                        status = RD_KAFKA_MSG_STATUS_PERSISTED;

                if (rd_kafka_is_idempotent(rk))
                        rd_kafka_handle_idempotent_Produce_success(rkb, batch,
                                                                   next_seq);
        } else {
                /* Error handling */
                struct rd_kafka_Produce_err perr = {
                    .err             = err,
                    .incr_retry      = 1,
                    .status          = status,
                    .update_next_ack = rd_false,
                    .update_next_err = rd_true,
                    .last_seq        = (batch->first_seq +
                                 rd_kafka_msgq_len(&batch->msgq) - 1)};

                rd_kafka_handle_Produce_error(rkb, request, batch, &perr);

                /* Update next expected acked and/or err sequence. */
                if (perr.update_next_ack || perr.update_next_err) {
                        rd_kafka_toppar_lock(rktp);
                        if (perr.update_next_ack)
                                rktp->rktp_eos.next_ack_seq = next_seq;
                        if (perr.update_next_err)
                                rktp->rktp_eos.next_err_seq = next_seq;
                        rd_kafka_toppar_unlock(rktp);
                }

                err    = perr.err;
                status = perr.status;
        }


        /* Messages to retry will have been removed from the request's queue */
        if (likely(rd_kafka_msgq_len(&batch->msgq) > 0)) {
                /* Set offset, timestamp and status for each message. */
                rd_kafka_msgq_set_metadata(&batch->msgq, rkb->rkb_nodeid,
                                           presult->offset, presult->timestamp,
                                           status);

                /* Change error codes if necessary */
                rd_kafka_msgbatch_handle_Produce_result_record_errors(presult,
                                                                      batch);
                /* Enqueue messages for delivery report. */
                rd_kafka_dr_msgq0(rktp->rktp_rkt, &batch->msgq, err, presult);
        }

        if (rd_kafka_is_idempotent(rk) && last_inflight)
                rd_kafka_idemp_inflight_toppar_sub(rk, rktp);
}


/**
 * @brief Handle ProduceResponse
 *
 * @param reply is NULL when `acks=0` and on various local errors.
 *
 * @remark ProduceRequests are never retried, retriable errors are
 *         instead handled by re-enqueuing the request's messages back
 *         on the partition queue to have a new ProduceRequest constructed
 *         eventually.
 *
 * @warning May be called on the old leader thread. Lock rktp appropriately!
 *
 * @locality broker thread (but not necessarily the leader broker thread)
 */
static void rd_kafka_handle_Produce(rd_kafka_t *rk,
                                    rd_kafka_broker_t *rkb,
                                    rd_kafka_resp_err_t err,
                                    rd_kafka_buf_t *reply,
                                    rd_kafka_buf_t *request,
                                    void *opaque) {
        rd_kafka_msgbatch_t *batch = &request->rkbuf_batch;
        rd_kafka_toppar_t *rktp    = batch->rktp;
        rd_kafka_Produce_result_t *result =
            rd_kafka_Produce_result_new(RD_KAFKA_OFFSET_INVALID, -1);

        /* Unit test interface: inject errors */
        if (unlikely(rk->rk_conf.ut.handle_ProduceResponse != NULL)) {
                err = rk->rk_conf.ut.handle_ProduceResponse(
                    rkb->rkb_rk, rkb->rkb_nodeid, batch->first_msgid, err);
        }

        /* Parse Produce reply (unless the request errored) */
        if (!err && reply)
                err = rd_kafka_handle_Produce_parse(rkb, rktp, reply, request,
                                                    result);

        rd_kafka_msgbatch_handle_Produce_result(rkb, batch, err, result,
                                                request);
        rd_kafka_Produce_result_destroy(result);
}


/**
 * @brief Send ProduceRequest for messages in toppar queue.
 *
 * @returns the number of messages included, or 0 on error / no messages.
 *
 * @locality broker thread
 */
int rd_kafka_ProduceRequest(rd_kafka_broker_t *rkb,
                            rd_kafka_toppar_t *rktp,
                            const rd_kafka_pid_t pid,
                            uint64_t epoch_base_msgid) {
        rd_kafka_buf_t *rkbuf;
        rd_kafka_topic_t *rkt = rktp->rktp_rkt;
        size_t MessageSetSize = 0;
        int cnt;
        rd_ts_t now;
        int64_t first_msg_timeout;
        int tmout;

        /**
         * Create ProduceRequest with as many messages from the toppar
         * transmit queue as possible.
         */
        rkbuf = rd_kafka_msgset_create_ProduceRequest(
            rkb, rktp, &rktp->rktp_xmit_msgq, pid, epoch_base_msgid,
            &MessageSetSize);
        if (unlikely(!rkbuf))
                return 0;

        cnt = rd_kafka_msgq_len(&rkbuf->rkbuf_batch.msgq);
        rd_dassert(cnt > 0);

        rd_avg_add(&rktp->rktp_rkt->rkt_avg_batchcnt, (int64_t)cnt);
        rd_avg_add(&rktp->rktp_rkt->rkt_avg_batchsize, (int64_t)MessageSetSize);

        if (!rkt->rkt_conf.required_acks)
                rkbuf->rkbuf_flags |= RD_KAFKA_OP_F_NO_RESPONSE;

        /* Use timeout from first message in batch */
        now = rd_clock();
        first_msg_timeout =
            (rd_kafka_msgq_first(&rkbuf->rkbuf_batch.msgq)->rkm_ts_timeout -
             now) /
            1000;

        if (unlikely(first_msg_timeout <= 0)) {
                /* Message has already timed out, allow 100 ms
                 * to produce anyway */
                tmout = 100;
        } else {
                tmout = (int)RD_MIN(INT_MAX, first_msg_timeout);
        }

        /* Set absolute timeout (including retries), the
         * effective timeout for this specific request will be
         * capped by socket.timeout.ms */
        rd_kafka_buf_set_abs_timeout(rkbuf, tmout, now);

        rd_kafka_broker_buf_enq_replyq(rkb, rkbuf, RD_KAFKA_NO_REPLYQ,
                                       rd_kafka_handle_Produce, NULL);

        return cnt;
}


/**
 * @brief Construct and send CreateTopicsRequest to \p rkb
 *        with the topics (NewTopic_t*) in \p new_topics, using
 *        \p options.
 *
 *        The response (unparsed) will be enqueued on \p replyq
 *        for handling by \p resp_cb (with \p opaque passed).
 *
 * @returns RD_KAFKA_RESP_ERR_NO_ERROR if the request was enqueued for
 *          transmission, otherwise an error code and errstr will be
 *          updated with a human readable error string.
 */
rd_kafka_resp_err_t
rd_kafka_CreateTopicsRequest(rd_kafka_broker_t *rkb,
                             const rd_list_t *new_topics /*(NewTopic_t*)*/,
                             rd_kafka_AdminOptions_t *options,
                             char *errstr,
                             size_t errstr_size,
                             rd_kafka_replyq_t replyq,
                             rd_kafka_resp_cb_t *resp_cb,
                             void *opaque) {
        rd_kafka_buf_t *rkbuf;
        int16_t ApiVersion = 0;
        int features;
        int i = 0;
        rd_kafka_NewTopic_t *newt;
        int op_timeout;

        if (rd_list_cnt(new_topics) == 0) {
                rd_snprintf(errstr, errstr_size, "No topics to create");
                rd_kafka_replyq_destroy(&replyq);
                return RD_KAFKA_RESP_ERR__INVALID_ARG;
        }

        ApiVersion = rd_kafka_broker_ApiVersion_supported(
            rkb, RD_KAFKAP_CreateTopics, 0, 4, &features);
        if (ApiVersion == -1) {
                rd_snprintf(errstr, errstr_size,
                            "Topic Admin API (KIP-4) not supported "
                            "by broker, requires broker version >= 0.10.2.0");
                rd_kafka_replyq_destroy(&replyq);
                return RD_KAFKA_RESP_ERR__UNSUPPORTED_FEATURE;
        }

        if (rd_kafka_confval_get_int(&options->validate_only) &&
            ApiVersion < 1) {
                rd_snprintf(errstr, errstr_size,
                            "CreateTopics.validate_only=true not "
                            "supported by broker");
                rd_kafka_replyq_destroy(&replyq);
                return RD_KAFKA_RESP_ERR__UNSUPPORTED_FEATURE;
        }

        rkbuf = rd_kafka_buf_new_request(rkb, RD_KAFKAP_CreateTopics, 1,
                                         4 + (rd_list_cnt(new_topics) * 200) +
                                             4 + 1);

        /* #topics */
        rd_kafka_buf_write_i32(rkbuf, rd_list_cnt(new_topics));

        while ((newt = rd_list_elem(new_topics, i++))) {
                int partition;
                int ei = 0;
                const rd_kafka_ConfigEntry_t *entry;

                if (ApiVersion < 4) {
                        if (newt->num_partitions == -1) {
                                rd_snprintf(errstr, errstr_size,
                                            "Default partition count (KIP-464) "
                                            "not supported by broker, "
                                            "requires broker version <= 2.4.0");
                                rd_kafka_replyq_destroy(&replyq);
                                rd_kafka_buf_destroy(rkbuf);
                                return RD_KAFKA_RESP_ERR__UNSUPPORTED_FEATURE;
                        }

                        if (newt->replication_factor == -1 &&
                            rd_list_empty(&newt->replicas)) {
                                rd_snprintf(errstr, errstr_size,
                                            "Default replication factor "
                                            "(KIP-464) "
                                            "not supported by broker, "
                                            "requires broker version <= 2.4.0");
                                rd_kafka_replyq_destroy(&replyq);
                                rd_kafka_buf_destroy(rkbuf);
                                return RD_KAFKA_RESP_ERR__UNSUPPORTED_FEATURE;
                        }
                }

                /* topic */
                rd_kafka_buf_write_str(rkbuf, newt->topic, -1);

                if (rd_list_cnt(&newt->replicas)) {
                        /* num_partitions and replication_factor must be
                         * set to -1 if a replica assignment is sent. */
                        /* num_partitions */
                        rd_kafka_buf_write_i32(rkbuf, -1);
                        /* replication_factor */
                        rd_kafka_buf_write_i16(rkbuf, -1);
                } else {
                        /* num_partitions */
                        rd_kafka_buf_write_i32(rkbuf, newt->num_partitions);
                        /* replication_factor */
                        rd_kafka_buf_write_i16(
                            rkbuf, (int16_t)newt->replication_factor);
                }

                /* #replica_assignment */
                rd_kafka_buf_write_i32(rkbuf, rd_list_cnt(&newt->replicas));

                /* Replicas per partition, see rdkafka_admin.[ch]
                 * for how these are constructed. */
                for (partition = 0; partition < rd_list_cnt(&newt->replicas);
                     partition++) {
                        const rd_list_t *replicas;
                        int ri = 0;

                        replicas = rd_list_elem(&newt->replicas, partition);
                        if (!replicas)
                                continue;

                        /* partition */
                        rd_kafka_buf_write_i32(rkbuf, partition);
                        /* #replicas */
                        rd_kafka_buf_write_i32(rkbuf, rd_list_cnt(replicas));

                        for (ri = 0; ri < rd_list_cnt(replicas); ri++) {
                                /* replica */
                                rd_kafka_buf_write_i32(
                                    rkbuf, rd_list_get_int32(replicas, ri));
                        }
                }

                /* #config_entries */
                rd_kafka_buf_write_i32(rkbuf, rd_list_cnt(&newt->config));

                RD_LIST_FOREACH(entry, &newt->config, ei) {
                        /* config_name */
                        rd_kafka_buf_write_str(rkbuf, entry->kv->name, -1);
                        /* config_value (nullable) */
                        rd_kafka_buf_write_str(rkbuf, entry->kv->value, -1);
                }
        }

        /* timeout */
        op_timeout = rd_kafka_confval_get_int(&options->operation_timeout);
        rd_kafka_buf_write_i32(rkbuf, op_timeout);

        if (op_timeout > rkb->rkb_rk->rk_conf.socket_timeout_ms)
                rd_kafka_buf_set_abs_timeout(rkbuf, op_timeout + 1000, 0);

        if (ApiVersion >= 1) {
                /* validate_only */
                rd_kafka_buf_write_i8(
                    rkbuf, rd_kafka_confval_get_int(&options->validate_only));
        }

        rd_kafka_buf_ApiVersion_set(rkbuf, ApiVersion, 0);

        rd_kafka_broker_buf_enq_replyq(rkb, rkbuf, replyq, resp_cb, opaque);

        return RD_KAFKA_RESP_ERR_NO_ERROR;
}


/**
 * @brief Construct and send DeleteTopicsRequest to \p rkb
 *        with the topics (DeleteTopic_t *) in \p del_topics, using
 *        \p options.
 *
 *        The response (unparsed) will be enqueued on \p replyq
 *        for handling by \p resp_cb (with \p opaque passed).
 *
 * @returns RD_KAFKA_RESP_ERR_NO_ERROR if the request was enqueued for
 *          transmission, otherwise an error code and errstr will be
 *          updated with a human readable error string.
 */
rd_kafka_resp_err_t
rd_kafka_DeleteTopicsRequest(rd_kafka_broker_t *rkb,
                             const rd_list_t *del_topics /*(DeleteTopic_t*)*/,
                             rd_kafka_AdminOptions_t *options,
                             char *errstr,
                             size_t errstr_size,
                             rd_kafka_replyq_t replyq,
                             rd_kafka_resp_cb_t *resp_cb,
                             void *opaque) {
        rd_kafka_buf_t *rkbuf;
        int16_t ApiVersion = 0;
        int features;
        int i = 0;
        rd_kafka_DeleteTopic_t *delt;
        int op_timeout;

        if (rd_list_cnt(del_topics) == 0) {
                rd_snprintf(errstr, errstr_size, "No topics to delete");
                rd_kafka_replyq_destroy(&replyq);
                return RD_KAFKA_RESP_ERR__INVALID_ARG;
        }

        ApiVersion = rd_kafka_broker_ApiVersion_supported(
            rkb, RD_KAFKAP_DeleteTopics, 0, 1, &features);
        if (ApiVersion == -1) {
                rd_snprintf(errstr, errstr_size,
                            "Topic Admin API (KIP-4) not supported "
                            "by broker, requires broker version >= 0.10.2.0");
                rd_kafka_replyq_destroy(&replyq);
                return RD_KAFKA_RESP_ERR__UNSUPPORTED_FEATURE;
        }

        rkbuf =
            rd_kafka_buf_new_request(rkb, RD_KAFKAP_DeleteTopics, 1,
                                     /* FIXME */
                                     4 + (rd_list_cnt(del_topics) * 100) + 4);

        /* #topics */
        rd_kafka_buf_write_i32(rkbuf, rd_list_cnt(del_topics));

        while ((delt = rd_list_elem(del_topics, i++)))
                rd_kafka_buf_write_str(rkbuf, delt->topic, -1);

        /* timeout */
        op_timeout = rd_kafka_confval_get_int(&options->operation_timeout);
        rd_kafka_buf_write_i32(rkbuf, op_timeout);

        if (op_timeout > rkb->rkb_rk->rk_conf.socket_timeout_ms)
                rd_kafka_buf_set_abs_timeout(rkbuf, op_timeout + 1000, 0);

        rd_kafka_buf_ApiVersion_set(rkbuf, ApiVersion, 0);

        rd_kafka_broker_buf_enq_replyq(rkb, rkbuf, replyq, resp_cb, opaque);

        return RD_KAFKA_RESP_ERR_NO_ERROR;
}


/**
 * @brief Construct and send DeleteRecordsRequest to \p rkb
 *        with the offsets to delete (rd_kafka_topic_partition_list_t *) in
 *        \p offsets_list, using \p options.
 *
 *        The response (unparsed) will be enqueued on \p replyq
 *        for handling by \p resp_cb (with \p opaque passed).
 *
 * @remark The rd_kafka_topic_partition_list_t in \p offsets_list must already
 *          be sorted.
 *
 * @returns RD_KAFKA_RESP_ERR_NO_ERROR if the request was enqueued for
 *          transmission, otherwise an error code and errstr will be
 *          updated with a human readable error string.
 */
rd_kafka_resp_err_t
rd_kafka_DeleteRecordsRequest(rd_kafka_broker_t *rkb,
                              /*(rd_kafka_topic_partition_list_t*)*/
                              const rd_list_t *offsets_list,
                              rd_kafka_AdminOptions_t *options,
                              char *errstr,
                              size_t errstr_size,
                              rd_kafka_replyq_t replyq,
                              rd_kafka_resp_cb_t *resp_cb,
                              void *opaque) {
        rd_kafka_buf_t *rkbuf;
        int16_t ApiVersion = 0;
        int features;
        const rd_kafka_topic_partition_list_t *partitions;
        int op_timeout;

        partitions = rd_list_elem(offsets_list, 0);

        ApiVersion = rd_kafka_broker_ApiVersion_supported(
            rkb, RD_KAFKAP_DeleteRecords, 0, 1, &features);
        if (ApiVersion == -1) {
                rd_snprintf(errstr, errstr_size,
                            "DeleteRecords Admin API (KIP-107) not supported "
                            "by broker, requires broker version >= 0.11.0");
                return RD_KAFKA_RESP_ERR__UNSUPPORTED_FEATURE;
        }

        rkbuf = rd_kafka_buf_new_request(rkb, RD_KAFKAP_DeleteRecords, 1,
                                         4 + (partitions->cnt * 100) + 4);

        const rd_kafka_topic_partition_field_t fields[] = {
            RD_KAFKA_TOPIC_PARTITION_FIELD_PARTITION,
            RD_KAFKA_TOPIC_PARTITION_FIELD_OFFSET,
            RD_KAFKA_TOPIC_PARTITION_FIELD_END};
        rd_kafka_buf_write_topic_partitions(
            rkbuf, partitions, rd_false /*don't skip invalid offsets*/,
            rd_false /*any offset*/, rd_false /*don't use topic id*/,
            rd_true /*use topic name*/, fields);

        /* timeout */
        op_timeout = rd_kafka_confval_get_int(&options->operation_timeout);
        rd_kafka_buf_write_i32(rkbuf, op_timeout);

        if (op_timeout > rkb->rkb_rk->rk_conf.socket_timeout_ms)
                rd_kafka_buf_set_abs_timeout(rkbuf, op_timeout + 1000, 0);

        rd_kafka_buf_ApiVersion_set(rkbuf, ApiVersion, 0);

        rd_kafka_broker_buf_enq_replyq(rkb, rkbuf, replyq, resp_cb, opaque);

        return RD_KAFKA_RESP_ERR_NO_ERROR;
}


/**
 * @brief Construct and send CreatePartitionsRequest to \p rkb
 *        with the topics (NewPartitions_t*) in \p new_parts, using
 *        \p options.
 *
 *        The response (unparsed) will be enqueued on \p replyq
 *        for handling by \p resp_cb (with \p opaque passed).
 *
 * @returns RD_KAFKA_RESP_ERR_NO_ERROR if the request was enqueued for
 *          transmission, otherwise an error code and errstr will be
 *          updated with a human readable error string.
 */
rd_kafka_resp_err_t
rd_kafka_CreatePartitionsRequest(rd_kafka_broker_t *rkb,
                                 /*(NewPartitions_t*)*/
                                 const rd_list_t *new_parts,
                                 rd_kafka_AdminOptions_t *options,
                                 char *errstr,
                                 size_t errstr_size,
                                 rd_kafka_replyq_t replyq,
                                 rd_kafka_resp_cb_t *resp_cb,
                                 void *opaque) {
        rd_kafka_buf_t *rkbuf;
        int16_t ApiVersion = 0;
        int i              = 0;
        rd_kafka_NewPartitions_t *newp;
        int op_timeout;

        if (rd_list_cnt(new_parts) == 0) {
                rd_snprintf(errstr, errstr_size, "No partitions to create");
                rd_kafka_replyq_destroy(&replyq);
                return RD_KAFKA_RESP_ERR__INVALID_ARG;
        }

        ApiVersion = rd_kafka_broker_ApiVersion_supported(
            rkb, RD_KAFKAP_CreatePartitions, 0, 0, NULL);
        if (ApiVersion == -1) {
                rd_snprintf(errstr, errstr_size,
                            "CreatePartitions (KIP-195) not supported "
                            "by broker, requires broker version >= 1.0.0");
                rd_kafka_replyq_destroy(&replyq);
                return RD_KAFKA_RESP_ERR__UNSUPPORTED_FEATURE;
        }

        rkbuf = rd_kafka_buf_new_request(rkb, RD_KAFKAP_CreatePartitions, 1,
                                         4 + (rd_list_cnt(new_parts) * 200) +
                                             4 + 1);

        /* #topics */
        rd_kafka_buf_write_i32(rkbuf, rd_list_cnt(new_parts));

        while ((newp = rd_list_elem(new_parts, i++))) {
                /* topic */
                rd_kafka_buf_write_str(rkbuf, newp->topic, -1);

                /* New partition count */
                rd_kafka_buf_write_i32(rkbuf, (int32_t)newp->total_cnt);

                /* #replica_assignment */
                if (rd_list_empty(&newp->replicas)) {
                        rd_kafka_buf_write_i32(rkbuf, -1);
                } else {
                        const rd_list_t *replicas;
                        int pi = -1;

                        rd_kafka_buf_write_i32(rkbuf,
                                               rd_list_cnt(&newp->replicas));

                        while (
                            (replicas = rd_list_elem(&newp->replicas, ++pi))) {
                                int ri = 0;

                                /* replica count */
                                rd_kafka_buf_write_i32(rkbuf,
                                                       rd_list_cnt(replicas));

                                /* replica */
                                for (ri = 0; ri < rd_list_cnt(replicas); ri++) {
                                        rd_kafka_buf_write_i32(
                                            rkbuf,
                                            rd_list_get_int32(replicas, ri));
                                }
                        }
                }
        }

        /* timeout */
        op_timeout = rd_kafka_confval_get_int(&options->operation_timeout);
        rd_kafka_buf_write_i32(rkbuf, op_timeout);

        if (op_timeout > rkb->rkb_rk->rk_conf.socket_timeout_ms)
                rd_kafka_buf_set_abs_timeout(rkbuf, op_timeout + 1000, 0);

        /* validate_only */
        rd_kafka_buf_write_i8(
            rkbuf, rd_kafka_confval_get_int(&options->validate_only));

        rd_kafka_buf_ApiVersion_set(rkbuf, ApiVersion, 0);

        rd_kafka_broker_buf_enq_replyq(rkb, rkbuf, replyq, resp_cb, opaque);

        return RD_KAFKA_RESP_ERR_NO_ERROR;
}


/**
 * @brief Construct and send AlterConfigsRequest to \p rkb
 *        with the configs (ConfigResource_t*) in \p configs, using
 *        \p options.
 *
 *        The response (unparsed) will be enqueued on \p replyq
 *        for handling by \p resp_cb (with \p opaque passed).
 *
 * @returns RD_KAFKA_RESP_ERR_NO_ERROR if the request was enqueued for
 *          transmission, otherwise an error code and errstr will be
 *          updated with a human readable error string.
 */
rd_kafka_resp_err_t
rd_kafka_AlterConfigsRequest(rd_kafka_broker_t *rkb,
                             const rd_list_t *configs /*(ConfigResource_t*)*/,
                             rd_kafka_AdminOptions_t *options,
                             char *errstr,
                             size_t errstr_size,
                             rd_kafka_replyq_t replyq,
                             rd_kafka_resp_cb_t *resp_cb,
                             void *opaque) {
        rd_kafka_buf_t *rkbuf;
        int16_t ApiVersion = 0;
        int i;
        const rd_kafka_ConfigResource_t *config;
        int op_timeout;

        if (rd_list_cnt(configs) == 0) {
                rd_snprintf(errstr, errstr_size,
                            "No config resources specified");
                rd_kafka_replyq_destroy(&replyq);
                return RD_KAFKA_RESP_ERR__INVALID_ARG;
        }

        ApiVersion = rd_kafka_broker_ApiVersion_supported(
            rkb, RD_KAFKAP_AlterConfigs, 0, 2, NULL);
        if (ApiVersion == -1) {
                rd_snprintf(errstr, errstr_size,
                            "AlterConfigs (KIP-133) not supported "
                            "by broker, requires broker version >= 0.11.0");
                rd_kafka_replyq_destroy(&replyq);
                return RD_KAFKA_RESP_ERR__UNSUPPORTED_FEATURE;
        }

        rkbuf = rd_kafka_buf_new_flexver_request(rkb, RD_KAFKAP_AlterConfigs, 1,
                                                 rd_list_cnt(configs) * 200,
                                                 ApiVersion >= 2);

        /* #Resources */
        rd_kafka_buf_write_arraycnt(rkbuf, rd_list_cnt(configs));

        RD_LIST_FOREACH(config, configs, i) {
                const rd_kafka_ConfigEntry_t *entry;
                int ei;

                /* ResourceType */
                rd_kafka_buf_write_i8(rkbuf, config->restype);

                /* ResourceName */
                rd_kafka_buf_write_str(rkbuf, config->name, -1);

                /* #Configs */
                rd_kafka_buf_write_arraycnt(rkbuf,
                                            rd_list_cnt(&config->config));

                RD_LIST_FOREACH(entry, &config->config, ei) {
                        /* Name */
                        rd_kafka_buf_write_str(rkbuf, entry->kv->name, -1);
                        /* Value (nullable) */
                        rd_kafka_buf_write_str(rkbuf, entry->kv->value, -1);

                        rd_kafka_buf_write_tags_empty(rkbuf);
                }

                rd_kafka_buf_write_tags_empty(rkbuf);
        }

        /* timeout */
        op_timeout = rd_kafka_confval_get_int(&options->operation_timeout);
        if (op_timeout > rkb->rkb_rk->rk_conf.socket_timeout_ms)
                rd_kafka_buf_set_abs_timeout(rkbuf, op_timeout + 1000, 0);

        /* validate_only */
        rd_kafka_buf_write_i8(
            rkbuf, rd_kafka_confval_get_int(&options->validate_only));

        rd_kafka_buf_ApiVersion_set(rkbuf, ApiVersion, 0);

        rd_kafka_broker_buf_enq_replyq(rkb, rkbuf, replyq, resp_cb, opaque);

        return RD_KAFKA_RESP_ERR_NO_ERROR;
}


rd_kafka_resp_err_t rd_kafka_IncrementalAlterConfigsRequest(
    rd_kafka_broker_t *rkb,
    const rd_list_t *configs /*(ConfigResource_t*)*/,
    rd_kafka_AdminOptions_t *options,
    char *errstr,
    size_t errstr_size,
    rd_kafka_replyq_t replyq,
    rd_kafka_resp_cb_t *resp_cb,
    void *opaque) {
        rd_kafka_buf_t *rkbuf;
        int16_t ApiVersion = 0;
        int i;
        const rd_kafka_ConfigResource_t *config;
        int op_timeout;

        if (rd_list_cnt(configs) == 0) {
                rd_snprintf(errstr, errstr_size,
                            "No config resources specified");
                rd_kafka_replyq_destroy(&replyq);
                return RD_KAFKA_RESP_ERR__INVALID_ARG;
        }

        ApiVersion = rd_kafka_broker_ApiVersion_supported(
            rkb, RD_KAFKAP_IncrementalAlterConfigs, 0, 1, NULL);
        if (ApiVersion == -1) {
                rd_snprintf(errstr, errstr_size,
                            "IncrementalAlterConfigs (KIP-339) not supported "
                            "by broker, requires broker version >= 2.3.0");
                rd_kafka_replyq_destroy(&replyq);
                return RD_KAFKA_RESP_ERR__UNSUPPORTED_FEATURE;
        }

        rkbuf = rd_kafka_buf_new_flexver_request(
            rkb, RD_KAFKAP_IncrementalAlterConfigs, 1,
            rd_list_cnt(configs) * 200, ApiVersion >= 1);

        /* #Resources */
        rd_kafka_buf_write_arraycnt(rkbuf, rd_list_cnt(configs));

        RD_LIST_FOREACH(config, configs, i) {
                const rd_kafka_ConfigEntry_t *entry;
                int ei;

                /* ResourceType */
                rd_kafka_buf_write_i8(rkbuf, config->restype);

                /* ResourceName */
                rd_kafka_buf_write_str(rkbuf, config->name, -1);

                /* #Configs */
                rd_kafka_buf_write_arraycnt(rkbuf,
                                            rd_list_cnt(&config->config));

                RD_LIST_FOREACH(entry, &config->config, ei) {
                        /* Name */
                        rd_kafka_buf_write_str(rkbuf, entry->kv->name, -1);
                        /* ConfigOperation */
                        rd_kafka_buf_write_i8(rkbuf, entry->a.op_type);
                        /* Value (nullable) */
                        rd_kafka_buf_write_str(rkbuf, entry->kv->value, -1);

                        rd_kafka_buf_write_tags_empty(rkbuf);
                }

                rd_kafka_buf_write_tags_empty(rkbuf);
        }

        /* timeout */
        op_timeout = rd_kafka_confval_get_int(&options->operation_timeout);
        if (op_timeout > rkb->rkb_rk->rk_conf.socket_timeout_ms)
                rd_kafka_buf_set_abs_timeout(rkbuf, op_timeout + 1000, 0);

        /* ValidateOnly */
        rd_kafka_buf_write_i8(
            rkbuf, rd_kafka_confval_get_int(&options->validate_only));

        rd_kafka_buf_ApiVersion_set(rkbuf, ApiVersion, 0);

        rd_kafka_broker_buf_enq_replyq(rkb, rkbuf, replyq, resp_cb, opaque);

        return RD_KAFKA_RESP_ERR_NO_ERROR;
}

/**
 * @brief Construct and send DescribeConfigsRequest to \p rkb
 *        with the configs (ConfigResource_t*) in \p configs, using
 *        \p options.
 *
 *        The response (unparsed) will be enqueued on \p replyq
 *        for handling by \p resp_cb (with \p opaque passed).
 *
 * @returns RD_KAFKA_RESP_ERR_NO_ERROR if the request was enqueued for
 *          transmission, otherwise an error code and errstr will be
 *          updated with a human readable error string.
 */
rd_kafka_resp_err_t rd_kafka_DescribeConfigsRequest(
    rd_kafka_broker_t *rkb,
    const rd_list_t *configs /*(ConfigResource_t*)*/,
    rd_kafka_AdminOptions_t *options,
    char *errstr,
    size_t errstr_size,
    rd_kafka_replyq_t replyq,
    rd_kafka_resp_cb_t *resp_cb,
    void *opaque) {
        rd_kafka_buf_t *rkbuf;
        int16_t ApiVersion = 0;
        int i;
        const rd_kafka_ConfigResource_t *config;
        int op_timeout;

        if (rd_list_cnt(configs) == 0) {
                rd_snprintf(errstr, errstr_size,
                            "No config resources specified");
                rd_kafka_replyq_destroy(&replyq);
                return RD_KAFKA_RESP_ERR__INVALID_ARG;
        }

        ApiVersion = rd_kafka_broker_ApiVersion_supported(
            rkb, RD_KAFKAP_DescribeConfigs, 0, 1, NULL);
        if (ApiVersion == -1) {
                rd_snprintf(errstr, errstr_size,
                            "DescribeConfigs (KIP-133) not supported "
                            "by broker, requires broker version >= 0.11.0");
                rd_kafka_replyq_destroy(&replyq);
                return RD_KAFKA_RESP_ERR__UNSUPPORTED_FEATURE;
        }

        rkbuf = rd_kafka_buf_new_request(rkb, RD_KAFKAP_DescribeConfigs, 1,
                                         rd_list_cnt(configs) * 200);

        /* #resources */
        rd_kafka_buf_write_i32(rkbuf, rd_list_cnt(configs));

        RD_LIST_FOREACH(config, configs, i) {
                const rd_kafka_ConfigEntry_t *entry;
                int ei;

                /* resource_type */
                rd_kafka_buf_write_i8(rkbuf, config->restype);

                /* resource_name */
                rd_kafka_buf_write_str(rkbuf, config->name, -1);

                /* #config */
                if (rd_list_empty(&config->config)) {
                        /* Get all configs */
                        rd_kafka_buf_write_i32(rkbuf, -1);
                } else {
                        /* Get requested configs only */
                        rd_kafka_buf_write_i32(rkbuf,
                                               rd_list_cnt(&config->config));
                }

                RD_LIST_FOREACH(entry, &config->config, ei) {
                        /* config_name */
                        rd_kafka_buf_write_str(rkbuf, entry->kv->name, -1);
                }
        }


        if (ApiVersion == 1) {
                /* include_synonyms */
                rd_kafka_buf_write_i8(rkbuf, 1);
        }

        /* timeout */
        op_timeout = rd_kafka_confval_get_int(&options->operation_timeout);
        if (op_timeout > rkb->rkb_rk->rk_conf.socket_timeout_ms)
                rd_kafka_buf_set_abs_timeout(rkbuf, op_timeout + 1000, 0);

        rd_kafka_buf_ApiVersion_set(rkbuf, ApiVersion, 0);

        rd_kafka_broker_buf_enq_replyq(rkb, rkbuf, replyq, resp_cb, opaque);

        return RD_KAFKA_RESP_ERR_NO_ERROR;
}


/**
 * @brief Construct and send DeleteGroupsRequest to \p rkb
 *        with the groups (DeleteGroup_t *) in \p del_groups, using
 *        \p options.
 *
 *        The response (unparsed) will be enqueued on \p replyq
 *        for handling by \p resp_cb (with \p opaque passed).
 *
 * @returns RD_KAFKA_RESP_ERR_NO_ERROR if the request was enqueued for
 *          transmission, otherwise an error code and errstr will be
 *          updated with a human readable error string.
 */
rd_kafka_resp_err_t
rd_kafka_DeleteGroupsRequest(rd_kafka_broker_t *rkb,
                             const rd_list_t *del_groups /*(DeleteGroup_t*)*/,
                             rd_kafka_AdminOptions_t *options,
                             char *errstr,
                             size_t errstr_size,
                             rd_kafka_replyq_t replyq,
                             rd_kafka_resp_cb_t *resp_cb,
                             void *opaque) {
        rd_kafka_buf_t *rkbuf;
        int16_t ApiVersion = 0;
        int features;
        int i = 0;
        rd_kafka_DeleteGroup_t *delt;

        ApiVersion = rd_kafka_broker_ApiVersion_supported(
            rkb, RD_KAFKAP_DeleteGroups, 0, 1, &features);
        if (ApiVersion == -1) {
                rd_snprintf(errstr, errstr_size,
                            "DeleteGroups Admin API (KIP-229) not supported "
                            "by broker, requires broker version >= 1.1.0");
                rd_kafka_replyq_destroy(&replyq);
                return RD_KAFKA_RESP_ERR__UNSUPPORTED_FEATURE;
        }

        rkbuf =
            rd_kafka_buf_new_request(rkb, RD_KAFKAP_DeleteGroups, 1,
                                     4 + (rd_list_cnt(del_groups) * 100) + 4);

        /* #groups */
        rd_kafka_buf_write_i32(rkbuf, rd_list_cnt(del_groups));

        while ((delt = rd_list_elem(del_groups, i++)))
                rd_kafka_buf_write_str(rkbuf, delt->group, -1);

        rd_kafka_buf_ApiVersion_set(rkbuf, ApiVersion, 0);

        rd_kafka_broker_buf_enq_replyq(rkb, rkbuf, replyq, resp_cb, opaque);

        return RD_KAFKA_RESP_ERR_NO_ERROR;
}

/**
 * @brief Returns the request size needed to send a specific AclBinding
 *        specified in \p acl, using the ApiVersion provided in
 *        \p ApiVersion.
 *
 * @returns and int16_t with the request size in bytes.
 */
static RD_INLINE size_t
rd_kafka_AclBinding_request_size(const rd_kafka_AclBinding_t *acl,
                                 int ApiVersion) {
        return 1 + 2 + (acl->name ? strlen(acl->name) : 0) + 2 +
               (acl->principal ? strlen(acl->principal) : 0) + 2 +
               (acl->host ? strlen(acl->host) : 0) + 1 + 1 +
               (ApiVersion > 0 ? 1 : 0);
}

/**
 * @brief Construct and send CreateAclsRequest to \p rkb
 *        with the acls (AclBinding_t*) in \p new_acls, using
 *        \p options.
 *
 *        The response (unparsed) will be enqueued on \p replyq
 *        for handling by \p resp_cb (with \p opaque passed).
 *
 * @returns RD_KAFKA_RESP_ERR_NO_ERROR if the request was enqueued for
 *          transmission, otherwise an error code and errstr will be
 *          updated with a human readable error string.
 */
rd_kafka_resp_err_t
rd_kafka_CreateAclsRequest(rd_kafka_broker_t *rkb,
                           const rd_list_t *new_acls /*(AclBinding_t*)*/,
                           rd_kafka_AdminOptions_t *options,
                           char *errstr,
                           size_t errstr_size,
                           rd_kafka_replyq_t replyq,
                           rd_kafka_resp_cb_t *resp_cb,
                           void *opaque) {
        rd_kafka_buf_t *rkbuf;
        int16_t ApiVersion;
        int i;
        size_t len;
        int op_timeout;
        rd_kafka_AclBinding_t *new_acl;

        if (rd_list_cnt(new_acls) == 0) {
                rd_snprintf(errstr, errstr_size, "No acls to create");
                rd_kafka_replyq_destroy(&replyq);
                return RD_KAFKA_RESP_ERR__INVALID_ARG;
        }

        ApiVersion = rd_kafka_broker_ApiVersion_supported(
            rkb, RD_KAFKAP_CreateAcls, 0, 1, NULL);
        if (ApiVersion == -1) {
                rd_snprintf(errstr, errstr_size,
                            "ACLs Admin API (KIP-140) not supported "
                            "by broker, requires broker version >= 0.11.0.0");
                rd_kafka_replyq_destroy(&replyq);
                return RD_KAFKA_RESP_ERR__UNSUPPORTED_FEATURE;
        }

        if (ApiVersion == 0) {
                RD_LIST_FOREACH(new_acl, new_acls, i) {
                        if (new_acl->resource_pattern_type !=
                            RD_KAFKA_RESOURCE_PATTERN_LITERAL) {
                                rd_snprintf(errstr, errstr_size,
                                            "Broker only supports LITERAL "
                                            "resource pattern types");
                                rd_kafka_replyq_destroy(&replyq);
                                return RD_KAFKA_RESP_ERR__UNSUPPORTED_FEATURE;
                        }
                }
        } else {
                RD_LIST_FOREACH(new_acl, new_acls, i) {
                        if (new_acl->resource_pattern_type !=
                                RD_KAFKA_RESOURCE_PATTERN_LITERAL &&
                            new_acl->resource_pattern_type !=
                                RD_KAFKA_RESOURCE_PATTERN_PREFIXED) {
                                rd_snprintf(errstr, errstr_size,
                                            "Only LITERAL and PREFIXED "
                                            "resource patterns are supported "
                                            "when creating ACLs");
                                rd_kafka_replyq_destroy(&replyq);
                                return RD_KAFKA_RESP_ERR__UNSUPPORTED_FEATURE;
                        }
                }
        }

        len = 4;
        RD_LIST_FOREACH(new_acl, new_acls, i) {
                len += rd_kafka_AclBinding_request_size(new_acl, ApiVersion);
        }

        rkbuf = rd_kafka_buf_new_request(rkb, RD_KAFKAP_CreateAcls, 1, len);

        /* #acls */
        rd_kafka_buf_write_i32(rkbuf, rd_list_cnt(new_acls));

        RD_LIST_FOREACH(new_acl, new_acls, i) {
                rd_kafka_buf_write_i8(rkbuf, new_acl->restype);

                rd_kafka_buf_write_str(rkbuf, new_acl->name, -1);

                if (ApiVersion >= 1) {
                        rd_kafka_buf_write_i8(rkbuf,
                                              new_acl->resource_pattern_type);
                }

                rd_kafka_buf_write_str(rkbuf, new_acl->principal, -1);

                rd_kafka_buf_write_str(rkbuf, new_acl->host, -1);

                rd_kafka_buf_write_i8(rkbuf, new_acl->operation);

                rd_kafka_buf_write_i8(rkbuf, new_acl->permission_type);
        }

        /* timeout */
        op_timeout = rd_kafka_confval_get_int(&options->operation_timeout);
        if (op_timeout > rkb->rkb_rk->rk_conf.socket_timeout_ms)
                rd_kafka_buf_set_abs_timeout(rkbuf, op_timeout + 1000, 0);

        rd_kafka_buf_ApiVersion_set(rkbuf, ApiVersion, 0);

        rd_kafka_broker_buf_enq_replyq(rkb, rkbuf, replyq, resp_cb, opaque);

        return RD_KAFKA_RESP_ERR_NO_ERROR;
}

/**
 * @brief Construct and send DescribeAclsRequest to \p rkb
 *        with the acls (AclBinding_t*) in \p acls, using
 *        \p options.
 *
 *        The response (unparsed) will be enqueued on \p replyq
 *        for handling by \p resp_cb (with \p opaque passed).
 *
 * @returns RD_KAFKA_RESP_ERR_NO_ERROR if the request was enqueued for
 *          transmission, otherwise an error code and errstr will be
 *          updated with a human readable error string.
 */
rd_kafka_resp_err_t rd_kafka_DescribeAclsRequest(
    rd_kafka_broker_t *rkb,
    const rd_list_t *acls /*(rd_kafka_AclBindingFilter_t*)*/,
    rd_kafka_AdminOptions_t *options,
    char *errstr,
    size_t errstr_size,
    rd_kafka_replyq_t replyq,
    rd_kafka_resp_cb_t *resp_cb,
    void *opaque) {
        rd_kafka_buf_t *rkbuf;
        int16_t ApiVersion = 0;
        const rd_kafka_AclBindingFilter_t *acl;
        int op_timeout;

        if (rd_list_cnt(acls) == 0) {
                rd_snprintf(errstr, errstr_size,
                            "No acl binding filters specified");
                rd_kafka_replyq_destroy(&replyq);
                return RD_KAFKA_RESP_ERR__INVALID_ARG;
        }
        if (rd_list_cnt(acls) > 1) {
                rd_snprintf(errstr, errstr_size,
                            "Too many acl binding filters specified");
                rd_kafka_replyq_destroy(&replyq);
                return RD_KAFKA_RESP_ERR__INVALID_ARG;
        }

        acl = rd_list_elem(acls, 0);

        ApiVersion = rd_kafka_broker_ApiVersion_supported(
            rkb, RD_KAFKAP_DescribeAcls, 0, 1, NULL);
        if (ApiVersion == -1) {
                rd_snprintf(errstr, errstr_size,
                            "ACLs Admin API (KIP-140) not supported "
                            "by broker, requires broker version >= 0.11.0.0");
                rd_kafka_replyq_destroy(&replyq);
                return RD_KAFKA_RESP_ERR__UNSUPPORTED_FEATURE;
        }

        if (ApiVersion == 0) {
                if (acl->resource_pattern_type !=
                        RD_KAFKA_RESOURCE_PATTERN_LITERAL &&
                    acl->resource_pattern_type !=
                        RD_KAFKA_RESOURCE_PATTERN_ANY) {
                        rd_snprintf(errstr, errstr_size,
                                    "Broker only supports LITERAL and ANY "
                                    "resource pattern types");
                        rd_kafka_replyq_destroy(&replyq);
                        return RD_KAFKA_RESP_ERR__UNSUPPORTED_FEATURE;
                }
        } else {
                if (acl->resource_pattern_type ==
                    RD_KAFKA_RESOURCE_PATTERN_UNKNOWN) {
                        rd_snprintf(errstr, errstr_size,
                                    "Filter contains UNKNOWN elements");
                        rd_kafka_replyq_destroy(&replyq);
                        return RD_KAFKA_RESP_ERR__UNSUPPORTED_FEATURE;
                }
        }

        rkbuf = rd_kafka_buf_new_request(
            rkb, RD_KAFKAP_DescribeAcls, 1,
            rd_kafka_AclBinding_request_size(acl, ApiVersion));

        /* resource_type */
        rd_kafka_buf_write_i8(rkbuf, acl->restype);

        /* resource_name filter */
        rd_kafka_buf_write_str(rkbuf, acl->name, -1);

        if (ApiVersion > 0) {
                /* resource_pattern_type (rd_kafka_ResourcePatternType_t) */
                rd_kafka_buf_write_i8(rkbuf, acl->resource_pattern_type);
        }

        /* principal filter */
        rd_kafka_buf_write_str(rkbuf, acl->principal, -1);

        /* host filter */
        rd_kafka_buf_write_str(rkbuf, acl->host, -1);

        /* operation (rd_kafka_AclOperation_t) */
        rd_kafka_buf_write_i8(rkbuf, acl->operation);

        /* permission type (rd_kafka_AclPermissionType_t) */
        rd_kafka_buf_write_i8(rkbuf, acl->permission_type);

        /* timeout */
        op_timeout = rd_kafka_confval_get_int(&options->operation_timeout);
        if (op_timeout > rkb->rkb_rk->rk_conf.socket_timeout_ms)
                rd_kafka_buf_set_abs_timeout(rkbuf, op_timeout + 1000, 0);

        rd_kafka_buf_ApiVersion_set(rkbuf, ApiVersion, 0);

        rd_kafka_broker_buf_enq_replyq(rkb, rkbuf, replyq, resp_cb, opaque);

        return RD_KAFKA_RESP_ERR_NO_ERROR;
}

/**
 * @brief Construct and send DeleteAclsRequest to \p rkb
 *        with the acl filters (AclBindingFilter_t*) in \p del_acls, using
 *        \p options.
 *
 *        The response (unparsed) will be enqueued on \p replyq
 *        for handling by \p resp_cb (with \p opaque passed).
 *
 * @returns RD_KAFKA_RESP_ERR_NO_ERROR if the request was enqueued for
 *          transmission, otherwise an error code and errstr will be
 *          updated with a human readable error string.
 */
rd_kafka_resp_err_t
rd_kafka_DeleteAclsRequest(rd_kafka_broker_t *rkb,
                           const rd_list_t *del_acls /*(AclBindingFilter_t*)*/,
                           rd_kafka_AdminOptions_t *options,
                           char *errstr,
                           size_t errstr_size,
                           rd_kafka_replyq_t replyq,
                           rd_kafka_resp_cb_t *resp_cb,
                           void *opaque) {
        rd_kafka_buf_t *rkbuf;
        int16_t ApiVersion = 0;
        const rd_kafka_AclBindingFilter_t *acl;
        int op_timeout;
        int i;
        size_t len;

        if (rd_list_cnt(del_acls) == 0) {
                rd_snprintf(errstr, errstr_size,
                            "No acl binding filters specified");
                rd_kafka_replyq_destroy(&replyq);
                return RD_KAFKA_RESP_ERR__INVALID_ARG;
        }

        ApiVersion = rd_kafka_broker_ApiVersion_supported(
            rkb, RD_KAFKAP_DeleteAcls, 0, 1, NULL);
        if (ApiVersion == -1) {
                rd_snprintf(errstr, errstr_size,
                            "ACLs Admin API (KIP-140) not supported "
                            "by broker, requires broker version >= 0.11.0.0");
                rd_kafka_replyq_destroy(&replyq);
                return RD_KAFKA_RESP_ERR__UNSUPPORTED_FEATURE;
        }

        len = 4;

        RD_LIST_FOREACH(acl, del_acls, i) {
                if (ApiVersion == 0) {
                        if (acl->resource_pattern_type !=
                                RD_KAFKA_RESOURCE_PATTERN_LITERAL &&
                            acl->resource_pattern_type !=
                                RD_KAFKA_RESOURCE_PATTERN_ANY) {
                                rd_snprintf(errstr, errstr_size,
                                            "Broker only supports LITERAL "
                                            "and ANY resource pattern types");
                                rd_kafka_replyq_destroy(&replyq);
                                return RD_KAFKA_RESP_ERR__UNSUPPORTED_FEATURE;
                        }
                } else {
                        if (acl->resource_pattern_type ==
                            RD_KAFKA_RESOURCE_PATTERN_UNKNOWN) {
                                rd_snprintf(errstr, errstr_size,
                                            "Filter contains UNKNOWN elements");
                                rd_kafka_replyq_destroy(&replyq);
                                return RD_KAFKA_RESP_ERR__UNSUPPORTED_FEATURE;
                        }
                }

                len += rd_kafka_AclBinding_request_size(acl, ApiVersion);
        }

        rkbuf = rd_kafka_buf_new_request(rkb, RD_KAFKAP_DeleteAcls, 1, len);

        /* #acls */
        rd_kafka_buf_write_i32(rkbuf, rd_list_cnt(del_acls));

        RD_LIST_FOREACH(acl, del_acls, i) {
                /* resource_type */
                rd_kafka_buf_write_i8(rkbuf, acl->restype);

                /* resource_name filter */
                rd_kafka_buf_write_str(rkbuf, acl->name, -1);

                if (ApiVersion > 0) {
                        /* resource_pattern_type
                         * (rd_kafka_ResourcePatternType_t) */
                        rd_kafka_buf_write_i8(rkbuf,
                                              acl->resource_pattern_type);
                }

                /* principal filter */
                rd_kafka_buf_write_str(rkbuf, acl->principal, -1);

                /* host filter */
                rd_kafka_buf_write_str(rkbuf, acl->host, -1);

                /* operation (rd_kafka_AclOperation_t) */
                rd_kafka_buf_write_i8(rkbuf, acl->operation);

                /* permission type (rd_kafka_AclPermissionType_t) */
                rd_kafka_buf_write_i8(rkbuf, acl->permission_type);
        }

        /* timeout */
        op_timeout = rd_kafka_confval_get_int(&options->operation_timeout);
        if (op_timeout > rkb->rkb_rk->rk_conf.socket_timeout_ms)
                rd_kafka_buf_set_abs_timeout(rkbuf, op_timeout + 1000, 0);

        rd_kafka_buf_ApiVersion_set(rkbuf, ApiVersion, 0);

        rd_kafka_broker_buf_enq_replyq(rkb, rkbuf, replyq, resp_cb, opaque);

        return RD_KAFKA_RESP_ERR_NO_ERROR;
}

/**
 * @brief Construct and send ElectLeadersRequest to \p rkb
 *        with the partitions (ElectLeaders_t*) in \p elect_leaders, using
 *        \p options.
 *
 *        The response (unparsed) will be enqueued on \p replyq
 *        for handling by \p resp_cb (with \p opaque passed).
 *
 * @returns RD_KAFKA_RESP_ERR_NO_ERROR if the request was enqueued for
 *          transmission, otherwise an error code and errstr will be
 *          updated with a human readable error string.
 */
rd_kafka_resp_err_t rd_kafka_ElectLeadersRequest(
    rd_kafka_broker_t *rkb,
    const rd_list_t *elect_leaders /*(rd_kafka_EleactLeaders_t*)*/,
    rd_kafka_AdminOptions_t *options,
    char *errstr,
    size_t errstr_size,
    rd_kafka_replyq_t replyq,
    rd_kafka_resp_cb_t *resp_cb,
    void *opaque) {
        rd_kafka_buf_t *rkbuf;
        int16_t ApiVersion;
        const rd_kafka_ElectLeaders_t *elect_leaders_request;
        int rd_buf_size_estimate;
        int op_timeout;

        if (rd_list_cnt(elect_leaders) == 0) {
                rd_snprintf(errstr, errstr_size,
                            "No partitions specified for leader election");
                rd_kafka_replyq_destroy(&replyq);
                return RD_KAFKA_RESP_ERR__INVALID_ARG;
        }

        elect_leaders_request = rd_list_elem(elect_leaders, 0);

        ApiVersion = rd_kafka_broker_ApiVersion_supported(
            rkb, RD_KAFKAP_ElectLeaders, 0, 2, NULL);
        if (ApiVersion == -1) {
                rd_snprintf(errstr, errstr_size,
                            "ElectLeaders Admin API (KIP-460) not supported "
                            "by broker, requires broker version >= 2.4.0");
                rd_kafka_replyq_destroy(&replyq);
                return RD_KAFKA_RESP_ERR__UNSUPPORTED_FEATURE;
        }

        rd_buf_size_estimate =
            1 /* ElectionType */ + 4 /* #TopicPartitions */ + 4 /* TimeoutMs */;
        if (elect_leaders_request->partitions)
                rd_buf_size_estimate +=
                    (50 + 4) * elect_leaders_request->partitions->cnt;
        rkbuf = rd_kafka_buf_new_flexver_request(rkb, RD_KAFKAP_ElectLeaders, 1,
                                                 rd_buf_size_estimate,
                                                 ApiVersion >= 2);

        if (ApiVersion >= 1) {
                /* Election type */
                rd_kafka_buf_write_i8(rkbuf,
                                      elect_leaders_request->election_type);
        }

        /* Write partition list */
        if (elect_leaders_request->partitions) {
                const rd_kafka_topic_partition_field_t fields[] = {
                    RD_KAFKA_TOPIC_PARTITION_FIELD_PARTITION,
                    RD_KAFKA_TOPIC_PARTITION_FIELD_END};
                rd_kafka_buf_write_topic_partitions(
                    rkbuf, elect_leaders_request->partitions,
                    rd_false /*don't skip invalid offsets*/,
                    rd_false /* any offset */,
                    rd_false /* don't use topic_id */,
                    rd_true /* use topic_names */, fields);
        } else {
                rd_kafka_buf_write_arraycnt(rkbuf, -1);
        }

        /* timeout */
        op_timeout = rd_kafka_confval_get_int(&options->operation_timeout);
        rd_kafka_buf_write_i32(rkbuf, op_timeout);

        if (op_timeout > rkb->rkb_rk->rk_conf.socket_timeout_ms)
                rd_kafka_buf_set_abs_timeout(rkbuf, op_timeout + 1000, 0);

        rd_kafka_buf_ApiVersion_set(rkbuf, ApiVersion, 0);

        rd_kafka_broker_buf_enq_replyq(rkb, rkbuf, replyq, resp_cb, opaque);

        return RD_KAFKA_RESP_ERR_NO_ERROR;
}
/**
 * @brief Parses and handles an InitProducerId reply.
 *
 * @locality rdkafka main thread
 * @locks none
 */
void rd_kafka_handle_InitProducerId(rd_kafka_t *rk,
                                    rd_kafka_broker_t *rkb,
                                    rd_kafka_resp_err_t err,
                                    rd_kafka_buf_t *rkbuf,
                                    rd_kafka_buf_t *request,
                                    void *opaque) {
        const int log_decode_errors = LOG_ERR;
        int16_t error_code;
        rd_kafka_pid_t pid;

        if (err)
                goto err;

        rd_kafka_buf_read_throttle_time(rkbuf);

        rd_kafka_buf_read_i16(rkbuf, &error_code);
        if ((err = error_code))
                goto err;

        rd_kafka_buf_read_i64(rkbuf, &pid.id);
        rd_kafka_buf_read_i16(rkbuf, &pid.epoch);

        rd_kafka_idemp_pid_update(rkb, pid);

        return;

err_parse:
        err = rkbuf->rkbuf_err;
err:
        if (err == RD_KAFKA_RESP_ERR__DESTROY)
                return;

        /* Retries are performed by idempotence state handler */
        rd_kafka_idemp_request_pid_failed(rkb, err);
}

/**
 * @brief Construct and send InitProducerIdRequest to \p rkb.
 *
 * @param transactional_id may be NULL.
 * @param transaction_timeout_ms may be set to -1.
 * @param current_pid the current PID to reset, requires KIP-360. If not NULL
 *                    and KIP-360 is not supported by the broker this function
 *                    will return RD_KAFKA_RESP_ERR__UNSUPPORTED_FEATURE.
 *
 *        The response (unparsed) will be handled by \p resp_cb served
 *        by queue \p replyq.
 *
 * @returns RD_KAFKA_RESP_ERR_NO_ERROR if the request was enqueued for
 *          transmission, otherwise an error code and errstr will be
 *          updated with a human readable error string.
 */
rd_kafka_resp_err_t
rd_kafka_InitProducerIdRequest(rd_kafka_broker_t *rkb,
                               const char *transactional_id,
                               int transaction_timeout_ms,
                               const rd_kafka_pid_t *current_pid,
                               char *errstr,
                               size_t errstr_size,
                               rd_kafka_replyq_t replyq,
                               rd_kafka_resp_cb_t *resp_cb,
                               void *opaque) {
        rd_kafka_buf_t *rkbuf;
        int16_t ApiVersion;

        if (current_pid) {
                ApiVersion = rd_kafka_broker_ApiVersion_supported(
                    rkb, RD_KAFKAP_InitProducerId, 3, 4, NULL);
                if (ApiVersion == -1) {
                        rd_snprintf(errstr, errstr_size,
                                    "InitProducerId (KIP-360) not supported by "
                                    "broker, requires broker version >= 2.5.0: "
                                    "unable to recover from previous "
                                    "transactional error");
                        rd_kafka_replyq_destroy(&replyq);
                        return RD_KAFKA_RESP_ERR__UNSUPPORTED_FEATURE;
                }
        } else {
                ApiVersion = rd_kafka_broker_ApiVersion_supported(
                    rkb, RD_KAFKAP_InitProducerId, 0, 4, NULL);

                if (ApiVersion == -1) {
                        rd_snprintf(errstr, errstr_size,
                                    "InitProducerId (KIP-98) not supported by "
                                    "broker, requires broker "
                                    "version >= 0.11.0");
                        rd_kafka_replyq_destroy(&replyq);
                        return RD_KAFKA_RESP_ERR__UNSUPPORTED_FEATURE;
                }
        }

        rkbuf = rd_kafka_buf_new_flexver_request(
            rkb, RD_KAFKAP_InitProducerId, 1,
            2 + (transactional_id ? strlen(transactional_id) : 0) + 4 + 8 + 4,
            ApiVersion >= 2 /*flexver*/);

        /* transactional_id */
        rd_kafka_buf_write_str(rkbuf, transactional_id, -1);

        /* transaction_timeout_ms */
        rd_kafka_buf_write_i32(rkbuf, transaction_timeout_ms);

        if (ApiVersion >= 3) {
                /* Current PID */
                rd_kafka_buf_write_i64(rkbuf,
                                       current_pid ? current_pid->id : -1);
                /* Current Epoch */
                rd_kafka_buf_write_i16(rkbuf,
                                       current_pid ? current_pid->epoch : -1);
        }

        rd_kafka_buf_ApiVersion_set(rkbuf, ApiVersion, 0);

        /* Let the idempotence state handler perform retries */
        rkbuf->rkbuf_max_retries = RD_KAFKA_REQUEST_NO_RETRIES;

        rd_kafka_broker_buf_enq_replyq(rkb, rkbuf, replyq, resp_cb, opaque);

        return RD_KAFKA_RESP_ERR_NO_ERROR;
}


/**
 * @brief Construct and send AddPartitionsToTxnRequest to \p rkb.
 *
 *        The response (unparsed) will be handled by \p resp_cb served
 *        by queue \p replyq.
 *
 * @param rktps MUST be sorted by topic name.
 *
 *
 * @returns RD_KAFKA_RESP_ERR_NO_ERROR if the request was enqueued for
 *          transmission, otherwise an error code.
 */
rd_kafka_resp_err_t
rd_kafka_AddPartitionsToTxnRequest(rd_kafka_broker_t *rkb,
                                   const char *transactional_id,
                                   rd_kafka_pid_t pid,
                                   const rd_kafka_toppar_tqhead_t *rktps,
                                   char *errstr,
                                   size_t errstr_size,
                                   rd_kafka_replyq_t replyq,
                                   rd_kafka_resp_cb_t *resp_cb,
                                   void *opaque) {
        rd_kafka_buf_t *rkbuf;
        int16_t ApiVersion = 0;
        rd_kafka_toppar_t *rktp;
        rd_kafka_topic_t *last_rkt = NULL;
        size_t of_TopicCnt;
        ssize_t of_PartCnt = -1;
        int TopicCnt = 0, PartCnt = 0;

        ApiVersion = rd_kafka_broker_ApiVersion_supported(
            rkb, RD_KAFKAP_AddPartitionsToTxn, 0, 0, NULL);
        if (ApiVersion == -1) {
                rd_snprintf(errstr, errstr_size,
                            "AddPartitionsToTxnRequest (KIP-98) not supported "
                            "by broker, requires broker version >= 0.11.0");
                rd_kafka_replyq_destroy(&replyq);
                return RD_KAFKA_RESP_ERR__UNSUPPORTED_FEATURE;
        }

        rkbuf =
            rd_kafka_buf_new_request(rkb, RD_KAFKAP_AddPartitionsToTxn, 1, 500);

        /* transactional_id */
        rd_kafka_buf_write_str(rkbuf, transactional_id, -1);

        /* PID */
        rd_kafka_buf_write_i64(rkbuf, pid.id);
        rd_kafka_buf_write_i16(rkbuf, pid.epoch);

        /* Topics/partitions array (count updated later) */
        of_TopicCnt = rd_kafka_buf_write_i32(rkbuf, 0);

        TAILQ_FOREACH(rktp, rktps, rktp_txnlink) {
                if (last_rkt != rktp->rktp_rkt) {

                        if (last_rkt) {
                                /* Update last topic's partition count field */
                                rd_kafka_buf_update_i32(rkbuf, of_PartCnt,
                                                        PartCnt);
                                of_PartCnt = -1;
                        }

                        /* Topic name */
                        rd_kafka_buf_write_kstr(rkbuf,
                                                rktp->rktp_rkt->rkt_topic);
                        /* Partition count, updated later */
                        of_PartCnt = rd_kafka_buf_write_i32(rkbuf, 0);

                        PartCnt = 0;
                        TopicCnt++;
                        last_rkt = rktp->rktp_rkt;
                }

                /* Partition id */
                rd_kafka_buf_write_i32(rkbuf, rktp->rktp_partition);
                PartCnt++;
        }

        /* Update last partition and topic count fields */
        if (of_PartCnt != -1)
                rd_kafka_buf_update_i32(rkbuf, (size_t)of_PartCnt, PartCnt);
        rd_kafka_buf_update_i32(rkbuf, of_TopicCnt, TopicCnt);

        rd_kafka_buf_ApiVersion_set(rkbuf, ApiVersion, 0);

        /* Let the handler perform retries so that it can pick
         * up more added partitions. */
        rkbuf->rkbuf_max_retries = RD_KAFKA_REQUEST_NO_RETRIES;

        rd_kafka_broker_buf_enq_replyq(rkb, rkbuf, replyq, resp_cb, opaque);

        return RD_KAFKA_RESP_ERR_NO_ERROR;
}


/**
 * @brief Construct and send AddOffsetsToTxnRequest to \p rkb.
 *
 *        The response (unparsed) will be handled by \p resp_cb served
 *        by queue \p replyq.
 *
 * @returns RD_KAFKA_RESP_ERR_NO_ERROR if the request was enqueued for
 *          transmission, otherwise an error code.
 */
rd_kafka_resp_err_t
rd_kafka_AddOffsetsToTxnRequest(rd_kafka_broker_t *rkb,
                                const char *transactional_id,
                                rd_kafka_pid_t pid,
                                const char *group_id,
                                char *errstr,
                                size_t errstr_size,
                                rd_kafka_replyq_t replyq,
                                rd_kafka_resp_cb_t *resp_cb,
                                void *opaque) {
        rd_kafka_buf_t *rkbuf;
        int16_t ApiVersion = 0;

        ApiVersion = rd_kafka_broker_ApiVersion_supported(
            rkb, RD_KAFKAP_AddOffsetsToTxn, 0, 0, NULL);
        if (ApiVersion == -1) {
                rd_snprintf(errstr, errstr_size,
                            "AddOffsetsToTxnRequest (KIP-98) not supported "
                            "by broker, requires broker version >= 0.11.0");
                rd_kafka_replyq_destroy(&replyq);
                return RD_KAFKA_RESP_ERR__UNSUPPORTED_FEATURE;
        }

        rkbuf =
            rd_kafka_buf_new_request(rkb, RD_KAFKAP_AddOffsetsToTxn, 1, 100);

        /* transactional_id */
        rd_kafka_buf_write_str(rkbuf, transactional_id, -1);

        /* PID */
        rd_kafka_buf_write_i64(rkbuf, pid.id);
        rd_kafka_buf_write_i16(rkbuf, pid.epoch);

        /* Group Id */
        rd_kafka_buf_write_str(rkbuf, group_id, -1);

        rd_kafka_buf_ApiVersion_set(rkbuf, ApiVersion, 0);

        rkbuf->rkbuf_max_retries = RD_KAFKA_REQUEST_MAX_RETRIES;

        rd_kafka_broker_buf_enq_replyq(rkb, rkbuf, replyq, resp_cb, opaque);

        return RD_KAFKA_RESP_ERR_NO_ERROR;
}



/**
 * @brief Construct and send EndTxnRequest to \p rkb.
 *
 *        The response (unparsed) will be handled by \p resp_cb served
 *        by queue \p replyq.
 *
 * @returns RD_KAFKA_RESP_ERR_NO_ERROR if the request was enqueued for
 *          transmission, otherwise an error code.
 */
rd_kafka_resp_err_t rd_kafka_EndTxnRequest(rd_kafka_broker_t *rkb,
                                           const char *transactional_id,
                                           rd_kafka_pid_t pid,
                                           rd_bool_t committed,
                                           char *errstr,
                                           size_t errstr_size,
                                           rd_kafka_replyq_t replyq,
                                           rd_kafka_resp_cb_t *resp_cb,
                                           void *opaque) {
        rd_kafka_buf_t *rkbuf;
        int16_t ApiVersion = 0;

        ApiVersion = rd_kafka_broker_ApiVersion_supported(rkb, RD_KAFKAP_EndTxn,
                                                          0, 1, NULL);
        if (ApiVersion == -1) {
                rd_snprintf(errstr, errstr_size,
                            "EndTxnRequest (KIP-98) not supported "
                            "by broker, requires broker version >= 0.11.0");
                rd_kafka_replyq_destroy(&replyq);
                return RD_KAFKA_RESP_ERR__UNSUPPORTED_FEATURE;
        }

        rkbuf = rd_kafka_buf_new_request(rkb, RD_KAFKAP_EndTxn, 1, 500);

        /* transactional_id */
        rd_kafka_buf_write_str(rkbuf, transactional_id, -1);

        /* PID */
        rd_kafka_buf_write_i64(rkbuf, pid.id);
        rd_kafka_buf_write_i16(rkbuf, pid.epoch);

        /* Committed */
        rd_kafka_buf_write_bool(rkbuf, committed);
        rkbuf->rkbuf_u.EndTxn.commit = committed;

        rd_kafka_buf_ApiVersion_set(rkbuf, ApiVersion, 0);

        rkbuf->rkbuf_max_retries = RD_KAFKA_REQUEST_MAX_RETRIES;

        rd_kafka_broker_buf_enq_replyq(rkb, rkbuf, replyq, resp_cb, opaque);

        return RD_KAFKA_RESP_ERR_NO_ERROR;
}

rd_kafka_resp_err_t
rd_kafka_GetTelemetrySubscriptionsRequest(rd_kafka_broker_t *rkb,
                                          char *errstr,
                                          size_t errstr_size,
                                          rd_kafka_replyq_t replyq,
                                          rd_kafka_resp_cb_t *resp_cb,
                                          void *opaque) {
        rd_kafka_buf_t *rkbuf;
        int16_t ApiVersion = 0;

        ApiVersion = rd_kafka_broker_ApiVersion_supported(
            rkb, RD_KAFKAP_GetTelemetrySubscriptions, 0, 0, NULL);
        if (ApiVersion == -1) {
                rd_snprintf(errstr, errstr_size,
                            "GetTelemetrySubscriptions (KIP-714) not supported "
                            "by broker, requires broker version >= 3.X.Y");
                rd_kafka_replyq_destroy(&replyq);
                return RD_KAFKA_RESP_ERR__UNSUPPORTED_FEATURE;
        }

        rkbuf = rd_kafka_buf_new_flexver_request(
            rkb, RD_KAFKAP_GetTelemetrySubscriptions, 1,
            16 /* client_instance_id */, rd_true);

        rd_kafka_buf_write_uuid(rkbuf,
                                &rkb->rkb_rk->rk_telemetry.client_instance_id);

        rd_kafka_broker_buf_enq_replyq(rkb, rkbuf, replyq, resp_cb, opaque);

        return RD_KAFKA_RESP_ERR_NO_ERROR;
}

rd_kafka_resp_err_t
rd_kafka_PushTelemetryRequest(rd_kafka_broker_t *rkb,
                              rd_kafka_Uuid_t *client_instance_id,
                              int32_t subscription_id,
                              rd_bool_t terminating,
                              const rd_kafka_compression_t compression_type,
                              const void *metrics,
                              size_t metrics_size,
                              char *errstr,
                              size_t errstr_size,
                              rd_kafka_replyq_t replyq,
                              rd_kafka_resp_cb_t *resp_cb,
                              void *opaque) {
        rd_kafka_buf_t *rkbuf;
        int16_t ApiVersion = 0;

        ApiVersion = rd_kafka_broker_ApiVersion_supported(
            rkb, RD_KAFKAP_PushTelemetry, 0, 0, NULL);
        if (ApiVersion == -1) {
                rd_snprintf(errstr, errstr_size,
                            "PushTelemetryRequest (KIP-714) not supported ");
                rd_kafka_replyq_destroy(&replyq);
                return RD_KAFKA_RESP_ERR__UNSUPPORTED_FEATURE;
        }

        size_t len = sizeof(rd_kafka_Uuid_t) + sizeof(int32_t) +
                     sizeof(rd_bool_t) + sizeof(compression_type) +
                     metrics_size;
        rkbuf = rd_kafka_buf_new_flexver_request(rkb, RD_KAFKAP_PushTelemetry,
                                                 1, len, rd_true);

        rd_kafka_buf_write_uuid(rkbuf, client_instance_id);
        rd_kafka_buf_write_i32(rkbuf, subscription_id);
        rd_kafka_buf_write_bool(rkbuf, terminating);
        rd_kafka_buf_write_i8(rkbuf, compression_type);

        rd_kafkap_bytes_t *metric_bytes =
            rd_kafkap_bytes_new(metrics, metrics_size);
        rd_kafka_buf_write_kbytes(rkbuf, metric_bytes);
        rd_free(metric_bytes);

        rkbuf->rkbuf_max_retries = RD_KAFKA_REQUEST_NO_RETRIES;


        /* Processing... */
        rd_kafka_broker_buf_enq_replyq(rkb, rkbuf, replyq, resp_cb, opaque);

        return RD_KAFKA_RESP_ERR_NO_ERROR;
}

void rd_kafka_handle_GetTelemetrySubscriptions(rd_kafka_t *rk,
                                               rd_kafka_broker_t *rkb,
                                               rd_kafka_resp_err_t err,
                                               rd_kafka_buf_t *rkbuf,
                                               rd_kafka_buf_t *request,
                                               void *opaque) {
        int16_t ErrorCode           = 0;
        const int log_decode_errors = LOG_ERR;
        int32_t arraycnt;
        size_t i;
        rd_kafka_Uuid_t prev_client_instance_id =
            rk->rk_telemetry.client_instance_id;

        if (err == RD_KAFKA_RESP_ERR__DESTROY) {
                /* Termination */
                return;
        }

        if (err)
                goto err;

        rd_kafka_buf_read_throttle_time(rkbuf);

        rd_kafka_buf_read_i16(rkbuf, &ErrorCode);

        if (ErrorCode) {
                err = ErrorCode;
                goto err;
        }

        rd_kafka_buf_read_uuid(rkbuf, &rk->rk_telemetry.client_instance_id);
        rd_kafka_buf_read_i32(rkbuf, &rk->rk_telemetry.subscription_id);

        rd_kafka_dbg(
            rk, TELEMETRY, "GETSUBSCRIPTIONS", "Parsing: client instance id %s",
            rd_kafka_Uuid_base64str(&rk->rk_telemetry.client_instance_id));
        rd_kafka_dbg(rk, TELEMETRY, "GETSUBSCRIPTIONS",
                     "Parsing: subscription id %" PRId32,
                     rk->rk_telemetry.subscription_id);

        rd_kafka_buf_read_arraycnt(rkbuf, &arraycnt, -1);

        if (arraycnt) {
                rk->rk_telemetry.accepted_compression_types_cnt = arraycnt;
                rk->rk_telemetry.accepted_compression_types =
                    rd_calloc(arraycnt, sizeof(rd_kafka_compression_t));

                for (i = 0; i < (size_t)arraycnt; i++)
                        rd_kafka_buf_read_i8(
                            rkbuf,
                            &rk->rk_telemetry.accepted_compression_types[i]);
        } else {
                rk->rk_telemetry.accepted_compression_types_cnt = 1;
                rk->rk_telemetry.accepted_compression_types =
                    rd_calloc(1, sizeof(rd_kafka_compression_t));
                rk->rk_telemetry.accepted_compression_types[0] =
                    RD_KAFKA_COMPRESSION_NONE;
        }

        rd_kafka_buf_read_i32(rkbuf, &rk->rk_telemetry.push_interval_ms);
        rd_kafka_buf_read_i32(rkbuf, &rk->rk_telemetry.telemetry_max_bytes);
        rd_kafka_buf_read_bool(rkbuf, &rk->rk_telemetry.delta_temporality);


        if (rk->rk_telemetry.subscription_id &&
            rd_kafka_Uuid_cmp(prev_client_instance_id,
                              rk->rk_telemetry.client_instance_id)) {
                rd_kafka_log(
                    rk, LOG_INFO, "GETSUBSCRIPTIONS",
                    "Telemetry client instance id changed from %s to %s",
                    rd_kafka_Uuid_base64str(&prev_client_instance_id),
                    rd_kafka_Uuid_base64str(
                        &rk->rk_telemetry.client_instance_id));
        }

        rd_kafka_dbg(rk, TELEMETRY, "GETSUBSCRIPTIONS",
                     "Parsing: push interval %" PRId32,
                     rk->rk_telemetry.push_interval_ms);

        rd_kafka_buf_read_arraycnt(rkbuf, &arraycnt, 1000);

        if (arraycnt) {
                rk->rk_telemetry.requested_metrics_cnt = arraycnt;
                rk->rk_telemetry.requested_metrics =
                    rd_calloc(arraycnt, sizeof(char *));

                for (i = 0; i < (size_t)arraycnt; i++) {
                        rd_kafkap_str_t Metric;
                        rd_kafka_buf_read_str(rkbuf, &Metric);
                        rk->rk_telemetry.requested_metrics[i] =
                            rd_strdup(Metric.str);
                }
        }

        rd_kafka_dbg(rk, TELEMETRY, "GETSUBSCRIPTIONS",
                     "Parsing: requested metrics count %" PRIusz,
                     rk->rk_telemetry.requested_metrics_cnt);

        rd_kafka_handle_get_telemetry_subscriptions(rk, err);
        return;

err_parse:
        err = rkbuf->rkbuf_err;
        goto err;

err:
        /* TODO: Add error handling actions, possibly call
         * rd_kafka_handle_get_telemetry_subscriptions with error. */
        rd_kafka_handle_get_telemetry_subscriptions(rk, err);
}

void rd_kafka_handle_PushTelemetry(rd_kafka_t *rk,
                                   rd_kafka_broker_t *rkb,
                                   rd_kafka_resp_err_t err,
                                   rd_kafka_buf_t *rkbuf,
                                   rd_kafka_buf_t *request,
                                   void *opaque) {
        const int log_decode_errors = LOG_ERR;
        int16_t ErrorCode;

        if (err == RD_KAFKA_RESP_ERR__DESTROY) {
                /* Termination */
                return;
        }

        if (err)
                goto err;


        rd_kafka_buf_read_throttle_time(rkbuf);

        rd_kafka_buf_read_i16(rkbuf, &ErrorCode);

        if (ErrorCode) {
                err = ErrorCode;
                goto err;
        }
        rd_kafka_handle_push_telemetry(rk, err);
        return;
err_parse:
        err = rkbuf->rkbuf_err;
        goto err;

err:
        /* TODO: Add error handling actions, possibly call
         * rd_kafka_handle_push_telemetry with error. */
        rd_kafka_handle_push_telemetry(rk, err);
}



/**
 * @name Unit tests
 * @{
 *
 *
 *
 *
 */

/**
 * @brief Create \p cnt messages, starting at \p msgid, and add them
 *        to \p rkmq.
 *
 * @returns the number of messages added.
 */
static int ut_create_msgs(rd_kafka_msgq_t *rkmq, uint64_t msgid, int cnt) {
        int i;

        for (i = 0; i < cnt; i++) {
                rd_kafka_msg_t *rkm;

                rkm                       = ut_rd_kafka_msg_new(0);
                rkm->rkm_u.producer.msgid = msgid++;
                rkm->rkm_ts_enq           = rd_clock();
                rkm->rkm_ts_timeout = rkm->rkm_ts_enq + (900 * 1000 * 1000);

                rd_kafka_msgq_enq(rkmq, rkm);
        }

        return cnt;
}

/**
 * @brief Idempotent Producer request/response unit tests
 *
 * The current test verifies proper handling of the following case:
 *    Batch 0 succeeds
 *    Batch 1 fails with temporary error
 *    Batch 2,3 fails with out of order sequence
 *    Retry Batch 1-3 should succeed.
 */
static int unittest_idempotent_producer(void) {
        rd_kafka_t *rk;
        rd_kafka_conf_t *conf;
        rd_kafka_broker_t *rkb;
#define _BATCH_CNT      4
#define _MSGS_PER_BATCH 3
        const int msgcnt = _BATCH_CNT * _MSGS_PER_BATCH;
        int remaining_batches;
        uint64_t msgid = 1;
        rd_kafka_toppar_t *rktp;
        rd_kafka_pid_t pid = {.id = 1000, .epoch = 0};
        rd_kafka_Produce_result_t *result =
            rd_kafka_Produce_result_new(1, 1000);
        rd_kafka_queue_t *rkqu;
        rd_kafka_event_t *rkev;
        rd_kafka_buf_t *request[_BATCH_CNT];
        int rcnt             = 0;
        int retry_msg_cnt    = 0;
        int drcnt            = 0;
        rd_kafka_msgq_t rkmq = RD_KAFKA_MSGQ_INITIALIZER(rkmq);
        const char *tmp;
        int i, r;

        RD_UT_SAY("Verifying idempotent producer error handling");

        conf = rd_kafka_conf_new();
        rd_kafka_conf_set(conf, "batch.num.messages", "3", NULL, 0);
        rd_kafka_conf_set(conf, "retry.backoff.ms", "1", NULL, 0);
        if ((tmp = rd_getenv("TEST_DEBUG", NULL)))
                rd_kafka_conf_set(conf, "debug", tmp, NULL, 0);
        if (rd_kafka_conf_set(conf, "enable.idempotence", "true", NULL, 0) !=
            RD_KAFKA_CONF_OK)
                RD_UT_FAIL("Failed to enable idempotence");
        rd_kafka_conf_set_events(conf, RD_KAFKA_EVENT_DR);

        rk = rd_kafka_new(RD_KAFKA_PRODUCER, conf, NULL, 0);
        RD_UT_ASSERT(rk, "failed to create producer");

        rkqu = rd_kafka_queue_get_main(rk);

        /* We need a broker handle, use a logical broker to avoid
         * any connection attempts. */
        rkb = rd_kafka_broker_add_logical(rk, "unittest");

        /* Have the broker support everything so msgset_writer selects
         * the most up-to-date output features. */
        rd_kafka_broker_lock(rkb);
        rkb->rkb_features = RD_KAFKA_FEATURE_UNITTEST | RD_KAFKA_FEATURE_ALL;
        rd_kafka_broker_unlock(rkb);

        /* Get toppar */
        rktp = rd_kafka_toppar_get2(rk, "uttopic", 0, rd_false, rd_true);
        RD_UT_ASSERT(rktp, "failed to get toppar");

        /* Set the topic as exists so messages are enqueued on
         * the desired rktp away (otherwise UA partition) */
        rd_ut_kafka_topic_set_topic_exists(rktp->rktp_rkt, 1, -1);

        /* Produce messages */
        ut_create_msgs(&rkmq, 1, msgcnt);

        /* Set the pid */
        rd_kafka_idemp_set_state(rk, RD_KAFKA_IDEMP_STATE_WAIT_PID);
        rd_kafka_idemp_pid_update(rkb, pid);
        pid = rd_kafka_idemp_get_pid(rk);
        RD_UT_ASSERT(rd_kafka_pid_valid(pid), "PID is invalid");
        rd_kafka_toppar_pid_change(rktp, pid, msgid);

        remaining_batches = _BATCH_CNT;

        /* Create a ProduceRequest for each batch */
        for (rcnt = 0; rcnt < remaining_batches; rcnt++) {
                size_t msize;
                request[rcnt] = rd_kafka_msgset_create_ProduceRequest(
                    rkb, rktp, &rkmq, rd_kafka_idemp_get_pid(rk), 0, &msize);
                RD_UT_ASSERT(request[rcnt], "request #%d failed", rcnt);
        }

        RD_UT_ASSERT(rd_kafka_msgq_len(&rkmq) == 0,
                     "expected input message queue to be empty, "
                     "but still has %d message(s)",
                     rd_kafka_msgq_len(&rkmq));

        /*
         * Mock handling of each request
         */

        /* Batch 0: accepted */
        i = 0;
        r = rd_kafka_msgq_len(&request[i]->rkbuf_batch.msgq);
        RD_UT_ASSERT(r == _MSGS_PER_BATCH, ".");
        rd_kafka_msgbatch_handle_Produce_result(rkb, &request[i]->rkbuf_batch,
                                                RD_KAFKA_RESP_ERR_NO_ERROR,
                                                result, request[i]);
        result->offset += r;
        RD_UT_ASSERT(rd_kafka_msgq_len(&rktp->rktp_msgq) == 0,
                     "batch %d: expected no messages in rktp_msgq, not %d", i,
                     rd_kafka_msgq_len(&rktp->rktp_msgq));
        rd_kafka_buf_destroy(request[i]);
        remaining_batches--;

        /* Batch 1: fail, triggering retry (re-enq on rktp_msgq) */
        i = 1;
        r = rd_kafka_msgq_len(&request[i]->rkbuf_batch.msgq);
        RD_UT_ASSERT(r == _MSGS_PER_BATCH, ".");
        rd_kafka_msgbatch_handle_Produce_result(
            rkb, &request[i]->rkbuf_batch,
            RD_KAFKA_RESP_ERR_NOT_LEADER_FOR_PARTITION, result, request[i]);
        retry_msg_cnt += r;
        RD_UT_ASSERT(rd_kafka_msgq_len(&rktp->rktp_msgq) == retry_msg_cnt,
                     "batch %d: expected %d messages in rktp_msgq, not %d", i,
                     retry_msg_cnt, rd_kafka_msgq_len(&rktp->rktp_msgq));
        rd_kafka_buf_destroy(request[i]);

        /* Batch 2: OUT_OF_ORDER, triggering retry .. */
        i = 2;
        r = rd_kafka_msgq_len(&request[i]->rkbuf_batch.msgq);
        RD_UT_ASSERT(r == _MSGS_PER_BATCH, ".");
        rd_kafka_msgbatch_handle_Produce_result(
            rkb, &request[i]->rkbuf_batch,
            RD_KAFKA_RESP_ERR_OUT_OF_ORDER_SEQUENCE_NUMBER, result, request[i]);
        retry_msg_cnt += r;
        RD_UT_ASSERT(rd_kafka_msgq_len(&rktp->rktp_msgq) == retry_msg_cnt,
                     "batch %d: expected %d messages in rktp_xmit_msgq, not %d",
                     i, retry_msg_cnt, rd_kafka_msgq_len(&rktp->rktp_msgq));
        rd_kafka_buf_destroy(request[i]);

        /* Batch 3: OUT_OF_ORDER, triggering retry .. */
        i = 3;
        r = rd_kafka_msgq_len(&request[i]->rkbuf_batch.msgq);
        rd_kafka_msgbatch_handle_Produce_result(
            rkb, &request[i]->rkbuf_batch,
            RD_KAFKA_RESP_ERR_OUT_OF_ORDER_SEQUENCE_NUMBER, result, request[i]);
        retry_msg_cnt += r;
        RD_UT_ASSERT(rd_kafka_msgq_len(&rktp->rktp_msgq) == retry_msg_cnt,
                     "batch %d: expected %d messages in rktp_xmit_msgq, not %d",
                     i, retry_msg_cnt, rd_kafka_msgq_len(&rktp->rktp_msgq));
        rd_kafka_buf_destroy(request[i]);


        /* Retried messages will have been moved to rktp_msgq,
         * move them back to our local queue. */
        rd_kafka_toppar_lock(rktp);
        rd_kafka_msgq_move(&rkmq, &rktp->rktp_msgq);
        rd_kafka_toppar_unlock(rktp);

        RD_UT_ASSERT(rd_kafka_msgq_len(&rkmq) == retry_msg_cnt,
                     "Expected %d messages in retry queue, not %d",
                     retry_msg_cnt, rd_kafka_msgq_len(&rkmq));

        /* Sleep a short while to make sure the retry backoff expires.
         */
        rd_usleep(5 * 1000, NULL); /* 5ms */

        /*
         * Create requests for remaining batches.
         */
        for (rcnt = 0; rcnt < remaining_batches; rcnt++) {
                size_t msize;
                request[rcnt] = rd_kafka_msgset_create_ProduceRequest(
                    rkb, rktp, &rkmq, rd_kafka_idemp_get_pid(rk), 0, &msize);
                RD_UT_ASSERT(request[rcnt],
                             "Failed to create retry #%d (%d msgs in queue)",
                             rcnt, rd_kafka_msgq_len(&rkmq));
        }

        /*
         * Mock handling of each request, they will now succeed.
         */
        for (i = 0; i < rcnt; i++) {
                r = rd_kafka_msgq_len(&request[i]->rkbuf_batch.msgq);
                rd_kafka_msgbatch_handle_Produce_result(
                    rkb, &request[i]->rkbuf_batch, RD_KAFKA_RESP_ERR_NO_ERROR,
                    result, request[i]);
                result->offset += r;
                rd_kafka_buf_destroy(request[i]);
        }

        retry_msg_cnt = 0;
        RD_UT_ASSERT(rd_kafka_msgq_len(&rktp->rktp_msgq) == retry_msg_cnt,
                     "batch %d: expected %d messages in rktp_xmit_msgq, not %d",
                     i, retry_msg_cnt, rd_kafka_msgq_len(&rktp->rktp_msgq));

        /*
         * Wait for delivery reports, they should all be successful.
         */
        while ((rkev = rd_kafka_queue_poll(rkqu, 1000))) {
                const rd_kafka_message_t *rkmessage;

                RD_UT_SAY("Got %s event with %d message(s)",
                          rd_kafka_event_name(rkev),
                          (int)rd_kafka_event_message_count(rkev));

                while ((rkmessage = rd_kafka_event_message_next(rkev))) {
                        RD_UT_SAY(" DR for message: %s: (persistence=%d)",
                                  rd_kafka_err2str(rkmessage->err),
                                  rd_kafka_message_status(rkmessage));
                        if (rkmessage->err)
                                RD_UT_WARN(" ^ Should not have failed");
                        else
                                drcnt++;
                }
                rd_kafka_event_destroy(rkev);
        }

        /* Should be no more messages in queues */
        r = rd_kafka_outq_len(rk);
        RD_UT_ASSERT(r == 0, "expected outq to return 0, not %d", r);

        /* Verify the expected number of good delivery reports were seen
         */
        RD_UT_ASSERT(drcnt == msgcnt, "expected %d DRs, not %d", msgcnt, drcnt);

        rd_kafka_Produce_result_destroy(result);
        rd_kafka_queue_destroy(rkqu);
        rd_kafka_toppar_destroy(rktp);
        rd_kafka_broker_destroy(rkb);
        rd_kafka_destroy(rk);

        RD_UT_PASS();
        return 0;
}

/**
 * @brief Request/response unit tests
 */
int unittest_request(void) {
        int fails = 0;

        fails += unittest_idempotent_producer();

        return fails;
}

/**@}*/<|MERGE_RESOLUTION|>--- conflicted
+++ resolved
@@ -2631,7 +2631,6 @@
                     rd_kafka_buf_retry(rkb, request))
                         return;
                 /* FALLTHRU */
-<<<<<<< HEAD
         }
 
         if (actions & RD_KAFKA_ERR_ACTION_PERMANENT) {
@@ -2643,15 +2642,6 @@
                            rd_kafka_actions2str(actions));
         }
 
-=======
-        }
-
-        rd_rkb_log(rkb, LOG_WARNING, "METADATA",
-                   "Metadata request failed: %s: %s (%dms): %s",
-                   request->rkbuf_u.Metadata.reason, rd_kafka_err2str(err),
-                   (int)(request->rkbuf_ts_sent / 1000),
-                   rd_kafka_actions2str(actions));
->>>>>>> 6378837a
         /* Respond back to caller on non-retriable errors */
         if (rko && rko->rko_replyq.q) {
                 rko->rko_err            = err;
