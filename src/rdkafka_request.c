--- conflicted
+++ resolved
@@ -3489,15 +3489,11 @@
          * request we assume that the reply only contains one topic+partition
          * and that it is the same that we requested.
          * If not the broker is buggy. */
-<<<<<<< HEAD
         rd_kafkap_str_t topic_name;
         if (request->rkbuf_reqhdr.ApiVersion >= 9)
                 rd_kafka_buf_read_str(rkbuf, &topic_name);
         else
                 rd_kafka_buf_skip_str(rkbuf);
-=======
-        rd_kafka_buf_skip_str(rkbuf);
->>>>>>> 6b13a7b8
         rd_kafka_buf_read_arraycnt(rkbuf, &PartitionArrayCnt,
                                    RD_KAFKAP_PARTITIONS_MAX);
 
@@ -3549,7 +3545,6 @@
                         result->errstr = RD_KAFKAP_STR_DUP(&ErrorMessage);
         }
 
-<<<<<<< HEAD
         if (request->rkbuf_reqhdr.ApiVersion >= 10 &&
             hdr.ErrorCode == RD_KAFKA_RESP_ERR_NOT_LEADER_FOR_PARTITION) {
                 rd_kafkap_produce_reply_tags_Partition_t PartitionTags = {0};
@@ -3741,14 +3736,6 @@
                 /* Produce Response tags */
                 rd_kafka_buf_skip_tags(rkbuf);
         } else {
-=======
-        /* Partition tags */
-        rd_kafka_buf_skip_tags(rkbuf);
-        /* Topic tags */
-        rd_kafka_buf_skip_tags(rkbuf);
-
-        if (request->rkbuf_reqhdr.ApiVersion >= 1) {
->>>>>>> 6b13a7b8
                 int32_t Throttle_Time;
                 rd_kafka_buf_read_i32(rkbuf, &Throttle_Time);
 
