--- conflicted
+++ resolved
@@ -703,15 +703,12 @@
     _ERR_DESC(RD_KAFKA_RESP_ERR_UNKNOWN_TOPIC_ID, "Broker: Unknown topic id"),
     _ERR_DESC(RD_KAFKA_RESP_ERR_FENCED_MEMBER_EPOCH,
               "Broker: The member epoch is fenced by the group coordinator"),
-<<<<<<< HEAD
     _ERR_DESC(RD_KAFKA_RESP_ERR_UNRELEASED_INSTANCE_ID,
               "Broker: The instance ID is still used by another member in the "
               "consumer group"),
     _ERR_DESC(RD_KAFKA_RESP_ERR_UNSUPPORTED_ASSIGNOR,
               "Broker: The assignor or its version range is not supported by "
               "the consumer group"),
-=======
->>>>>>> 45459a5a
     _ERR_DESC(RD_KAFKA_RESP_ERR_STALE_MEMBER_EPOCH,
               "Broker: The member epoch is stale"),
     _ERR_DESC(RD_KAFKA_RESP_ERR__END, NULL)};
