/*
 * librdkafka - Apache Kafka C library
 *
 * Copyright (c) 2023, Confluent Inc.
 * All rights reserved.
 *
 * Redistribution and use in source and binary forms, with or without
 * modification, are permitted provided that the following conditions are met:
 *
 * 1. Redistributions of source code must retain the above copyright notice,
 *    this list of conditions and the following disclaimer.
 * 2. Redistributions in binary form must reproduce the above copyright notice,
 *    this list of conditions and the following disclaimer in the documentation
 *    and/or other materials provided with the distribution.
 *
 * THIS SOFTWARE IS PROVIDED BY THE COPYRIGHT HOLDERS AND CONTRIBUTORS "AS IS"
 * AND ANY EXPRESS OR IMPLIED WARRANTIES, INCLUDING, BUT NOT LIMITED TO, THE
 * IMPLIED WARRANTIES OF MERCHANTABILITY AND FITNESS FOR A PARTICULAR PURPOSE
 * ARE DISCLAIMED. IN NO EVENT SHALL THE COPYRIGHT OWNER OR CONTRIBUTORS BE
 * LIABLE FOR ANY DIRECT, INDIRECT, INCIDENTAL, SPECIAL, EXEMPLARY, OR
 * CONSEQUENTIAL DAMAGES (INCLUDING, BUT NOT LIMITED TO, PROCUREMENT OF
 * SUBSTITUTE GOODS OR SERVICES; LOSS OF USE, DATA, OR PROFITS; OR BUSINESS
 * INTERRUPTION) HOWEVER CAUSED AND ON ANY THEORY OF LIABILITY, WHETHER IN
 * CONTRACT, STRICT LIABILITY, OR TORT (INCLUDING NEGLIGENCE OR OTHERWISE)
 * ARISING IN ANY WAY OUT OF THE USE OF THIS SOFTWARE, EVEN IF ADVISED OF THE
 * POSSIBILITY OF SUCH DAMAGE.
 */

#include "rd.h"
#include "rdrand.h"
#include "rdkafka_int.h"
#include "rdkafka_telemetry.h"
#include "rdkafka_telemetry_encode.h"
#include "rdkafka_request.h"
#include "nanopb/pb.h"

#define RD_KAFKA_TELEMETRY_PUSH_JITTER 20

/**
 * @brief Filters broker by availability of GetTelemetrySubscription.
 *
 * @return 0 if GetTelemetrySubscription is supported, 1 otherwise.
 *
 * @locks rd_kafka_broker_lock()
 */
static int
rd_kafka_filter_broker_by_GetTelemetrySubscription(rd_kafka_broker_t *rkb,
                                                   void *opaque) {
        int features;
        if (rd_kafka_broker_ApiVersion_supported0(
                rkb, RD_KAFKAP_GetTelemetrySubscriptions, 0, 0, &features) !=
            -1)
                return 0;
        return 1;
}

/**
 * @brief Cleans up the rk.rk_telemetry struct and frees any allocations.
 *
 * @param clear_control_flow_fields This determines if the control flow fields
 *                                  need to be cleared. This should only be set
 *                                  to true if the rk is terminating.
 * @locality main thread
 * @locks none
 * @locks_acquired rk_telemetry.lock
 */
void rd_kafka_telemetry_clear(rd_kafka_t *rk,
                              rd_bool_t clear_control_flow_fields) {
        rd_kafka_broker_t *rkb;
        if (clear_control_flow_fields) {
                mtx_lock(&rk->rk_telemetry.lock);
                if (rk->rk_telemetry.preferred_broker) {
                        rd_kafka_broker_destroy(
                            rk->rk_telemetry.preferred_broker);
                        rk->rk_telemetry.preferred_broker = NULL;
                }
                mtx_unlock(&rk->rk_telemetry.lock);
                mtx_destroy(&rk->rk_telemetry.lock);
                cnd_destroy(&rk->rk_telemetry.termination_cnd);
        }

        if (rk->rk_telemetry.accepted_compression_types_cnt) {
                rd_free(rk->rk_telemetry.accepted_compression_types);
                rk->rk_telemetry.accepted_compression_types     = NULL;
                rk->rk_telemetry.accepted_compression_types_cnt = 0;
        }

        if (rk->rk_telemetry.requested_metrics_cnt) {
                size_t i;
                for (i = 0; i < rk->rk_telemetry.requested_metrics_cnt; i++)
                        rd_free(rk->rk_telemetry.requested_metrics[i]);
                rd_free(rk->rk_telemetry.requested_metrics);
                rd_free(rk->rk_telemetry.matched_metrics);
                rk->rk_telemetry.requested_metrics     = NULL;
                rk->rk_telemetry.requested_metrics_cnt = 0;
                rk->rk_telemetry.matched_metrics       = NULL;
                rk->rk_telemetry.matched_metrics_cnt   = 0;
        }
        TAILQ_FOREACH(rkb, &rk->rk_brokers, rkb_link) {
                rd_atomic32_set(&rkb->rkb_avg_rtt.ra_v.maxv_reset, 1);
                rd_atomic32_set(&rkb->rkb_avg_outbuf_latency.ra_v.maxv_reset,
                                1);
                rd_atomic32_set(&rkb->rkb_avg_throttle.ra_v.maxv_reset, 1);
                rkb->rkb_c_historic.rkb_avg_outbuf_latency.ra_v.start =
                    rd_clock();
                rkb->rkb_c_historic.rkb_avg_rtt.ra_v.start      = rd_clock();
                rkb->rkb_c_historic.rkb_avg_throttle.ra_v.start = rd_clock();
                rkb->rkb_c_historic.assigned_partitions         = 0;
                rkb->rkb_c_historic.connects                    = 0;
                rkb->rkb_c_historic.ts_last  = rd_uclock() * 1000;
                rkb->rkb_c_historic.ts_start = rd_uclock() * 1000;
        }
        rk->rk_telemetry.telemetry_max_bytes = 0;
}

/**
 * @brief Sets the telemetry state to TERMINATED and signals the conditional
 * variable
 *
 * @locality main thread
 * @locks none
 * @locks_acquired rk_telemetry.lock
 */
static void rd_kafka_telemetry_set_terminated(rd_kafka_t *rk) {
        rd_dassert(thrd_is_current(rk->rk_thread));

        rd_kafka_dbg(rk, TELEMETRY, "TELTERM",
                     "Setting state to TERMINATED and signalling");

        rk->rk_telemetry.state = RD_KAFKA_TELEMETRY_TERMINATED;
        mtx_lock(&rk->rk_telemetry.lock);
        cnd_signal(&rk->rk_telemetry.termination_cnd);
        mtx_unlock(&rk->rk_telemetry.lock);
}

static void update_matched_metrics(rd_kafka_t *rk, size_t j) {
        rk->rk_telemetry.matched_metrics_cnt++;
        rk->rk_telemetry.matched_metrics =
            rd_realloc(rk->rk_telemetry.matched_metrics,
                       sizeof(int) * rk->rk_telemetry.matched_metrics_cnt);
        rk->rk_telemetry
            .matched_metrics[rk->rk_telemetry.matched_metrics_cnt - 1] = j;
}

static void rd_kafka_match_requested_metrics(rd_kafka_t *rk) {
        size_t metrics_cnt = RD_KAFKA_TELEMETRY_METRIC_CNT(rk), i;
        const rd_kafka_telemetry_metric_info_t *info =
            RD_KAFKA_TELEMETRY_METRIC_INFO(rk);

        if (rk->rk_telemetry.requested_metrics_cnt == 1 &&
            !strcmp(rk->rk_telemetry.requested_metrics[0],
                    RD_KAFKA_TELEMETRY_METRICS_ALL_METRICS_SUBSCRIPTION)) {
                size_t j;
                rd_kafka_dbg(rk, TELEMETRY, "RD_KAFKA_TELEMETRY_METRICS_INFO",
                             "All metrics subscribed");

                for (j = 0; j < metrics_cnt; j++)
                        update_matched_metrics(rk, j);
                return;
        }

        for (i = 0; i < rk->rk_telemetry.requested_metrics_cnt; i++) {
                size_t name_len = strlen(rk->rk_telemetry.requested_metrics[i]),
                       j;

                for (j = 0; j < metrics_cnt; j++) {
                        /* Prefix matching the requested metrics with the
                         * available metrics. */
                        char full_metric_name
                            [RD_KAFKA_TELEMETRY_METRIC_NAME_MAX_LEN];
                        rd_snprintf(full_metric_name, sizeof(full_metric_name),
                                    "%s%s", RD_KAFKA_TELEMETRY_METRIC_PREFIX,
                                    info[j].name);
                        bool name_matches =
                            strncmp(full_metric_name,
                                    rk->rk_telemetry.requested_metrics[i],
                                    name_len) == 0;

                        if (name_matches)
                                update_matched_metrics(rk, j);
                }
        }

        rd_kafka_dbg(rk, TELEMETRY, "RD_KAFKA_TELEMETRY_METRICS_INFO",
                     "Matched metrics: %" PRIdsz,
                     rk->rk_telemetry.matched_metrics_cnt);
}

/**
 * @brief Enqueues a GetTelemetrySubscriptionsRequest.
 *
 * @locks none
 * @locks_acquired none
 * @locality main thread
 */
static void rd_kafka_send_get_telemetry_subscriptions(rd_kafka_t *rk,
                                                      rd_kafka_broker_t *rkb) {
        /* Clear out the telemetry struct, free anything that is malloc'd. */
        rd_kafka_telemetry_clear(rk, rd_false /* clear_control_flow_fields */);

        /* Enqueue on broker transmit queue.
         * The preferred broker might change in the meanwhile but let it fail.
         */
        rd_kafka_dbg(rk, TELEMETRY, "GETSENT", "Sending GetTelemetryRequest");
        rd_kafka_GetTelemetrySubscriptionsRequest(
            rkb, NULL, 0, RD_KAFKA_REPLYQ(rk->rk_ops, 0),
            rd_kafka_handle_GetTelemetrySubscriptions, NULL);

        /* Change state */
        rk->rk_telemetry.state = RD_KAFKA_TELEMETRY_GET_SUBSCRIPTIONS_SENT;
}

/**
 * @brief Handles parsed GetTelemetrySubscriptions response.
 *
 * @locks none
 * @locks_acquired none
 * @locality main thread
 */
void rd_kafka_handle_get_telemetry_subscriptions(rd_kafka_t *rk,
                                                 rd_kafka_resp_err_t err) {
        rd_ts_t next_scheduled;
        double jitter_multiplier = rd_jitter(80, 120) / 100.0;
        rd_kafka_broker_t *rkb;

        if (err != RD_KAFKA_RESP_ERR_NO_ERROR) {
                rd_kafka_dbg(rk, TELEMETRY, "GETERR",
                             "GetTelemetrySubscriptionsRequest failed: %s",
                             rd_kafka_err2str(err));
                if (rk->rk_telemetry.push_interval_ms == 0) {
                        rk->rk_telemetry.push_interval_ms =
                            30000; /* Default: 5min */
                }
        }

        if (err == RD_KAFKA_RESP_ERR_NO_ERROR &&
            rk->rk_telemetry.requested_metrics_cnt) {
                rd_kafka_match_requested_metrics(rk);

                /* Some metrics are requested. Start the timer accordingly */
<<<<<<< HEAD
                next_scheduled =
                    rd_jitter(100 - RD_KAFKA_TELEMETRY_PUSH_JITTER,
                              100 + RD_KAFKA_TELEMETRY_PUSH_JITTER) *
                    1000 / 100 * rk->rk_telemetry.push_interval_ms;
=======
                next_scheduled = (int)(jitter_multiplier * 1000 *
                                       rk->rk_telemetry.push_interval_ms);
>>>>>>> ccf2ba9c

                rk->rk_telemetry.state = RD_KAFKA_TELEMETRY_PUSH_SCHEDULED;
        } else {
                /* No metrics requested, or we're in error. */
                next_scheduled = rk->rk_telemetry.push_interval_ms * 1000;
                rk->rk_telemetry.state =
                    RD_KAFKA_TELEMETRY_GET_SUBSCRIPTIONS_SCHEDULED;
        }

        rd_kafka_dbg(
            rk, TELEMETRY, "GETHANDLE",
            "Handled GetTelemetrySubscriptions, scheduling FSM after "
            "%ld microseconds, state = %s, err = %s, metrics = %" PRIdsz,
            next_scheduled,
            rd_kafka_telemetry_state2str(rk->rk_telemetry.state),
            rd_kafka_err2str(err), rk->rk_telemetry.requested_metrics_cnt);

        rd_kafka_timer_start_oneshot(
            &rk->rk_timers, &rk->rk_telemetry.request_timer, rd_false,
            next_scheduled, rd_kafka_telemetry_fsm_tmr_cb, rk);
}


static void rd_kafka_send_push_telemetry(rd_kafka_t *rk,
                                         rd_kafka_broker_t *rkb,
                                         rd_bool_t terminating) {

        size_t metrics_payload_size;
        void *metrics_payload =
            rd_kafka_telemetry_encode_metrics(rk, &metrics_payload_size);
        // TODO: Cycle through compression types
        rd_kafka_compression_t compression_type = RD_KAFKA_COMPRESSION_GZIP;

        if (metrics_payload_size > rk->rk_telemetry.telemetry_max_bytes) {
                rd_kafka_log(rk, LOG_WARNING, "TELEMETRY",
                             "Metrics payload size %" PRIdsz
                             " exceeds telemetry_max_bytes %" PRId32
                             "specified by the broker.",
                             metrics_payload_size,
                             rk->rk_telemetry.telemetry_max_bytes);
        }

        rd_kafka_dbg(rk, TELEMETRY, "PUSHSENT",
                     "Sending PushTelemetryRequest with terminating = %d",
                     terminating);
        rd_kafka_PushTelemetryRequest(rkb, &rk->rk_telemetry.client_instance_id,
                                      rk->rk_telemetry.subscription_id,
                                      terminating, compression_type,
                                      metrics_payload, metrics_payload_size,
                                      NULL, 0, RD_KAFKA_REPLYQ(rk->rk_ops, 0),
                                      rd_kafka_handle_PushTelemetry, NULL);
        if (metrics_payload_size)
                rd_free(metrics_payload);
        rk->rk_telemetry.state = terminating
                                     ? RD_KAFKA_TELEMETRY_TERMINATING_PUSH_SENT
                                     : RD_KAFKA_TELEMETRY_PUSH_SENT;
}


void rd_kafka_handle_push_telemetry(rd_kafka_t *rk, rd_kafka_resp_err_t err) {

        /* We only make a best-effort attempt to push telemetry while
         * terminating, and don't care about any errors. */
        if (rk->rk_telemetry.state ==
            RD_KAFKA_TELEMETRY_TERMINATING_PUSH_SENT) {
                rd_kafka_telemetry_set_terminated(rk);
                return;
        }

        /* There's a possiblity that we sent a PushTelemetryRequest, and
         * scheduled a termination before getting the response. In that case, we
         * will enter this method in the TERMINATED state when/if we get a
         * response, and we should not take any action. */
        if (rk->rk_telemetry.state != RD_KAFKA_TELEMETRY_PUSH_SENT)
                return;

        if (err == RD_KAFKA_RESP_ERR_NO_ERROR) {
                rd_kafka_dbg(rk, TELEMETRY, "PUSHOK",
                             "PushTelemetryRequest succeeded");
                rk->rk_telemetry.state = RD_KAFKA_TELEMETRY_PUSH_SCHEDULED;
                rd_kafka_timer_start_oneshot(
                    &rk->rk_timers, &rk->rk_telemetry.request_timer, rd_false,
                    rk->rk_telemetry.push_interval_ms * 1000,
                    rd_kafka_telemetry_fsm_tmr_cb, (void *)rk);
        } else { /* error */
                rd_kafka_dbg(rk, TELEMETRY, "PUSHERR",
                             "PushTelemetryRequest failed: %s",
                             rd_kafka_err2str(err));
                // Non-retriable errors
                if (err == RD_KAFKA_RESP_ERR_INVALID_REQUEST ||
                    err == RD_KAFKA_RESP_ERR_INVALID_RECORD) {
                        rd_kafka_log(
                            rk, LOG_WARNING, "TELEMETRY",
                            "PushTelemetryRequest failed with non-retriable "
                            "error: %s. Stopping telemetry.",
                            rd_kafka_err2str(err));
                        rd_kafka_telemetry_set_terminated(rk);
                        return;
                }

                if (err == RD_KAFKA_RESP_ERR_TELEMETRY_TOO_LARGE) {
                        rd_kafka_log(
                            rk, LOG_WARNING, "TELEMETRY",
                            "PushTelemetryRequest failed because of payload "
                            "size too large: %s. Continuing telemetry.",
                            rd_kafka_err2str(err));
                        rk->rk_telemetry.state =
                            RD_KAFKA_TELEMETRY_PUSH_SCHEDULED;
                        rd_kafka_timer_start_oneshot(
                            &rk->rk_timers, &rk->rk_telemetry.request_timer,
                            rd_false, rk->rk_telemetry.push_interval_ms * 1000,
                            rd_kafka_telemetry_fsm_tmr_cb, (void *)rk);
                        return;
                }

                rd_ts_t next_scheduled =
                    err == RD_KAFKA_RESP_ERR_UNKNOWN_SUBSCRIPTION_ID
                        ? 0
                        : rk->rk_telemetry.push_interval_ms * 1000;

                rk->rk_telemetry.state =
                    RD_KAFKA_TELEMETRY_GET_SUBSCRIPTIONS_SCHEDULED;
                rd_kafka_timer_start_oneshot(
                    &rk->rk_timers, &rk->rk_telemetry.request_timer, rd_false,
                    next_scheduled, rd_kafka_telemetry_fsm_tmr_cb, (void *)rk);
        }
}

/**
 * @brief This method starts the termination for telemetry and awaits
 * completion.
 *
 * @locks none
 * @locks_acquired rk_telemetry.lock
 * @locality app thread (normal case) or the main thread (when terminated
 *           during creation).
 */
void rd_kafka_telemetry_await_termination(rd_kafka_t *rk) {
        rd_kafka_op_t *rko;

        /* In the case where we have a termination during creation, we can't
         * send any telemetry. */
        if (thrd_is_current(rk->rk_thread) ||
            !rk->rk_conf.enable_metrics_push) {
                /* We can change state since we're on the main thread. */
                rk->rk_telemetry.state = RD_KAFKA_TELEMETRY_TERMINATED;
                return;
        }

        rko         = rd_kafka_op_new(RD_KAFKA_OP_TERMINATE_TELEMETRY);
        rko->rko_rk = rk;
        rd_kafka_q_enq(rk->rk_ops, rko);

        /* Await termination sequence completion. */
        rd_kafka_dbg(rk, TELEMETRY, "TELTERM",
                     "Awaiting termination of telemetry.");
        mtx_lock(&rk->rk_telemetry.lock);
        cnd_timedwait_ms(&rk->rk_telemetry.termination_cnd,
                         &rk->rk_telemetry.lock,
                         /* TODO(milind): Evaluate this timeout after completion
                            of all metrics push, is it too much, or too less if
                            we include serialization? */
                         1000 /* timeout for waiting */);
        mtx_unlock(&rk->rk_telemetry.lock);
        rd_kafka_dbg(rk, TELEMETRY, "TELTERM",
                     "Ended waiting for termination of telemetry.");
}

/**
 * @brief Send a final push request before terminating.
 *
 * @locks none
 * @locks_acquired none
 * @locality main thread
 * @note This method is on a best-effort basis.
 */
void rd_kafka_telemetry_schedule_termination(rd_kafka_t *rk) {
        rd_kafka_dbg(
            rk, TELEMETRY, "TELTERM",
            "Starting rd_kafka_telemetry_schedule_termination in state %s",
            rd_kafka_telemetry_state2str(rk->rk_telemetry.state));

        if (rk->rk_telemetry.state != RD_KAFKA_TELEMETRY_PUSH_SCHEDULED) {
                rd_kafka_telemetry_set_terminated(rk);
                return;
        }

        rk->rk_telemetry.state = RD_KAFKA_TELEMETRY_TERMINATING_PUSH_SCHEDULED;

        rd_kafka_dbg(rk, TELEMETRY, "TELTERM",
                     "Sending final request for Push");
        rd_kafka_timer_override_once(
            &rk->rk_timers, &rk->rk_telemetry.request_timer, 0 /* immediate */);
}


/**
 * @brief Sets telemetry broker if we are in AWAIT_BROKER state.
 *
 * @locks none
 * @locks_acquired rk_telemetry.lock
 * @locality main thread
 */
void rd_kafka_set_telemetry_broker_maybe(rd_kafka_t *rk,
                                         rd_kafka_broker_t *rkb) {
        rd_dassert(thrd_is_current(rk->rk_thread));

        /* The op triggering this method is scheduled by brokers without knowing
         * if a preferred broker is already set. If it is set, this method is a
         * no-op. */
        if (rk->rk_telemetry.state != RD_KAFKA_TELEMETRY_AWAIT_BROKER)
                return;

        mtx_lock(&rk->rk_telemetry.lock);

        if (rk->rk_telemetry.preferred_broker) {
                mtx_unlock(&rk->rk_telemetry.lock);
                return;
        }

        rd_kafka_broker_keep(rkb);
        rk->rk_telemetry.preferred_broker = rkb;

        mtx_unlock(&rk->rk_telemetry.lock);

        rd_kafka_dbg(rk, TELEMETRY, "TELBRKSET",
                     "Setting telemetry broker to %s\n", rkb->rkb_name);

        rk->rk_telemetry.state = RD_KAFKA_TELEMETRY_GET_SUBSCRIPTIONS_SCHEDULED;

        rd_kafka_timer_start_oneshot(
            &rk->rk_timers, &rk->rk_telemetry.request_timer, rd_false,
            0 /* immediate */, rd_kafka_telemetry_fsm_tmr_cb, (void *)rk);
}

/**
 * @brief Returns the preferred metrics broker or NULL if unavailable.
 *
 * @locks none
 * @locks_acquired rk_telemetry.lock, rd_kafka_wrlock()
 * @locality main thread
 */
static rd_kafka_broker_t *rd_kafka_get_preferred_broker(rd_kafka_t *rk) {
        rd_kafka_broker_t *rkb = NULL;

        mtx_lock(&rk->rk_telemetry.lock);
        if (rk->rk_telemetry.preferred_broker)
                rkb = rk->rk_telemetry.preferred_broker;
        else {
                /* If there is no preferred broker, that means that our previous
                 * one failed. Iterate through all available brokers to find
                 * one. */
                rd_kafka_wrlock(rk);
                rkb = rd_kafka_broker_random_up(
                    rk, rd_kafka_filter_broker_by_GetTelemetrySubscription,
                    NULL);
                rd_kafka_wrunlock(rk);

                /* No need to increase refcnt as broker_random_up does it
                 * already. */
                rk->rk_telemetry.preferred_broker = rkb;

                rd_kafka_dbg(rk, TELEMETRY, "TELBRKSET",
                             "Lost preferred broker, switching to new "
                             "preferred broker %d\n",
                             rkb ? rd_kafka_broker_id(rkb) : -1);
        }
        mtx_unlock(&rk->rk_telemetry.lock);

        return rkb;
}

/**
 * @brief Progress the telemetry state machine.
 *
 * @locks none
 * @locks_acquired none
 * @locality main thread
 */
static void rd_kafka_telemetry_fsm(rd_kafka_t *rk) {
        rd_kafka_broker_t *preferred_broker = NULL;

        rd_dassert(rk);
        rd_dassert(thrd_is_current(rk->rk_thread));

        switch (rk->rk_telemetry.state) {
        case RD_KAFKA_TELEMETRY_AWAIT_BROKER:
                rd_dassert(!*"Should never be awaiting a broker when the telemetry fsm is called.");
                break;

        case RD_KAFKA_TELEMETRY_GET_SUBSCRIPTIONS_SCHEDULED:
                preferred_broker = rd_kafka_get_preferred_broker(rk);
                if (!preferred_broker) {
                        rk->rk_telemetry.state =
                            RD_KAFKA_TELEMETRY_AWAIT_BROKER;
                        break;
                }
                rd_kafka_send_get_telemetry_subscriptions(rk, preferred_broker);
                break;

        case RD_KAFKA_TELEMETRY_PUSH_SCHEDULED:
                preferred_broker = rd_kafka_get_preferred_broker(rk);
                if (!preferred_broker) {
                        rk->rk_telemetry.state =
                            RD_KAFKA_TELEMETRY_AWAIT_BROKER;
                        break;
                }
                rd_kafka_send_push_telemetry(rk, preferred_broker, rd_false);
                break;

        case RD_KAFKA_TELEMETRY_PUSH_SENT:
        case RD_KAFKA_TELEMETRY_GET_SUBSCRIPTIONS_SENT:
        case RD_KAFKA_TELEMETRY_TERMINATING_PUSH_SENT:
                rd_dassert(!*"Should never be awaiting response when the telemetry fsm is called.");
                break;

        case RD_KAFKA_TELEMETRY_TERMINATING_PUSH_SCHEDULED:
                preferred_broker = rd_kafka_get_preferred_broker(rk);
                if (!preferred_broker) {
                        /* If there's no preferred broker, set state to
                         * terminated immediately to stop the app thread from
                         * waiting indefinitely. */
                        rd_kafka_telemetry_set_terminated(rk);
                        break;
                }
                rd_kafka_send_push_telemetry(rk, preferred_broker, rd_true);
                break;

        case RD_KAFKA_TELEMETRY_TERMINATED:
                rd_dassert(!*"Should not be terminated when the telemetry fsm is called.");
                break;

        default:
                rd_assert(!*"Unknown state");
        }
}

/**
 * @brief Callback for FSM timer.
 *
 * @locks none
 * @locks_acquired none
 * @locality main thread
 */
void rd_kafka_telemetry_fsm_tmr_cb(rd_kafka_timers_t *rkts, void *rk) {
        rd_kafka_telemetry_fsm(rk);
}<|MERGE_RESOLUTION|>--- conflicted
+++ resolved
@@ -220,7 +220,8 @@
 void rd_kafka_handle_get_telemetry_subscriptions(rd_kafka_t *rk,
                                                  rd_kafka_resp_err_t err) {
         rd_ts_t next_scheduled;
-        double jitter_multiplier = rd_jitter(80, 120) / 100.0;
+        double jitter_multiplier = rd_jitter(100 - RD_KAFKA_TELEMETRY_PUSH_JITTER,
+                                             100 + RD_KAFKA_TELEMETRY_PUSH_JITTER) / 100.0;
         rd_kafka_broker_t *rkb;
 
         if (err != RD_KAFKA_RESP_ERR_NO_ERROR) {
@@ -238,15 +239,8 @@
                 rd_kafka_match_requested_metrics(rk);
 
                 /* Some metrics are requested. Start the timer accordingly */
-<<<<<<< HEAD
-                next_scheduled =
-                    rd_jitter(100 - RD_KAFKA_TELEMETRY_PUSH_JITTER,
-                              100 + RD_KAFKA_TELEMETRY_PUSH_JITTER) *
-                    1000 / 100 * rk->rk_telemetry.push_interval_ms;
-=======
                 next_scheduled = (int)(jitter_multiplier * 1000 *
                                        rk->rk_telemetry.push_interval_ms);
->>>>>>> ccf2ba9c
 
                 rk->rk_telemetry.state = RD_KAFKA_TELEMETRY_PUSH_SCHEDULED;
         } else {
