/*
 * librdkafka - Apache Kafka C library
 *
 * Copyright (c) 2012-2022, Magnus Edenhill
 *               2023, Confluent Inc.
 * All rights reserved.
 *
 * Redistribution and use in source and binary forms, with or without
 * modification, are permitted provided that the following conditions are met:
 *
 * 1. Redistributions of source code must retain the above copyright notice,
 *    this list of conditions and the following disclaimer.
 * 2. Redistributions in binary form must reproduce the above copyright notice,
 *    this list of conditions and the following disclaimer in the documentation
 *    and/or other materials provided with the distribution.
 *
 * THIS SOFTWARE IS PROVIDED BY THE COPYRIGHT HOLDERS AND CONTRIBUTORS "AS IS"
 * AND ANY EXPRESS OR IMPLIED WARRANTIES, INCLUDING, BUT NOT LIMITED TO, THE
 * IMPLIED WARRANTIES OF MERCHANTABILITY AND FITNESS FOR A PARTICULAR PURPOSE
 * ARE DISCLAIMED. IN NO EVENT SHALL THE COPYRIGHT OWNER OR CONTRIBUTORS BE
 * LIABLE FOR ANY DIRECT, INDIRECT, INCIDENTAL, SPECIAL, EXEMPLARY, OR
 * CONSEQUENTIAL DAMAGES (INCLUDING, BUT NOT LIMITED TO, PROCUREMENT OF
 * SUBSTITUTE GOODS OR SERVICES; LOSS OF USE, DATA, OR PROFITS; OR BUSINESS
 * INTERRUPTION) HOWEVER CAUSED AND ON ANY THEORY OF LIABILITY, WHETHER IN
 * CONTRACT, STRICT LIABILITY, OR TORT (INCLUDING NEGLIGENCE OR OTHERWISE)
 * ARISING IN ANY WAY OUT OF THE USE OF THIS SOFTWARE, EVEN IF ADVISED OF THE
 * POSSIBILITY OF SUCH DAMAGE.
 */

#include <stdarg.h>

#include "rdkafka_int.h"
#include "rdkafka_op.h"
#include "rdkafka_topic.h"
#include "rdkafka_partition.h"
#include "rdkafka_proto.h"
#include "rdkafka_offset.h"
#include "rdkafka_error.h"

/* Current number of rd_kafka_op_t */
rd_atomic32_t rd_kafka_op_cnt;


const char *rd_kafka_op2str(rd_kafka_op_type_t type) {
        int skiplen                                = 6;
        static const char *names[RD_KAFKA_OP__END] = {
            [RD_KAFKA_OP_NONE]             = "REPLY:NONE",
            [RD_KAFKA_OP_FETCH]            = "REPLY:FETCH",
            [RD_KAFKA_OP_ERR]              = "REPLY:ERR",
            [RD_KAFKA_OP_CONSUMER_ERR]     = "REPLY:CONSUMER_ERR",
            [RD_KAFKA_OP_DR]               = "REPLY:DR",
            [RD_KAFKA_OP_STATS]            = "REPLY:STATS",
            [RD_KAFKA_OP_OFFSET_COMMIT]    = "REPLY:OFFSET_COMMIT",
            [RD_KAFKA_OP_NODE_UPDATE]      = "REPLY:NODE_UPDATE",
            [RD_KAFKA_OP_XMIT_BUF]         = "REPLY:XMIT_BUF",
            [RD_KAFKA_OP_RECV_BUF]         = "REPLY:RECV_BUF",
            [RD_KAFKA_OP_XMIT_RETRY]       = "REPLY:XMIT_RETRY",
            [RD_KAFKA_OP_FETCH_START]      = "REPLY:FETCH_START",
            [RD_KAFKA_OP_FETCH_STOP]       = "REPLY:FETCH_STOP",
            [RD_KAFKA_OP_SEEK]             = "REPLY:SEEK",
            [RD_KAFKA_OP_PAUSE]            = "REPLY:PAUSE",
            [RD_KAFKA_OP_OFFSET_FETCH]     = "REPLY:OFFSET_FETCH",
            [RD_KAFKA_OP_PARTITION_JOIN]   = "REPLY:PARTITION_JOIN",
            [RD_KAFKA_OP_PARTITION_LEAVE]  = "REPLY:PARTITION_LEAVE",
            [RD_KAFKA_OP_REBALANCE]        = "REPLY:REBALANCE",
            [RD_KAFKA_OP_TERMINATE]        = "REPLY:TERMINATE",
            [RD_KAFKA_OP_COORD_QUERY]      = "REPLY:COORD_QUERY",
            [RD_KAFKA_OP_SUBSCRIBE]        = "REPLY:SUBSCRIBE",
            [RD_KAFKA_OP_ASSIGN]           = "REPLY:ASSIGN",
            [RD_KAFKA_OP_GET_SUBSCRIPTION] = "REPLY:GET_SUBSCRIPTION",
            [RD_KAFKA_OP_GET_ASSIGNMENT]   = "REPLY:GET_ASSIGNMENT",
            [RD_KAFKA_OP_THROTTLE]         = "REPLY:THROTTLE",
            [RD_KAFKA_OP_NAME]             = "REPLY:NAME",
            [RD_KAFKA_OP_CG_METADATA]      = "REPLY:CG_METADATA",
            [RD_KAFKA_OP_OFFSET_RESET]     = "REPLY:OFFSET_RESET",
            [RD_KAFKA_OP_METADATA]         = "REPLY:METADATA",
            [RD_KAFKA_OP_LOG]              = "REPLY:LOG",
            [RD_KAFKA_OP_WAKEUP]           = "REPLY:WAKEUP",
            [RD_KAFKA_OP_CREATETOPICS]     = "REPLY:CREATETOPICS",
            [RD_KAFKA_OP_DELETETOPICS]     = "REPLY:DELETETOPICS",
            [RD_KAFKA_OP_CREATEPARTITIONS] = "REPLY:CREATEPARTITIONS",
            [RD_KAFKA_OP_ALTERCONFIGS]     = "REPLY:ALTERCONFIGS",
            [RD_KAFKA_OP_INCREMENTALALTERCONFIGS] =
                "REPLY:INCREMENTALALTERCONFIGS",
            [RD_KAFKA_OP_DESCRIBECONFIGS]    = "REPLY:DESCRIBECONFIGS",
            [RD_KAFKA_OP_DELETERECORDS]      = "REPLY:DELETERECORDS",
            [RD_KAFKA_OP_LISTCONSUMERGROUPS] = "REPLY:LISTCONSUMERGROUPS",
            [RD_KAFKA_OP_DESCRIBECONSUMERGROUPS] =
                "REPLY:DESCRIBECONSUMERGROUPS",
            [RD_KAFKA_OP_DESCRIBETOPICS]  = "REPLY:DESCRIBETOPICS",
            [RD_KAFKA_OP_DESCRIBECLUSTER] = "REPLY:DESCRIBECLUSTER",
            [RD_KAFKA_OP_DELETEGROUPS]    = "REPLY:DELETEGROUPS",
            [RD_KAFKA_OP_DELETECONSUMERGROUPOFFSETS] =
                "REPLY:DELETECONSUMERGROUPOFFSETS",
            [RD_KAFKA_OP_CREATEACLS]   = "REPLY:CREATEACLS",
            [RD_KAFKA_OP_DESCRIBEACLS] = "REPLY:DESCRIBEACLS",
            [RD_KAFKA_OP_DELETEACLS]   = "REPLY:DELETEACLS",
            [RD_KAFKA_OP_ALTERCONSUMERGROUPOFFSETS] =
                "REPLY:ALTERCONSUMERGROUPOFFSETS",
            [RD_KAFKA_OP_LISTCONSUMERGROUPOFFSETS] =
                "REPLY:LISTCONSUMERGROUPOFFSETS",
            [RD_KAFKA_OP_ADMIN_FANOUT]        = "REPLY:ADMIN_FANOUT",
            [RD_KAFKA_OP_ADMIN_RESULT]        = "REPLY:ADMIN_RESULT",
            [RD_KAFKA_OP_PURGE]               = "REPLY:PURGE",
            [RD_KAFKA_OP_CONNECT]             = "REPLY:CONNECT",
            [RD_KAFKA_OP_OAUTHBEARER_REFRESH] = "REPLY:OAUTHBEARER_REFRESH",
            [RD_KAFKA_OP_MOCK]                = "REPLY:MOCK",
            [RD_KAFKA_OP_BROKER_MONITOR]      = "REPLY:BROKER_MONITOR",
            [RD_KAFKA_OP_TXN]                 = "REPLY:TXN",
            [RD_KAFKA_OP_GET_REBALANCE_PROTOCOL] =
                "REPLY:GET_REBALANCE_PROTOCOL",
            [RD_KAFKA_OP_LEADERS]     = "REPLY:LEADERS",
            [RD_KAFKA_OP_BARRIER]     = "REPLY:BARRIER",
            [RD_KAFKA_OP_SASL_REAUTH] = "REPLY:SASL_REAUTH",
            [RD_KAFKA_OP_ALTERUSERSCRAMCREDENTIALS] =
                "REPLY:ALTERUSERSCRAMCREDENTIALS",
            [RD_KAFKA_OP_DESCRIBEUSERSCRAMCREDENTIALS] =
                "REPLY:DESCRIBEUSERSCRAMCREDENTIALS",
<<<<<<< HEAD
            [RD_KAFKA_OP_SET_TELEMETRY_BROKER] =
                "REPLY:RD_KAFKA_OP_SET_TELEMETRY_BROKER",
            [RD_KAFKA_OP_TERMINATE_TELEMETRY] =
                "REPLY:RD_KAFKA_OP_TERMINATE_TELEMETRY",
=======
            [RD_KAFKA_OP_LISTOFFSETS] = "REPLY:LISTOFFSETS",
>>>>>>> 22cdb645
        };

        if (type & RD_KAFKA_OP_REPLY)
                skiplen = 0;

        rd_assert((names[type & ~RD_KAFKA_OP_FLAGMASK] != NULL) ||
                  !*"add OP type to rd_kafka_op2str()");
        return names[type & ~RD_KAFKA_OP_FLAGMASK] + skiplen;
}


void rd_kafka_op_print(FILE *fp, const char *prefix, rd_kafka_op_t *rko) {
        fprintf(fp,
                "%s((rd_kafka_op_t*)%p)\n"
                "%s Type: %s (0x%x), Version: %" PRId32 "\n",
                prefix, rko, prefix, rd_kafka_op2str(rko->rko_type),
                rko->rko_type, rko->rko_version);
        if (rko->rko_err)
                fprintf(fp, "%s Error: %s\n", prefix,
                        rd_kafka_err2str(rko->rko_err));
        if (rko->rko_replyq.q)
                fprintf(fp, "%s Replyq %p v%d (%s)\n", prefix,
                        rko->rko_replyq.q, rko->rko_replyq.version,
#if ENABLE_DEVEL
                        rko->rko_replyq._id
#else
                        ""
#endif
                );
        if (rko->rko_rktp) {
                fprintf(fp,
                        "%s ((rd_kafka_toppar_t*)%p) "
                        "%s [%" PRId32 "] v%d\n",
                        prefix, rko->rko_rktp,
                        rko->rko_rktp->rktp_rkt->rkt_topic->str,
                        rko->rko_rktp->rktp_partition,
                        rd_atomic32_get(&rko->rko_rktp->rktp_version));
        }

        switch (rko->rko_type & ~RD_KAFKA_OP_FLAGMASK) {
        case RD_KAFKA_OP_FETCH:
                fprintf(fp, "%s Offset: %" PRId64 "\n", prefix,
                        rko->rko_u.fetch.rkm.rkm_offset);
                break;
        case RD_KAFKA_OP_CONSUMER_ERR:
                fprintf(fp, "%s Offset: %" PRId64 "\n", prefix,
                        rko->rko_u.err.offset);
                /* FALLTHRU */
        case RD_KAFKA_OP_ERR:
                fprintf(fp, "%s Reason: %s\n", prefix, rko->rko_u.err.errstr);
                break;
        case RD_KAFKA_OP_DR:
                fprintf(fp, "%s %" PRId32 " messages on %s\n", prefix,
                        rko->rko_u.dr.msgq.rkmq_msg_cnt,
                        rko->rko_u.dr.rkt ? rko->rko_u.dr.rkt->rkt_topic->str
                                          : "(n/a)");
                break;
        case RD_KAFKA_OP_OFFSET_COMMIT:
                fprintf(fp, "%s Callback: %p (opaque %p)\n", prefix,
                        rko->rko_u.offset_commit.cb,
                        rko->rko_u.offset_commit.opaque);
                fprintf(fp, "%s %d partitions\n", prefix,
                        rko->rko_u.offset_commit.partitions
                            ? rko->rko_u.offset_commit.partitions->cnt
                            : 0);
                break;

        case RD_KAFKA_OP_LOG:
                fprintf(fp, "%s Log: %%%d %s: %s\n", prefix,
                        rko->rko_u.log.level, rko->rko_u.log.fac,
                        rko->rko_u.log.str);
                break;

        default:
                break;
        }
}


rd_kafka_op_t *rd_kafka_op_new0(const char *source, rd_kafka_op_type_t type) {
        rd_kafka_op_t *rko;
#define _RD_KAFKA_OP_EMPTY                                                     \
        1234567 /* Special value to be able to assert                          \
                 * on default-initialized (0) sizes                            \
                 * if we forgot to add an op type to                           \
                 * this list. */
        static const size_t op2size[RD_KAFKA_OP__END] = {
            [RD_KAFKA_OP_FETCH]            = sizeof(rko->rko_u.fetch),
            [RD_KAFKA_OP_ERR]              = sizeof(rko->rko_u.err),
            [RD_KAFKA_OP_CONSUMER_ERR]     = sizeof(rko->rko_u.err),
            [RD_KAFKA_OP_DR]               = sizeof(rko->rko_u.dr),
            [RD_KAFKA_OP_STATS]            = sizeof(rko->rko_u.stats),
            [RD_KAFKA_OP_OFFSET_COMMIT]    = sizeof(rko->rko_u.offset_commit),
            [RD_KAFKA_OP_NODE_UPDATE]      = sizeof(rko->rko_u.node),
            [RD_KAFKA_OP_XMIT_BUF]         = sizeof(rko->rko_u.xbuf),
            [RD_KAFKA_OP_RECV_BUF]         = sizeof(rko->rko_u.xbuf),
            [RD_KAFKA_OP_XMIT_RETRY]       = sizeof(rko->rko_u.xbuf),
            [RD_KAFKA_OP_FETCH_START]      = sizeof(rko->rko_u.fetch_start),
            [RD_KAFKA_OP_FETCH_STOP]       = _RD_KAFKA_OP_EMPTY,
            [RD_KAFKA_OP_SEEK]             = sizeof(rko->rko_u.fetch_start),
            [RD_KAFKA_OP_PAUSE]            = sizeof(rko->rko_u.pause),
            [RD_KAFKA_OP_OFFSET_FETCH]     = sizeof(rko->rko_u.offset_fetch),
            [RD_KAFKA_OP_PARTITION_JOIN]   = _RD_KAFKA_OP_EMPTY,
            [RD_KAFKA_OP_PARTITION_LEAVE]  = _RD_KAFKA_OP_EMPTY,
            [RD_KAFKA_OP_REBALANCE]        = sizeof(rko->rko_u.rebalance),
            [RD_KAFKA_OP_TERMINATE]        = _RD_KAFKA_OP_EMPTY,
            [RD_KAFKA_OP_COORD_QUERY]      = _RD_KAFKA_OP_EMPTY,
            [RD_KAFKA_OP_SUBSCRIBE]        = sizeof(rko->rko_u.subscribe),
            [RD_KAFKA_OP_ASSIGN]           = sizeof(rko->rko_u.assign),
            [RD_KAFKA_OP_GET_SUBSCRIPTION] = sizeof(rko->rko_u.subscribe),
            [RD_KAFKA_OP_GET_ASSIGNMENT]   = sizeof(rko->rko_u.assign),
            [RD_KAFKA_OP_THROTTLE]         = sizeof(rko->rko_u.throttle),
            [RD_KAFKA_OP_NAME]             = sizeof(rko->rko_u.name),
            [RD_KAFKA_OP_CG_METADATA]      = sizeof(rko->rko_u.cg_metadata),
            [RD_KAFKA_OP_OFFSET_RESET]     = sizeof(rko->rko_u.offset_reset),
            [RD_KAFKA_OP_METADATA]         = sizeof(rko->rko_u.metadata),
            [RD_KAFKA_OP_LOG]              = sizeof(rko->rko_u.log),
            [RD_KAFKA_OP_WAKEUP]           = _RD_KAFKA_OP_EMPTY,
            [RD_KAFKA_OP_CREATETOPICS]     = sizeof(rko->rko_u.admin_request),
            [RD_KAFKA_OP_DELETETOPICS]     = sizeof(rko->rko_u.admin_request),
            [RD_KAFKA_OP_CREATEPARTITIONS] = sizeof(rko->rko_u.admin_request),
            [RD_KAFKA_OP_ALTERCONFIGS]     = sizeof(rko->rko_u.admin_request),
            [RD_KAFKA_OP_INCREMENTALALTERCONFIGS] =
                sizeof(rko->rko_u.admin_request),
            [RD_KAFKA_OP_DESCRIBECONFIGS]    = sizeof(rko->rko_u.admin_request),
            [RD_KAFKA_OP_DELETERECORDS]      = sizeof(rko->rko_u.admin_request),
            [RD_KAFKA_OP_LISTCONSUMERGROUPS] = sizeof(rko->rko_u.admin_request),
            [RD_KAFKA_OP_DESCRIBECONSUMERGROUPS] =
                sizeof(rko->rko_u.admin_request),
            [RD_KAFKA_OP_DESCRIBETOPICS]  = sizeof(rko->rko_u.admin_request),
            [RD_KAFKA_OP_DESCRIBECLUSTER] = sizeof(rko->rko_u.admin_request),
            [RD_KAFKA_OP_DELETEGROUPS]    = sizeof(rko->rko_u.admin_request),
            [RD_KAFKA_OP_DELETECONSUMERGROUPOFFSETS] =
                sizeof(rko->rko_u.admin_request),
            [RD_KAFKA_OP_CREATEACLS]   = sizeof(rko->rko_u.admin_request),
            [RD_KAFKA_OP_DESCRIBEACLS] = sizeof(rko->rko_u.admin_request),
            [RD_KAFKA_OP_DELETEACLS]   = sizeof(rko->rko_u.admin_request),
            [RD_KAFKA_OP_ALTERCONSUMERGROUPOFFSETS] =
                sizeof(rko->rko_u.admin_request),
            [RD_KAFKA_OP_LISTCONSUMERGROUPOFFSETS] =
                sizeof(rko->rko_u.admin_request),
            [RD_KAFKA_OP_ADMIN_FANOUT] = sizeof(rko->rko_u.admin_request),
            [RD_KAFKA_OP_ADMIN_RESULT] = sizeof(rko->rko_u.admin_result),
            [RD_KAFKA_OP_PURGE]        = sizeof(rko->rko_u.purge),
            [RD_KAFKA_OP_CONNECT]      = _RD_KAFKA_OP_EMPTY,
            [RD_KAFKA_OP_OAUTHBEARER_REFRESH] = _RD_KAFKA_OP_EMPTY,
            [RD_KAFKA_OP_MOCK]                = sizeof(rko->rko_u.mock),
            [RD_KAFKA_OP_BROKER_MONITOR] = sizeof(rko->rko_u.broker_monitor),
            [RD_KAFKA_OP_TXN]            = sizeof(rko->rko_u.txn),
            [RD_KAFKA_OP_GET_REBALANCE_PROTOCOL] =
                sizeof(rko->rko_u.rebalance_protocol),
            [RD_KAFKA_OP_LEADERS]     = sizeof(rko->rko_u.leaders),
            [RD_KAFKA_OP_BARRIER]     = _RD_KAFKA_OP_EMPTY,
            [RD_KAFKA_OP_SASL_REAUTH] = _RD_KAFKA_OP_EMPTY,
            [RD_KAFKA_OP_ALTERUSERSCRAMCREDENTIALS] =
                sizeof(rko->rko_u.admin_request),
            [RD_KAFKA_OP_DESCRIBEUSERSCRAMCREDENTIALS] =
                sizeof(rko->rko_u.admin_request),
<<<<<<< HEAD
            [RD_KAFKA_OP_SET_TELEMETRY_BROKER] =
                sizeof(rko->rko_u.telemetry_broker),
            [RD_KAFKA_OP_TERMINATE_TELEMETRY] = _RD_KAFKA_OP_EMPTY,
=======
            [RD_KAFKA_OP_LISTOFFSETS] = sizeof(rko->rko_u.admin_request),
>>>>>>> 22cdb645
        };
        size_t tsize = op2size[type & ~RD_KAFKA_OP_FLAGMASK];

        rd_assert(tsize > 0 || !*"add OP type to rd_kafka_op_new0()");
        if (tsize == _RD_KAFKA_OP_EMPTY)
                tsize = 0;

        rko           = rd_calloc(1, sizeof(*rko) - sizeof(rko->rko_u) + tsize);
        rko->rko_type = type;

#if ENABLE_DEVEL
        rko->rko_source = source;
        rd_atomic32_add(&rd_kafka_op_cnt, 1);
#endif
        return rko;
}


void rd_kafka_op_destroy(rd_kafka_op_t *rko) {

        /* Call ops callback with ERR__DESTROY to let it
         * clean up its resources. */
        if ((rko->rko_type & RD_KAFKA_OP_CB) && rko->rko_op_cb) {
                rd_kafka_op_res_t res;
                rko->rko_err = RD_KAFKA_RESP_ERR__DESTROY;
                res          = rko->rko_op_cb(rko->rko_rk, NULL, rko);
                rd_assert(res != RD_KAFKA_OP_RES_YIELD);
                rd_assert(res != RD_KAFKA_OP_RES_KEEP);
        }


        switch (rko->rko_type & ~RD_KAFKA_OP_FLAGMASK) {
        case RD_KAFKA_OP_FETCH:
                rd_kafka_msg_destroy(NULL, &rko->rko_u.fetch.rkm);
                /* Decrease refcount on rkbuf to eventually rd_free shared buf*/
                if (rko->rko_u.fetch.rkbuf)
                        rd_kafka_buf_handle_op(rko, RD_KAFKA_RESP_ERR__DESTROY);

                break;

        case RD_KAFKA_OP_OFFSET_FETCH:
                if (rko->rko_u.offset_fetch.partitions &&
                    rko->rko_u.offset_fetch.do_free)
                        rd_kafka_topic_partition_list_destroy(
                            rko->rko_u.offset_fetch.partitions);
                break;

        case RD_KAFKA_OP_OFFSET_COMMIT:
                RD_IF_FREE(rko->rko_u.offset_commit.partitions,
                           rd_kafka_topic_partition_list_destroy);
                RD_IF_FREE(rko->rko_u.offset_commit.reason, rd_free);
                break;

        case RD_KAFKA_OP_SUBSCRIBE:
        case RD_KAFKA_OP_GET_SUBSCRIPTION:
                RD_IF_FREE(rko->rko_u.subscribe.topics,
                           rd_kafka_topic_partition_list_destroy);
                break;

        case RD_KAFKA_OP_ASSIGN:
        case RD_KAFKA_OP_GET_ASSIGNMENT:
                RD_IF_FREE(rko->rko_u.assign.partitions,
                           rd_kafka_topic_partition_list_destroy);
                break;

        case RD_KAFKA_OP_REBALANCE:
                RD_IF_FREE(rko->rko_u.rebalance.partitions,
                           rd_kafka_topic_partition_list_destroy);
                break;

        case RD_KAFKA_OP_NAME:
                RD_IF_FREE(rko->rko_u.name.str, rd_free);
                break;

        case RD_KAFKA_OP_CG_METADATA:
                RD_IF_FREE(rko->rko_u.cg_metadata,
                           rd_kafka_consumer_group_metadata_destroy);
                break;

        case RD_KAFKA_OP_ERR:
        case RD_KAFKA_OP_CONSUMER_ERR:
                RD_IF_FREE(rko->rko_u.err.errstr, rd_free);
                rd_kafka_msg_destroy(NULL, &rko->rko_u.err.rkm);
                break;

                break;

        case RD_KAFKA_OP_THROTTLE:
                RD_IF_FREE(rko->rko_u.throttle.nodename, rd_free);
                break;

        case RD_KAFKA_OP_STATS:
                RD_IF_FREE(rko->rko_u.stats.json, rd_free);
                break;

        case RD_KAFKA_OP_XMIT_RETRY:
        case RD_KAFKA_OP_XMIT_BUF:
        case RD_KAFKA_OP_RECV_BUF:
                if (rko->rko_u.xbuf.rkbuf)
                        rd_kafka_buf_handle_op(rko, RD_KAFKA_RESP_ERR__DESTROY);

                RD_IF_FREE(rko->rko_u.xbuf.rkbuf, rd_kafka_buf_destroy);
                break;

        case RD_KAFKA_OP_DR:
                rd_kafka_msgq_purge(rko->rko_rk, &rko->rko_u.dr.msgq);
                if (rko->rko_u.dr.do_purge2)
                        rd_kafka_msgq_purge(rko->rko_rk, &rko->rko_u.dr.msgq2);

                if (rko->rko_u.dr.rkt)
                        rd_kafka_topic_destroy0(rko->rko_u.dr.rkt);
                break;

        case RD_KAFKA_OP_OFFSET_RESET:
                RD_IF_FREE(rko->rko_u.offset_reset.reason, rd_free);
                break;

        case RD_KAFKA_OP_METADATA:
                RD_IF_FREE(rko->rko_u.metadata.md, rd_kafka_metadata_destroy);
                /* It's not needed to free metadata.mdi because they
                   are the in the same memory allocation. */
                break;

        case RD_KAFKA_OP_LOG:
                rd_free(rko->rko_u.log.str);
                break;

        case RD_KAFKA_OP_ADMIN_FANOUT:
                rd_assert(rko->rko_u.admin_request.fanout.outstanding == 0);
                rd_list_destroy(&rko->rko_u.admin_request.fanout.results);
        case RD_KAFKA_OP_CREATETOPICS:
        case RD_KAFKA_OP_DELETETOPICS:
        case RD_KAFKA_OP_CREATEPARTITIONS:
        case RD_KAFKA_OP_ALTERCONFIGS:
        case RD_KAFKA_OP_INCREMENTALALTERCONFIGS:
        case RD_KAFKA_OP_DESCRIBECONFIGS:
        case RD_KAFKA_OP_DELETERECORDS:
        case RD_KAFKA_OP_LISTCONSUMERGROUPS:
        case RD_KAFKA_OP_DESCRIBECONSUMERGROUPS:
        case RD_KAFKA_OP_DELETEGROUPS:
        case RD_KAFKA_OP_DELETECONSUMERGROUPOFFSETS:
        case RD_KAFKA_OP_CREATEACLS:
        case RD_KAFKA_OP_DESCRIBEACLS:
        case RD_KAFKA_OP_DELETEACLS:
        case RD_KAFKA_OP_ALTERCONSUMERGROUPOFFSETS:
        case RD_KAFKA_OP_DESCRIBETOPICS:
        case RD_KAFKA_OP_DESCRIBECLUSTER:
        case RD_KAFKA_OP_LISTCONSUMERGROUPOFFSETS:
        case RD_KAFKA_OP_ALTERUSERSCRAMCREDENTIALS:
        case RD_KAFKA_OP_DESCRIBEUSERSCRAMCREDENTIALS:
        case RD_KAFKA_OP_LISTOFFSETS:
                rd_kafka_replyq_destroy(&rko->rko_u.admin_request.replyq);
                rd_list_destroy(&rko->rko_u.admin_request.args);
                if (rko->rko_u.admin_request.options.match_consumer_group_states
                        .u.PTR) {
                        rd_list_destroy(rko->rko_u.admin_request.options
                                            .match_consumer_group_states.u.PTR);
                }
                rd_assert(!rko->rko_u.admin_request.fanout_parent);
                RD_IF_FREE(rko->rko_u.admin_request.coordkey, rd_free);
                break;

        case RD_KAFKA_OP_ADMIN_RESULT:
                rd_list_destroy(&rko->rko_u.admin_result.args);
                rd_list_destroy(&rko->rko_u.admin_result.results);
                RD_IF_FREE(rko->rko_u.admin_result.errstr, rd_free);
                rd_assert(!rko->rko_u.admin_result.fanout_parent);
                ;
                break;

        case RD_KAFKA_OP_MOCK:
                RD_IF_FREE(rko->rko_u.mock.name, rd_free);
                RD_IF_FREE(rko->rko_u.mock.str, rd_free);
                if (rko->rko_u.mock.metrics) {
                        int64_t i;
                        for (i = 0; i < rko->rko_u.mock.hi; i++)
                                rd_free(rko->rko_u.mock.metrics[i]);
                        rd_free(rko->rko_u.mock.metrics);
                }
                break;

        case RD_KAFKA_OP_BROKER_MONITOR:
                rd_kafka_broker_destroy(rko->rko_u.broker_monitor.rkb);
                break;

        case RD_KAFKA_OP_TXN:
                RD_IF_FREE(rko->rko_u.txn.group_id, rd_free);
                RD_IF_FREE(rko->rko_u.txn.offsets,
                           rd_kafka_topic_partition_list_destroy);
                RD_IF_FREE(rko->rko_u.txn.cgmetadata,
                           rd_kafka_consumer_group_metadata_destroy);
                break;

        case RD_KAFKA_OP_LEADERS:
                rd_assert(!rko->rko_u.leaders.eonce);
                rd_assert(!rko->rko_u.leaders.replyq.q);
                RD_IF_FREE(rko->rko_u.leaders.leaders, rd_list_destroy);
                RD_IF_FREE(rko->rko_u.leaders.partitions,
                           rd_kafka_topic_partition_list_destroy);
                break;

        case RD_KAFKA_OP_SET_TELEMETRY_BROKER:
                RD_IF_FREE(rko->rko_u.telemetry_broker.rkb,
                           rd_kafka_broker_destroy);
                break;

        default:
                break;
        }

        RD_IF_FREE(rko->rko_rktp, rd_kafka_toppar_destroy);

        RD_IF_FREE(rko->rko_error, rd_kafka_error_destroy);

        rd_kafka_replyq_destroy(&rko->rko_replyq);

#if ENABLE_DEVEL
        if (rd_atomic32_sub(&rd_kafka_op_cnt, 1) < 0)
                rd_kafka_assert(NULL, !*"rd_kafka_op_cnt < 0");
#endif

        rd_free(rko);
}



/**
 * Propagate an error event to the application on a specific queue.
 */
void rd_kafka_q_op_err(rd_kafka_q_t *rkq,
                       rd_kafka_resp_err_t err,
                       const char *fmt,
                       ...) {
        va_list ap;
        char buf[2048];
        rd_kafka_op_t *rko;

        va_start(ap, fmt);
        rd_vsnprintf(buf, sizeof(buf), fmt, ap);
        va_end(ap);

        rko                   = rd_kafka_op_new(RD_KAFKA_OP_ERR);
        rko->rko_err          = err;
        rko->rko_u.err.errstr = rd_strdup(buf);

        rd_kafka_q_enq(rkq, rko);
}



/**
 * @brief Enqueue RD_KAFKA_OP_CONSUMER_ERR on \p rkq.
 *
 * @param broker_id Is the relevant broker id, or RD_KAFKA_NODEID_UA (-1)
 *                  if not applicable.
 * @param err Error code.
 * @param version Queue version barrier, or 0 if not applicable.
 * @param topic May be NULL.
 * @param rktp May be NULL. Takes precedence over \p topic.
 * @param offset RD_KAFKA_OFFSET_INVALID if not applicable.
 *
 * @sa rd_kafka_q_op_err()
 */
void rd_kafka_consumer_err(rd_kafka_q_t *rkq,
                           int32_t broker_id,
                           rd_kafka_resp_err_t err,
                           int32_t version,
                           const char *topic,
                           rd_kafka_toppar_t *rktp,
                           int64_t offset,
                           const char *fmt,
                           ...) {
        va_list ap;
        char buf[2048];
        rd_kafka_op_t *rko;

        va_start(ap, fmt);
        rd_vsnprintf(buf, sizeof(buf), fmt, ap);
        va_end(ap);

        rko                   = rd_kafka_op_new(RD_KAFKA_OP_CONSUMER_ERR);
        rko->rko_version      = version;
        rko->rko_err          = err;
        rko->rko_u.err.offset = offset;
        rko->rko_u.err.errstr = rd_strdup(buf);
        rko->rko_u.err.rkm.rkm_broker_id = broker_id;

        if (rktp)
                rko->rko_rktp = rd_kafka_toppar_keep(rktp);
        else if (topic)
                rko->rko_u.err.rkm.rkm_rkmessage.rkt =
                    (rd_kafka_topic_t *)rd_kafka_lwtopic_new(rkq->rkq_rk,
                                                             topic);


        rd_kafka_q_enq(rkq, rko);
}


/**
 * Creates a reply op based on 'rko_orig'.
 * If 'rko_orig' has rko_op_cb set the reply op will be OR:ed with
 * RD_KAFKA_OP_CB, else the reply type will be the original rko_type OR:ed
 * with RD_KAFKA_OP_REPLY.
 */
rd_kafka_op_t *rd_kafka_op_new_reply(rd_kafka_op_t *rko_orig,
                                     rd_kafka_resp_err_t err) {
        rd_kafka_op_t *rko;

        rko = rd_kafka_op_new(rko_orig->rko_type | RD_KAFKA_OP_REPLY);
        rd_kafka_op_get_reply_version(rko, rko_orig);
        rko->rko_err = err;
        if (rko_orig->rko_rktp)
                rko->rko_rktp = rd_kafka_toppar_keep(rko_orig->rko_rktp);

        return rko;
}


/**
 * @brief Create new callback op for type \p type
 */
rd_kafka_op_t *rd_kafka_op_new_cb(rd_kafka_t *rk,
                                  rd_kafka_op_type_t type,
                                  rd_kafka_op_cb_t *cb) {
        rd_kafka_op_t *rko;
        rko            = rd_kafka_op_new(type | RD_KAFKA_OP_CB);
        rko->rko_op_cb = cb;
        rko->rko_rk    = rk;
        return rko;
}


/**
 * @brief Reply to 'rko' re-using the same rko with rko_err
 *        specified by \p err. rko_error is set to NULL.
 *
 * If there is no replyq the rko is destroyed.
 *
 * @returns 1 if op was enqueued, else 0 and rko is destroyed.
 */
int rd_kafka_op_reply(rd_kafka_op_t *rko, rd_kafka_resp_err_t err) {

        if (!rko->rko_replyq.q) {
                rd_kafka_op_destroy(rko);
                return 0;
        }

        rko->rko_type |= (rko->rko_op_cb ? RD_KAFKA_OP_CB : RD_KAFKA_OP_REPLY);
        rko->rko_err   = err;
        rko->rko_error = NULL;

        return rd_kafka_replyq_enq(&rko->rko_replyq, rko, 0);
}


/**
 * @brief Reply to 'rko' re-using the same rko with rko_error specified
 *        by \p error (may be NULL) and rko_err set to the corresponding
 *        error code. Assumes ownership of \p error.
 *
 * If there is no replyq the rko is destroyed.
 *
 * @returns 1 if op was enqueued, else 0 and rko is destroyed.
 */
int rd_kafka_op_error_reply(rd_kafka_op_t *rko, rd_kafka_error_t *error) {

        if (!rko->rko_replyq.q) {
                RD_IF_FREE(error, rd_kafka_error_destroy);
                rd_kafka_op_destroy(rko);
                return 0;
        }

        rko->rko_type |= (rko->rko_op_cb ? RD_KAFKA_OP_CB : RD_KAFKA_OP_REPLY);
        rko->rko_err =
            error ? rd_kafka_error_code(error) : RD_KAFKA_RESP_ERR_NO_ERROR;
        rko->rko_error = error;

        return rd_kafka_replyq_enq(&rko->rko_replyq, rko, 0);
}


/**
 * @brief Send request to queue, wait for response.
 *
 * @returns response on success or NULL if destq is disabled.
 */
rd_kafka_op_t *rd_kafka_op_req0(rd_kafka_q_t *destq,
                                rd_kafka_q_t *recvq,
                                rd_kafka_op_t *rko,
                                int timeout_ms) {
        rd_kafka_op_t *reply;

        /* Indicate to destination where to send reply. */
        rd_kafka_op_set_replyq(rko, recvq, NULL);

        /* Enqueue op */
        if (!rd_kafka_q_enq(destq, rko))
                return NULL;

        /* Wait for reply */
        reply = rd_kafka_q_pop(recvq, rd_timeout_us(timeout_ms), 0);

        /* May be NULL for timeout */
        return reply;
}

/**
 * Send request to queue, wait for response.
 * Creates a temporary reply queue.
 */
rd_kafka_op_t *
rd_kafka_op_req(rd_kafka_q_t *destq, rd_kafka_op_t *rko, int timeout_ms) {
        rd_kafka_q_t *recvq;
        rd_kafka_op_t *reply;

        recvq = rd_kafka_q_new(destq->rkq_rk);

        reply = rd_kafka_op_req0(destq, recvq, rko, timeout_ms);

        rd_kafka_q_destroy_owner(recvq);

        return reply;
}


/**
 * Send simple type-only request to queue, wait for response.
 */
rd_kafka_op_t *rd_kafka_op_req2(rd_kafka_q_t *destq, rd_kafka_op_type_t type) {
        rd_kafka_op_t *rko;

        rko = rd_kafka_op_new(type);
        return rd_kafka_op_req(destq, rko, RD_POLL_INFINITE);
}


/**
 * Destroys the rko and returns its err.
 */
rd_kafka_resp_err_t rd_kafka_op_err_destroy(rd_kafka_op_t *rko) {
        rd_kafka_resp_err_t err = RD_KAFKA_RESP_ERR__TIMED_OUT;

        if (rko) {
                err = rko->rko_err;
                rd_kafka_op_destroy(rko);
        }
        return err;
}


/**
 * Destroys the rko and returns its error object or NULL if no error.
 */
rd_kafka_error_t *rd_kafka_op_error_destroy(rd_kafka_op_t *rko) {
        if (rko) {
                rd_kafka_error_t *error = rko->rko_error;
                rko->rko_error          = NULL;
                rd_kafka_op_destroy(rko);
                return error;
        }

        return rd_kafka_error_new(RD_KAFKA_RESP_ERR__TIMED_OUT,
                                  "Operation timed out");
}


/**
 * Call op callback
 */
rd_kafka_op_res_t
rd_kafka_op_call(rd_kafka_t *rk, rd_kafka_q_t *rkq, rd_kafka_op_t *rko) {
        rd_kafka_op_res_t res;
        rd_assert(rko->rko_op_cb);
        res = rko->rko_op_cb(rk, rkq, rko);
        if (unlikely(res == RD_KAFKA_OP_RES_YIELD || rd_kafka_yield_thread))
                return RD_KAFKA_OP_RES_YIELD;
        if (res != RD_KAFKA_OP_RES_KEEP)
                rko->rko_op_cb = NULL;
        return res;
}


/**
 * @brief Creates a new RD_KAFKA_OP_FETCH op representing a
 *        control message. The rkm_flags property is set to
 *        RD_KAFKA_MSG_F_CONTROL.
 */
rd_kafka_op_t *rd_kafka_op_new_ctrl_msg(rd_kafka_toppar_t *rktp,
                                        int32_t version,
                                        rd_kafka_buf_t *rkbuf,
                                        rd_kafka_fetch_pos_t pos) {
        rd_kafka_msg_t *rkm;
        rd_kafka_op_t *rko;

        rko = rd_kafka_op_new_fetch_msg(&rkm, rktp, version, rkbuf, pos, 0,
                                        NULL, 0, NULL);

        rkm->rkm_flags |= RD_KAFKA_MSG_F_CONTROL;

        return rko;
}

/**
 * @brief Creates a new RD_KAFKA_OP_FETCH op and sets up the
 *        embedded message according to the parameters.
 *
 * @param rkmp will be set to the embedded rkm in the rko (for convenience)
 * @param offset may be updated later if relative offset.
 */
rd_kafka_op_t *rd_kafka_op_new_fetch_msg(rd_kafka_msg_t **rkmp,
                                         rd_kafka_toppar_t *rktp,
                                         int32_t version,
                                         rd_kafka_buf_t *rkbuf,
                                         rd_kafka_fetch_pos_t pos,
                                         size_t key_len,
                                         const void *key,
                                         size_t val_len,
                                         const void *val) {
        rd_kafka_msg_t *rkm;
        rd_kafka_op_t *rko;

        rko              = rd_kafka_op_new(RD_KAFKA_OP_FETCH);
        rko->rko_rktp    = rd_kafka_toppar_keep(rktp);
        rko->rko_version = version;
        rkm              = &rko->rko_u.fetch.rkm;
        *rkmp            = rkm;

        /* Since all the ops share the same payload buffer
         * a refcnt is used on the rkbuf that makes sure all
         * consume_cb() will have been
         * called for each of these ops before the rkbuf
         * and its memory backing buffers are freed. */
        rko->rko_u.fetch.rkbuf = rkbuf;
        rd_kafka_buf_keep(rkbuf);

        rkm->rkm_offset                  = pos.offset;
        rkm->rkm_u.consumer.leader_epoch = pos.leader_epoch;

        rkm->rkm_key     = (void *)key;
        rkm->rkm_key_len = key_len;

        rkm->rkm_payload = (void *)val;
        rkm->rkm_len     = val_len;
        rko->rko_len     = (int32_t)rkm->rkm_len;

        rkm->rkm_partition = rktp->rktp_partition;

        /* Persistence status is always PERSISTED for consumed messages
         * since we managed to read the message. */
        rkm->rkm_status = RD_KAFKA_MSG_STATUS_PERSISTED;

        return rko;
}


/**
 * Enqueue ERR__THROTTLE op, if desired.
 */
void rd_kafka_op_throttle_time(rd_kafka_broker_t *rkb,
                               rd_kafka_q_t *rkq,
                               int throttle_time) {
        rd_kafka_op_t *rko;

        if (unlikely(throttle_time > 0))
                rd_avg_add(&rkb->rkb_avg_throttle, throttle_time);

        /* We send throttle events when:
         *  - throttle_time > 0
         *  - throttle_time == 0 and last throttle_time > 0
         */
        if (!rkb->rkb_rk->rk_conf.throttle_cb ||
            (!throttle_time &&
             !rd_atomic32_get(&rkb->rkb_rk->rk_last_throttle)))
                return;

        rd_atomic32_set(&rkb->rkb_rk->rk_last_throttle, throttle_time);

        rko = rd_kafka_op_new(RD_KAFKA_OP_THROTTLE);
        rd_kafka_op_set_prio(rko, RD_KAFKA_PRIO_HIGH);
        rko->rko_u.throttle.nodename      = rd_strdup(rkb->rkb_nodename);
        rko->rko_u.throttle.nodeid        = rkb->rkb_nodeid;
        rko->rko_u.throttle.throttle_time = throttle_time;
        rd_kafka_q_enq(rkq, rko);
}


/**
 * @brief Handle standard op types.
 */
rd_kafka_op_res_t rd_kafka_op_handle_std(rd_kafka_t *rk,
                                         rd_kafka_q_t *rkq,
                                         rd_kafka_op_t *rko,
                                         int cb_type) {
        if (cb_type == RD_KAFKA_Q_CB_FORCE_RETURN)
                return RD_KAFKA_OP_RES_PASS;
        else if (unlikely(rd_kafka_op_is_ctrl_msg(rko))) {
                /* Control messages must not be exposed to the application
                 * but we need to store their offsets. */
                rd_kafka_fetch_op_app_prepare(rk, rko);
                return RD_KAFKA_OP_RES_HANDLED;
        } else if (cb_type != RD_KAFKA_Q_CB_EVENT &&
                   rko->rko_type & RD_KAFKA_OP_CB)
                return rd_kafka_op_call(rk, rkq, rko);
        else if (rko->rko_type == RD_KAFKA_OP_RECV_BUF) /* Handle Response */
                rd_kafka_buf_handle_op(rko, rko->rko_err);
        else if (cb_type != RD_KAFKA_Q_CB_RETURN &&
                 rko->rko_type & RD_KAFKA_OP_REPLY &&
                 rko->rko_err == RD_KAFKA_RESP_ERR__DESTROY)
                return RD_KAFKA_OP_RES_HANDLED; /* dest queue was
                                                 * probably disabled. */
        else
                return RD_KAFKA_OP_RES_PASS;

        return RD_KAFKA_OP_RES_HANDLED;
}


/**
 * @brief Attempt to handle op using its queue's serve callback,
 *        or the passed callback, or op_handle_std(), else do nothing.
 *
 * @param rkq is \p rko's queue (which it was unlinked from) with rkq_lock
 *            being held. Callback may re-enqueue the op on this queue
 *            and return YIELD.
 *
 * @returns HANDLED if op was handled (and destroyed), PASS if not,
 *          or YIELD if op was handled (maybe destroyed or re-enqueued)
 *          and caller must propagate yield upwards (cancel and return).
 */
rd_kafka_op_res_t rd_kafka_op_handle(rd_kafka_t *rk,
                                     rd_kafka_q_t *rkq,
                                     rd_kafka_op_t *rko,
                                     rd_kafka_q_cb_type_t cb_type,
                                     void *opaque,
                                     rd_kafka_q_serve_cb_t *callback) {
        rd_kafka_op_res_t res;

        if (rko->rko_serve) {
                callback              = rko->rko_serve;
                opaque                = rko->rko_serve_opaque;
                rko->rko_serve        = NULL;
                rko->rko_serve_opaque = NULL;
        }

        res = rd_kafka_op_handle_std(rk, rkq, rko, cb_type);
        if (res == RD_KAFKA_OP_RES_KEEP) {
                /* Op was handled but must not be destroyed. */
                return res;
        }
        if (res == RD_KAFKA_OP_RES_HANDLED) {
                rd_kafka_op_destroy(rko);
                return res;
        } else if (unlikely(res == RD_KAFKA_OP_RES_YIELD))
                return res;

        if (callback)
                res = callback(rk, rkq, rko, cb_type, opaque);

        return res;
}


/**
 * @brief Prepare passing message to application.
 *        This must be called just prior to passing/returning a consumed
 *        message to the application.
 *
 * Performs:
 *  - Store offset for fetched message + 1.
 *  - Updates the application offset (rktp_app_offset).
 *
 * @locks rktp_lock and rk_lock MUST NOT be held
 */
void rd_kafka_fetch_op_app_prepare(rd_kafka_t *rk, rd_kafka_op_t *rko) {
        rd_kafka_toppar_t *rktp;
        rd_kafka_fetch_pos_t pos;

        if (unlikely(rko->rko_type != RD_KAFKA_OP_FETCH || rko->rko_err))
                return;

        rktp = rko->rko_rktp;

        if (unlikely(!rk))
                rk = rktp->rktp_rkt->rkt_rk;

        pos.offset       = rko->rko_u.fetch.rkm.rkm_rkmessage.offset + 1;
        pos.leader_epoch = rko->rko_u.fetch.rkm.rkm_u.consumer.leader_epoch;

        rd_kafka_update_app_pos(rk, rktp, pos, RD_DO_LOCK);
}<|MERGE_RESOLUTION|>--- conflicted
+++ resolved
@@ -116,14 +116,11 @@
                 "REPLY:ALTERUSERSCRAMCREDENTIALS",
             [RD_KAFKA_OP_DESCRIBEUSERSCRAMCREDENTIALS] =
                 "REPLY:DESCRIBEUSERSCRAMCREDENTIALS",
-<<<<<<< HEAD
+            [RD_KAFKA_OP_LISTOFFSETS] = "REPLY:LISTOFFSETS",
             [RD_KAFKA_OP_SET_TELEMETRY_BROKER] =
                 "REPLY:RD_KAFKA_OP_SET_TELEMETRY_BROKER",
             [RD_KAFKA_OP_TERMINATE_TELEMETRY] =
                 "REPLY:RD_KAFKA_OP_TERMINATE_TELEMETRY",
-=======
-            [RD_KAFKA_OP_LISTOFFSETS] = "REPLY:LISTOFFSETS",
->>>>>>> 22cdb645
         };
 
         if (type & RD_KAFKA_OP_REPLY)
@@ -282,13 +279,10 @@
                 sizeof(rko->rko_u.admin_request),
             [RD_KAFKA_OP_DESCRIBEUSERSCRAMCREDENTIALS] =
                 sizeof(rko->rko_u.admin_request),
-<<<<<<< HEAD
+            [RD_KAFKA_OP_LISTOFFSETS] = sizeof(rko->rko_u.admin_request),
             [RD_KAFKA_OP_SET_TELEMETRY_BROKER] =
                 sizeof(rko->rko_u.telemetry_broker),
             [RD_KAFKA_OP_TERMINATE_TELEMETRY] = _RD_KAFKA_OP_EMPTY,
-=======
-            [RD_KAFKA_OP_LISTOFFSETS] = sizeof(rko->rko_u.admin_request),
->>>>>>> 22cdb645
         };
         size_t tsize = op2size[type & ~RD_KAFKA_OP_FLAGMASK];
 
