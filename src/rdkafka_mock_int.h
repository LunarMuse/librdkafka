/*
 * librdkafka - Apache Kafka C library
 *
 * Copyright (c) 2019-2022, Magnus Edenhill
 *               2023, Confluent Inc.
 * All rights reserved.
 *
 * Redistribution and use in source and binary forms, with or without
 * modification, are permitted provided that the following conditions are met:
 *
 * 1. Redistributions of source code must retain the above copyright notice,
 *    this list of conditions and the following disclaimer.
 * 2. Redistributions in binary form must reproduce the above copyright notice,
 *    this list of conditions and the following disclaimer in the documentation
 *    and/or other materials provided with the distribution.
 *
 * THIS SOFTWARE IS PROVIDED BY THE COPYRIGHT HOLDERS AND CONTRIBUTORS "AS IS"
 * AND ANY EXPRESS OR IMPLIED WARRANTIES, INCLUDING, BUT NOT LIMITED TO, THE
 * IMPLIED WARRANTIES OF MERCHANTABILITY AND FITNESS FOR A PARTICULAR PURPOSE
 * ARE DISCLAIMED. IN NO EVENT SHALL THE COPYRIGHT OWNER OR CONTRIBUTORS BE
 * LIABLE FOR ANY DIRECT, INDIRECT, INCIDENTAL, SPECIAL, EXEMPLARY, OR
 * CONSEQUENTIAL DAMAGES (INCLUDING, BUT NOT LIMITED TO, PROCUREMENT OF
 * SUBSTITUTE GOODS OR SERVICES; LOSS OF USE, DATA, OR PROFITS; OR BUSINESS
 * INTERRUPTION) HOWEVER CAUSED AND ON ANY THEORY OF LIABILITY, WHETHER IN
 * CONTRACT, STRICT LIABILITY, OR TORT (INCLUDING NEGLIGENCE OR OTHERWISE)
 * ARISING IN ANY WAY OUT OF THE USE OF THIS SOFTWARE, EVEN IF ADVISED OF THE
 * POSSIBILITY OF SUCH DAMAGE.
 */

#ifndef _RDKAFKA_MOCK_INT_H_
#define _RDKAFKA_MOCK_INT_H_

/**
 * @name Mock cluster - internal data types
 *
 */


/**
 * @struct Response error and/or RTT-delay to return to client.
 */
typedef struct rd_kafka_mock_error_rtt_s {
        rd_kafka_resp_err_t err; /**< Error response (or 0) */
        rd_ts_t rtt;             /**< RTT/delay in microseconds (or 0) */
} rd_kafka_mock_error_rtt_t;

/**
 * @struct A stack of errors or rtt latencies to return to the client,
 *         one by one until the stack is depleted.
 */
typedef struct rd_kafka_mock_error_stack_s {
        TAILQ_ENTRY(rd_kafka_mock_error_stack_s) link;
        int16_t ApiKey; /**< Optional ApiKey for which this stack
                         *   applies to, else -1. */
        size_t cnt;     /**< Current number of errors in .errs */
        size_t size;    /**< Current allocated size for .errs (in elements) */
        rd_kafka_mock_error_rtt_t *errs; /**< Array of errors/rtts */
} rd_kafka_mock_error_stack_t;

typedef TAILQ_HEAD(rd_kafka_mock_error_stack_head_s,
                   rd_kafka_mock_error_stack_s)
    rd_kafka_mock_error_stack_head_t;


/**
 * @struct Consumer group protocol name and metadata.
 */
typedef struct rd_kafka_mock_cgrp_proto_s {
        rd_kafkap_str_t *name;
        rd_kafkap_bytes_t *metadata;
} rd_kafka_mock_cgrp_proto_t;

/**
 * @struct Consumer group member
 */
typedef struct rd_kafka_mock_cgrp_member_s {
        TAILQ_ENTRY(rd_kafka_mock_cgrp_member_s) link;
        char *id;                 /**< MemberId */
        char *group_instance_id;  /**< Group instance id */
        rd_ts_t ts_last_activity; /**< Last activity, e.g., Heartbeat */
        rd_kafka_mock_cgrp_proto_t *protos;      /**< Protocol names */
        int proto_cnt;                           /**< Number of protocols */
        rd_kafkap_bytes_t *assignment;           /**< Current assignment */
        rd_kafka_buf_t *resp;                    /**< Current response buffer */
        struct rd_kafka_mock_connection_s *conn; /**< Connection, may be NULL
                                                  *   if there is no ongoing
                                                  *   request. */
} rd_kafka_mock_cgrp_member_t;

/**
 * @struct Consumer group.
 */
typedef struct rd_kafka_mock_cgrp_s {
        TAILQ_ENTRY(rd_kafka_mock_cgrp_s) link;
        struct rd_kafka_mock_cluster_s *cluster; /**< Cluster */
        struct rd_kafka_mock_connection_s *conn; /**< Connection */
        char *id;                                /**< Group Id */
        char *protocol_type;                     /**< Protocol type */
        char *protocol_name;                     /**< Elected protocol name */
        int32_t generation_id;                   /**< Generation Id */
        int session_timeout_ms;                  /**< Session timeout */
        enum { RD_KAFKA_MOCK_CGRP_STATE_EMPTY,   /* No members */
               RD_KAFKA_MOCK_CGRP_STATE_JOINING, /* Members are joining */
               RD_KAFKA_MOCK_CGRP_STATE_SYNCING, /* Syncing assignments */
               RD_KAFKA_MOCK_CGRP_STATE_REBALANCING, /* Rebalance triggered */
               RD_KAFKA_MOCK_CGRP_STATE_UP,          /* Group is operational */
        } state;                        /**< Consumer group state */
        rd_kafka_timer_t session_tmr;   /**< Session timeout timer */
        rd_kafka_timer_t rebalance_tmr; /**< Rebalance state timer */
        TAILQ_HEAD(, rd_kafka_mock_cgrp_member_s) members; /**< Group members */
        int member_cnt;      /**< Number of group members */
        int last_member_cnt; /**< Mumber of group members at last election */
        int assignment_cnt;  /**< Number of member assignments in last Sync */
        rd_kafka_mock_cgrp_member_t *leader; /**< Elected leader */
} rd_kafka_mock_cgrp_t;


/**
 * @struct TransactionalId + PID (+ optional sequence state)
 */
typedef struct rd_kafka_mock_pid_s {
        rd_kafka_pid_t pid;

        /* BaseSequence tracking (partition) */
        int8_t window;  /**< increases up to 5 */
        int8_t lo;      /**< Window low bucket: oldest */
        int8_t hi;      /**< Window high bucket: most recent */
        int32_t seq[5]; /**< Next expected BaseSequence for each bucket */

        char TransactionalId[1]; /**< Allocated after this structure */
} rd_kafka_mock_pid_t;

/**
 * @brief rd_kafka_mock_pid_t.pid Pid (not epoch) comparator
 */
static RD_UNUSED int rd_kafka_mock_pid_cmp_pid(const void *_a, const void *_b) {
        const rd_kafka_mock_pid_t *a = _a, *b = _b;

        if (a->pid.id < b->pid.id)
                return -1;
        else if (a->pid.id > b->pid.id)
                return 1;

        return 0;
}

/**
 * @brief rd_kafka_mock_pid_t.pid TransactionalId,Pid,epoch comparator
 */
static RD_UNUSED int rd_kafka_mock_pid_cmp(const void *_a, const void *_b) {
        const rd_kafka_mock_pid_t *a = _a, *b = _b;
        int r;

        r = strcmp(a->TransactionalId, b->TransactionalId);
        if (r)
                return r;

        if (a->pid.id < b->pid.id)
                return -1;
        else if (a->pid.id > b->pid.id)
                return 1;

        if (a->pid.epoch < b->pid.epoch)
                return -1;
        if (a->pid.epoch > b->pid.epoch)
                return 1;

        return 0;
}



/**
 * @struct A real TCP connection from the client to a mock broker.
 */
typedef struct rd_kafka_mock_connection_s {
        TAILQ_ENTRY(rd_kafka_mock_connection_s) link;
        rd_kafka_transport_t *transport; /**< Socket transport */
        rd_kafka_buf_t *rxbuf;           /**< Receive buffer */
        rd_kafka_bufq_t outbufs;         /**< Send buffers */
        short *poll_events;              /**< Events to poll, points to
                                          *   the broker's pfd array */
        struct sockaddr_in peer;         /**< Peer address */
        struct rd_kafka_mock_broker_s *broker;
        rd_kafka_timer_t write_tmr; /**< Socket write delay timer */
} rd_kafka_mock_connection_t;


/**
 * @struct Represents a request to the mock cluster along with a timestamp.
 */
struct rd_kafka_mock_request_s {
        int32_t id;      /**< Broker id */
        int16_t api_key; /**< API Key of request */
        rd_ts_t timestamp /**< Timestamp at which request was received */;
};

/**
 * @struct Mock broker
 */
typedef struct rd_kafka_mock_broker_s {
        TAILQ_ENTRY(rd_kafka_mock_broker_s) link;
        int32_t id;
        char advertised_listener[128];
        struct sockaddr_in sin; /**< Bound address:port */
        uint16_t port;
        char *rack;
        rd_bool_t up;
        rd_ts_t rtt; /**< RTT in microseconds */

        rd_socket_t listen_s; /**< listen() socket */

        TAILQ_HEAD(, rd_kafka_mock_connection_s) connections;

        /**< Per-protocol request error stack.
         *   @locks mcluster->lock */
        rd_kafka_mock_error_stack_head_t errstacks;

        struct rd_kafka_mock_cluster_s *cluster;
} rd_kafka_mock_broker_t;

/**
 * @struct A Kafka-serialized MessageSet
 */
typedef struct rd_kafka_mock_msgset_s {
        TAILQ_ENTRY(rd_kafka_mock_msgset_s) link;
        int64_t first_offset; /**< First offset in batch */
        int64_t last_offset;  /**< Last offset in batch */
        int32_t leader_epoch; /**< Msgset leader epoch */
        rd_kafkap_bytes_t bytes;
        /* Space for bytes.data is allocated after the msgset_t */
} rd_kafka_mock_msgset_t;


/**
 * @struct Committed offset for a group and partition.
 */
typedef struct rd_kafka_mock_committed_offset_s {
        /**< mpart.committed_offsets */
        TAILQ_ENTRY(rd_kafka_mock_committed_offset_s) link;
        char *group;               /**< Allocated along with the struct */
        int64_t offset;            /**< Committed offset */
        rd_kafkap_str_t *metadata; /**< Metadata, allocated separately */
} rd_kafka_mock_committed_offset_t;


TAILQ_HEAD(rd_kafka_mock_msgset_tailq_s, rd_kafka_mock_msgset_s);

/**
 * @struct Mock partition
 */
typedef struct rd_kafka_mock_partition_s {
        TAILQ_ENTRY(rd_kafka_mock_partition_s) leader_link;
        int32_t id;

        int32_t leader_epoch;          /**< Leader epoch, bumped on each
                                        *   partition leader change. */
        int64_t start_offset;          /**< Actual/leader start offset */
        int64_t end_offset;            /**< Actual/leader end offset */
        int64_t follower_start_offset; /**< Follower's start offset */
        int64_t follower_end_offset;   /**< Follower's end offset */
        rd_bool_t update_follower_start_offset; /**< Keep follower_start_offset
                                                 *   in synch with start_offset
                                                 */
        rd_bool_t update_follower_end_offset;   /**< Keep follower_end_offset
                                                 *   in synch with end_offset
                                                 */

        struct rd_kafka_mock_msgset_tailq_s msgsets;
        size_t size;     /**< Total size of all .msgsets */
        size_t cnt;      /**< Total count of .msgsets */
        size_t max_size; /**< Maximum size of all .msgsets, may be overshot. */
        size_t max_cnt;  /**< Maximum number of .msgsets */

        /**< Committed offsets */
        TAILQ_HEAD(, rd_kafka_mock_committed_offset_s) committed_offsets;

        rd_kafka_mock_broker_t *leader;
        rd_kafka_mock_broker_t **replicas;
        int replica_cnt;

        rd_list_t pidstates; /**< PID states */

        int32_t follower_id; /**< Preferred replica/follower */

        struct rd_kafka_mock_topic_s *topic;
} rd_kafka_mock_partition_t;


/**
 * @struct Mock topic
 */
typedef struct rd_kafka_mock_topic_s {
        TAILQ_ENTRY(rd_kafka_mock_topic_s) link;
        char *name;

        rd_kafka_mock_partition_t *partitions;
        int partition_cnt;

        rd_kafka_resp_err_t err; /**< Error to return in protocol requests
                                  *   for this topic. */

        struct rd_kafka_mock_cluster_s *cluster;
} rd_kafka_mock_topic_t;

/**
 * @struct Explicitly set coordinator.
 */
typedef struct rd_kafka_mock_coord_s {
        TAILQ_ENTRY(rd_kafka_mock_coord_s) link;
        rd_kafka_coordtype_t type;
        char *key;
        int32_t broker_id;
} rd_kafka_mock_coord_t;


typedef void(rd_kafka_mock_io_handler_t)(
    struct rd_kafka_mock_cluster_s *mcluster,
    rd_socket_t fd,
    int events,
    void *opaque);

struct rd_kafka_mock_api_handler {
        int16_t MinVersion;
        int16_t MaxVersion;
        int16_t FlexVersion; /**< First Flexible version */
        int (*cb)(rd_kafka_mock_connection_t *mconn, rd_kafka_buf_t *rkbuf);
};

extern const struct rd_kafka_mock_api_handler
    rd_kafka_mock_api_handlers[RD_KAFKAP__NUM];



/**
 * @struct Mock cluster.
 *
 * The cluster IO loop runs in a separate thread where all
 * broker IO is handled.
 *
 * No locking is needed.
 */
struct rd_kafka_mock_cluster_s {
        char id[32]; /**< Generated cluster id */

        rd_kafka_t *rk;

        int32_t controller_id; /**< Current controller */

        TAILQ_HEAD(, rd_kafka_mock_broker_s) brokers;
        int broker_cnt;

        TAILQ_HEAD(, rd_kafka_mock_topic_s) topics;
        int topic_cnt;

        TAILQ_HEAD(, rd_kafka_mock_cgrp_s) cgrps;

        /** Explicit coordinators (set with mock_set_coordinator()) */
        TAILQ_HEAD(, rd_kafka_mock_coord_s) coords;

        /** Current transactional producer PIDs.
         *  Element type is a malloced rd_kafka_mock_pid_t*. */
        rd_list_t pids;

        char *bootstraps; /**< bootstrap.servers */

        thrd_t thread; /**< Mock thread */

        rd_kafka_q_t *ops; /**< Control ops queue for interacting with the
                            *   cluster. */

        rd_socket_t wakeup_fds[2]; /**< Wake-up fds for use with .ops */

        rd_bool_t run; /**< Cluster will run while this value is true */

        int fd_cnt;         /**< Number of file descriptors */
        int fd_size;        /**< Allocated size of .fds
                             *   and .handlers */
        struct pollfd *fds; /**< Dynamic array */

        rd_kafka_broker_t *dummy_rkb; /**< Some internal librdkafka APIs
                                       *   that we are reusing requires a
                                       *   broker object, we use the
                                       *   internal broker and store it
                                       *   here for convenient access. */

        struct {
                int partition_cnt;      /**< Auto topic create part cnt */
                int replication_factor; /**< Auto topic create repl factor */
        } defaults;

        /**< Dynamic array of IO handlers for corresponding fd in .fds */
        struct {
                rd_kafka_mock_io_handler_t *cb; /**< Callback */
                void *opaque;                   /**< Callbacks' opaque */
        } * handlers;

        /**< Per-protocol request error stack. */
        rd_kafka_mock_error_stack_head_t errstacks;

        /**< Request handlers */
        struct rd_kafka_mock_api_handler api_handlers[RD_KAFKAP__NUM];

        /**< Requested metrics. */
        char **metrics;

        /** < Requested metric count. */
        size_t metrics_cnt;

<<<<<<< HEAD
        /**< Telemetry push interval ms. Default is 5 min */
        int64_t telemetry_push_interval_ms;

        /**< List of API requests for this broker. Type:
         * rd_kafka_mock_request_t*
=======
        /**< Appends the requests received to mock cluster if set to true,
         *   defaulted to false for less memory usage. */
        rd_bool_t track_requests;
        /**< List of API requests for this broker. Type:
         *   rd_kafka_mock_request_t*
>>>>>>> ccf2ba9c
         */
        rd_list_t request_list;

        /**< Mutex for:
         *   .errstacks
         *   .apiversions
<<<<<<< HEAD
=======
         *   .track_requests
>>>>>>> ccf2ba9c
         *   .request_list
         */
        mtx_t lock;

        rd_kafka_timers_t timers; /**< Timers */
};



rd_kafka_buf_t *rd_kafka_mock_buf_new_response(const rd_kafka_buf_t *request);
void rd_kafka_mock_connection_send_response(rd_kafka_mock_connection_t *mconn,
                                            rd_kafka_buf_t *resp);
void rd_kafka_mock_connection_set_blocking(rd_kafka_mock_connection_t *mconn,
                                           rd_bool_t blocking);

rd_kafka_mock_partition_t *
rd_kafka_mock_partition_find(const rd_kafka_mock_topic_t *mtopic,
                             int32_t partition);
rd_kafka_mock_topic_t *
rd_kafka_mock_topic_auto_create(rd_kafka_mock_cluster_t *mcluster,
                                const char *topic,
                                int partition_cnt,
                                rd_kafka_resp_err_t *errp);
rd_kafka_mock_topic_t *
rd_kafka_mock_topic_find(const rd_kafka_mock_cluster_t *mcluster,
                         const char *name);
rd_kafka_mock_topic_t *
rd_kafka_mock_topic_find_by_kstr(const rd_kafka_mock_cluster_t *mcluster,
                                 const rd_kafkap_str_t *kname);
rd_kafka_mock_broker_t *
rd_kafka_mock_cluster_get_coord(rd_kafka_mock_cluster_t *mcluster,
                                rd_kafka_coordtype_t KeyType,
                                const rd_kafkap_str_t *Key);

rd_kafka_mock_committed_offset_t *
rd_kafka_mock_committed_offset_find(const rd_kafka_mock_partition_t *mpart,
                                    const rd_kafkap_str_t *group);
rd_kafka_mock_committed_offset_t *
rd_kafka_mock_commit_offset(rd_kafka_mock_partition_t *mpart,
                            const rd_kafkap_str_t *group,
                            int64_t offset,
                            const rd_kafkap_str_t *metadata);

const rd_kafka_mock_msgset_t *
rd_kafka_mock_msgset_find(const rd_kafka_mock_partition_t *mpart,
                          int64_t offset,
                          rd_bool_t on_follower);

rd_kafka_resp_err_t
rd_kafka_mock_next_request_error(rd_kafka_mock_connection_t *mconn,
                                 rd_kafka_buf_t *resp);

rd_kafka_resp_err_t
rd_kafka_mock_partition_log_append(rd_kafka_mock_partition_t *mpart,
                                   const rd_kafkap_bytes_t *records,
                                   const rd_kafkap_str_t *TransactionalId,
                                   int64_t *BaseOffset);

rd_kafka_resp_err_t rd_kafka_mock_partition_leader_epoch_check(
    const rd_kafka_mock_partition_t *mpart,
    int32_t leader_epoch);

int64_t rd_kafka_mock_partition_offset_for_leader_epoch(
    const rd_kafka_mock_partition_t *mpart,
    int32_t leader_epoch);


/**
 * @returns true if the ApiVersion is supported, else false.
 */
static RD_UNUSED rd_bool_t
rd_kafka_mock_cluster_ApiVersion_check(const rd_kafka_mock_cluster_t *mcluster,
                                       int16_t ApiKey,
                                       int16_t ApiVersion) {
        return (ApiVersion >= mcluster->api_handlers[ApiKey].MinVersion &&
                ApiVersion <= mcluster->api_handlers[ApiKey].MaxVersion);
}


rd_kafka_resp_err_t
rd_kafka_mock_pid_find(rd_kafka_mock_cluster_t *mcluster,
                       const rd_kafkap_str_t *TransactionalId,
                       const rd_kafka_pid_t pid,
                       rd_kafka_mock_pid_t **mpidp);


/**
 * @name Mock consumer group (rdkafka_mock_cgrp.c)
 * @{
 */
void rd_kafka_mock_cgrp_member_active(rd_kafka_mock_cgrp_t *mcgrp,
                                      rd_kafka_mock_cgrp_member_t *member);
void rd_kafka_mock_cgrp_member_assignment_set(
    rd_kafka_mock_cgrp_t *mcgrp,
    rd_kafka_mock_cgrp_member_t *member,
    const rd_kafkap_bytes_t *Metadata);
rd_kafka_resp_err_t
rd_kafka_mock_cgrp_member_sync_set(rd_kafka_mock_cgrp_t *mcgrp,
                                   rd_kafka_mock_cgrp_member_t *member,
                                   rd_kafka_mock_connection_t *mconn,
                                   rd_kafka_buf_t *resp);
rd_kafka_resp_err_t
rd_kafka_mock_cgrp_member_leave(rd_kafka_mock_cgrp_t *mcgrp,
                                rd_kafka_mock_cgrp_member_t *member);
void rd_kafka_mock_cgrp_protos_destroy(rd_kafka_mock_cgrp_proto_t *protos,
                                       int proto_cnt);
rd_kafka_resp_err_t
rd_kafka_mock_cgrp_member_add(rd_kafka_mock_cgrp_t *mcgrp,
                              rd_kafka_mock_connection_t *mconn,
                              rd_kafka_buf_t *resp,
                              const rd_kafkap_str_t *MemberId,
                              const rd_kafkap_str_t *GroupInstanceId,
                              const rd_kafkap_str_t *ProtocolType,
                              rd_kafka_mock_cgrp_proto_t *protos,
                              int proto_cnt,
                              int session_timeout_ms);
rd_kafka_resp_err_t
rd_kafka_mock_cgrp_check_state(rd_kafka_mock_cgrp_t *mcgrp,
                               rd_kafka_mock_cgrp_member_t *member,
                               const rd_kafka_buf_t *request,
                               int32_t generation_id);
rd_kafka_mock_cgrp_member_t *
rd_kafka_mock_cgrp_member_find(const rd_kafka_mock_cgrp_t *mcgrp,
                               const rd_kafkap_str_t *MemberId);
void rd_kafka_mock_cgrp_destroy(rd_kafka_mock_cgrp_t *mcgrp);
rd_kafka_mock_cgrp_t *rd_kafka_mock_cgrp_find(rd_kafka_mock_cluster_t *mcluster,
                                              const rd_kafkap_str_t *GroupId);
rd_kafka_mock_cgrp_t *
rd_kafka_mock_cgrp_get(rd_kafka_mock_cluster_t *mcluster,
                       const rd_kafkap_str_t *GroupId,
                       const rd_kafkap_str_t *ProtocolType);
void rd_kafka_mock_cgrps_connection_closed(rd_kafka_mock_cluster_t *mcluster,
                                           rd_kafka_mock_connection_t *mconn);
rd_kafka_mock_request_t *
rd_kafka_mock_request_new(int32_t id, int16_t api_key, rd_ts_t timestamp);
void rd_kafka_mock_request_free(void *mreq);

/**
 *@}
 */


#include "rdkafka_mock.h"

#endif /* _RDKAFKA_MOCK_INT_H_ */<|MERGE_RESOLUTION|>--- conflicted
+++ resolved
@@ -187,15 +187,6 @@
 
 
 /**
- * @struct Represents a request to the mock cluster along with a timestamp.
- */
-struct rd_kafka_mock_request_s {
-        int32_t id;      /**< Broker id */
-        int16_t api_key; /**< API Key of request */
-        rd_ts_t timestamp /**< Timestamp at which request was received */;
-};
-
-/**
  * @struct Mock broker
  */
 typedef struct rd_kafka_mock_broker_s {
@@ -218,6 +209,7 @@
 
         struct rd_kafka_mock_cluster_s *cluster;
 } rd_kafka_mock_broker_t;
+
 
 /**
  * @struct A Kafka-serialized MessageSet
@@ -407,29 +399,21 @@
         /** < Requested metric count. */
         size_t metrics_cnt;
 
-<<<<<<< HEAD
         /**< Telemetry push interval ms. Default is 5 min */
         int64_t telemetry_push_interval_ms;
 
-        /**< List of API requests for this broker. Type:
-         * rd_kafka_mock_request_t*
-=======
         /**< Appends the requests received to mock cluster if set to true,
          *   defaulted to false for less memory usage. */
         rd_bool_t track_requests;
         /**< List of API requests for this broker. Type:
          *   rd_kafka_mock_request_t*
->>>>>>> ccf2ba9c
          */
         rd_list_t request_list;
 
         /**< Mutex for:
          *   .errstacks
          *   .apiversions
-<<<<<<< HEAD
-=======
          *   .track_requests
->>>>>>> ccf2ba9c
          *   .request_list
          */
         mtx_t lock;
