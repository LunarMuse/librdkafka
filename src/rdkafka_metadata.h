--- conflicted
+++ resolved
@@ -54,15 +54,11 @@
          *  same count as metadata.topics[i].partition_cnt.
          *  Sorted by Partition Id. */
         rd_kafka_metadata_partition_internal_t *partitions;
-<<<<<<< HEAD
-        rd_kafka_uuid_t topic_id;
-=======
         rd_kafka_Uuid_t topic_id;
         int32_t topic_authorized_operations; /**< ACL operations allowed
                                               * for topic, -1 if not
                                               * supported by broker */
         rd_bool_t is_internal;               /**< Is topic internal to Kafka? */
->>>>>>> 22cdb645
 } rd_kafka_metadata_topic_internal_t;
 
 
