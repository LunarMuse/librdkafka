--- conflicted
+++ resolved
@@ -109,14 +109,7 @@
                         ] + curr_conf
                     })  # noqa: E501
             print('conf broker', str(n), ': ', defconf_curr)
-<<<<<<< HEAD
-            if kraft:
-                self.brokers.append(KafkaBrokerApp(self, defconf_curr))
-            else:
-                self.brokers.append(KafkaBrokerAppOrig(self, defconf_curr))
-=======
             self.brokers.append(KafkaBrokerApp(self, defconf_curr))
->>>>>>> 45459a5a
 
     def bootstrap_servers(self):
         """ @return Kafka bootstrap servers based on security.protocol """
