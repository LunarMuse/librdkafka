set(
    sources
    0000-unittests.c
    0001-multiobj.c
    0002-unkpart.c
    0003-msgmaxsize.c
    0004-conf.c
    0005-order.c
    0006-symbols.c
    0007-autotopic.c
    0008-reqacks.c
    0009-mock_cluster.c
    0011-produce_batch.c
    0012-produce_consume.c
    0013-null-msgs.c
    0014-reconsume-191.c
    0015-offset_seeks.c
    0016-client_swname.c
    0017-compression.c
    0018-cgrp_term.c
    0019-list_groups.c
    0020-destroy_hang.c
    0021-rkt_destroy.c
    0022-consume_batch.c
    0025-timers.c
    0026-consume_pause.c
    0028-long_topicnames.c
    0029-assign_offset.c
    0030-offset_commit.c
    0031-get_offsets.c
    0033-regex_subscribe.c
    0034-offset_reset.c
    0035-api_version.c
    0036-partial_fetch.c
    0037-destroy_hang_local.c
    0038-performance.c
    0039-event.c
    0040-io_event.c
    0041-fetch_max_bytes.c
    0042-many_topics.c
    0043-no_connection.c
    0044-partition_cnt.c
    0045-subscribe_update.c
    0046-rkt_cache.c
    0047-partial_buf_tmout.c
    0048-partitioner.c
    0049-consume_conn_close.c
    0050-subscribe_adds.c
    0051-assign_adds.c
    0052-msg_timestamps.c
    0053-stats_cb.cpp
    0054-offset_time.cpp
    0055-producer_latency.c
    0056-balanced_group_mt.c
    0057-invalid_topic.cpp
    0058-log.cpp
    0059-bsearch.cpp
    0060-op_prio.cpp
    0061-consumer_lag.cpp
    0062-stats_event.c
    0063-clusterid.cpp
    0064-interceptors.c
    0065-yield.cpp
    0066-plugins.cpp
    0067-empty_topic.cpp
    0068-produce_timeout.c
    0069-consumer_add_parts.c
    0070-null_empty.cpp
    0072-headers_ut.c
    0073-headers.c
    0074-producev.c
    0075-retry.c
    0076-produce_retry.c
    0077-compaction.c
    0078-c_from_cpp.cpp
    0079-fork.c
    0080-admin_ut.c
    0081-admin.c
    0082-fetch_max_bytes.cpp
    0083-cb_event.c
    0084-destroy_flags.c
    0085-headers.cpp
    0086-purge.c
    0088-produce_metadata_timeout.c
    0089-max_poll_interval.c
    0090-idempotence.c
    0091-max_poll_interval_timeout.c
    0092-mixed_msgver.c
    0093-holb.c
    0094-idempotence_msg_timeout.c
    0095-all_brokers_down.cpp
    0097-ssl_verify.cpp
    0098-consumer-txn.cpp
    0099-commit_metadata.c
    0100-thread_interceptors.cpp
    0101-fetch-from-follower.cpp
    0102-static_group_rebalance.c
    0103-transactions.c
    0104-fetch_from_follower_mock.c
    0105-transactions_mock.c
    0106-cgrp_sess_timeout.c
    0107-topic_recreate.c
    0109-auto_create_topics.cpp
    0110-batch_size.cpp
    0111-delay_create_topics.cpp
    0112-assign_unknown_part.c
    0113-cooperative_rebalance.cpp
    0114-sticky_partitioning.cpp
    0115-producer_auth.cpp
    0116-kafkaconsumer_close.cpp
    0117-mock_errors.c
    0118-commit_rebalance.c
    0119-consumer_auth.cpp
    0120-asymmetric_subscription.c
    0121-clusterid.c
    0122-buffer_cleaning_after_rebalance.c
    0123-connections_max_idle.c
    0124-openssl_invalid_engine.c
    0125-immediate_flush.c
    0126-oauthbearer_oidc.c
    0127-fetch_queue_backoff.cpp
    0128-sasl_callback_queue.cpp
    0129-fetch_aborted_msgs.c
    0130-store_offsets.c
    0131-connect_timeout.c
    0132-strategy_ordering.c
    0133-ssl_keys.c
    0134-ssl_provider.c
    0135-sasl_credentials.cpp
    0136-resolve_cb.c
    0137-barrier_batch_consume.c
    0138-admin_mock.c
    0139-offset_validation_mock.c
    0140-commit_metadata.cpp
    0142-reauthentication.c
    0143-exponential_backoff_mock.c
    0144-idempotence_mock.c
<<<<<<< HEAD
    0150-telemetry_mock.c
=======
    0145-pause_resume_mock.c
    0146-metadata_mock.c
>>>>>>> 2587cac7
    8000-idle.cpp
    8001-fetch_from_follower_mock_manual.c
    test.c
    testcpp.cpp
    rusage.c
)

if(NOT WIN32)
    list(APPEND sources sockem.c sockem_ctrl.c)
else()
    list(APPEND sources ../src/tinycthread.c ../src/tinycthread_extra.c)
endif()

add_executable(test-runner ${sources})
target_link_libraries(test-runner PUBLIC rdkafka++)

add_test(NAME RdKafkaTestInParallel COMMAND test-runner -p5)
add_test(NAME RdKafkaTestSequentially COMMAND test-runner -p1)
add_test(NAME RdKafkaTestBrokerLess COMMAND test-runner -p5 -l)

if(NOT WIN32 AND NOT APPLE)
  set(tests_OUTPUT_DIRECTORY ${CMAKE_CURRENT_BINARY_DIR})
  add_subdirectory(interceptor_test)
endif()<|MERGE_RESOLUTION|>--- conflicted
+++ resolved
@@ -135,12 +135,9 @@
     0142-reauthentication.c
     0143-exponential_backoff_mock.c
     0144-idempotence_mock.c
-<<<<<<< HEAD
-    0150-telemetry_mock.c
-=======
     0145-pause_resume_mock.c
     0146-metadata_mock.c
->>>>>>> 2587cac7
+    0150-telemetry_mock.c
     8000-idle.cpp
     8001-fetch_from_follower_mock_manual.c
     test.c
