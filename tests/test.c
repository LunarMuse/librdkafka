/*
 * librdkafka - Apache Kafka C library
 *
 * Copyright (c) 2012-2022, Magnus Edenhill
 *               2023, Confluent Inc.
 * All rights reserved.
 *
 * Redistribution and use in source and binary forms, with or without
 * modification, are permitted provided that the following conditions are met:
 *
 * 1. Redistributions of source code must retain the above copyright notice,
 *    this list of conditions and the following disclaimer.
 * 2. Redistributions in binary form must reproduce the above copyright notice,
 *    this list of conditions and the following disclaimer in the documentation
 *    and/or other materials provided with the distribution.
 *
 * THIS SOFTWARE IS PROVIDED BY THE COPYRIGHT HOLDERS AND CONTRIBUTORS "AS IS"
 * AND ANY EXPRESS OR IMPLIED WARRANTIES, INCLUDING, BUT NOT LIMITED TO, THE
 * IMPLIED WARRANTIES OF MERCHANTABILITY AND FITNESS FOR A PARTICULAR PURPOSE
 * ARE DISCLAIMED. IN NO EVENT SHALL THE COPYRIGHT OWNER OR CONTRIBUTORS BE
 * LIABLE FOR ANY DIRECT, INDIRECT, INCIDENTAL, SPECIAL, EXEMPLARY, OR
 * CONSEQUENTIAL DAMAGES (INCLUDING, BUT NOT LIMITED TO, PROCUREMENT OF
 * SUBSTITUTE GOODS OR SERVICES; LOSS OF USE, DATA, OR PROFITS; OR BUSINESS
 * INTERRUPTION) HOWEVER CAUSED AND ON ANY THEORY OF LIABILITY, WHETHER IN
 * CONTRACT, STRICT LIABILITY, OR TORT (INCLUDING NEGLIGENCE OR OTHERWISE)
 * ARISING IN ANY WAY OUT OF THE USE OF THIS SOFTWARE, EVEN IF ADVISED OF THE
 * POSSIBILITY OF SUCH DAMAGE.
 */


#define _CRT_RAND_S  // rand_s() on MSVC
#include <stdarg.h>
#include "test.h"
#include <signal.h>
#include <stdlib.h>
#include <stdio.h>

#ifdef _WIN32
#include <direct.h> /* _getcwd */
#else
#include <sys/wait.h> /* waitpid */
#endif

/* Typical include path would be <librdkafka/rdkafka.h>, but this program
 * is built from within the librdkafka source tree and thus differs. */
#include "rdkafka.h"

int test_level = 2;
int test_seed  = 0;

char test_mode[64]                                  = "bare";
char test_scenario[64]                              = "default";
static volatile sig_atomic_t test_exit              = 0;
static char test_topic_prefix[128]                  = "rdkafkatest";
static int test_topic_random                        = 0;
int tests_running_cnt                               = 0;
int test_concurrent_max                             = 5;
int test_assert_on_fail                             = 0;
double test_timeout_multiplier                      = 1.0;
static char *test_sql_cmd                           = NULL;
int test_session_timeout_ms                         = 6000;
static const char *test_consumer_group_protocol_str = NULL;
int test_broker_version;
static const char *test_broker_version_str = "2.4.0.0";
int test_flags                             = 0;
int test_neg_flags                         = TEST_F_KNOWN_ISSUE;
/* run delete-test-topics.sh between each test (when concurrent_max = 1) */
static int test_delete_topics_between = 0;
static const char *test_git_version   = "HEAD";
static const char *test_sockem_conf   = "";
int test_on_ci = 0; /* Tests are being run on CI, be more forgiving
                     * with regards to timeouts, etc. */
int test_quick               = 0; /** Run tests quickly */
int test_idempotent_producer = 0;
int test_rusage              = 0; /**< Check resource usage */
/**< CPU speed calibration for rusage threshold checks.
 *   >1.0: CPU is slower than base line system,
 *   <1.0: CPU is faster than base line system. */
double test_rusage_cpu_calibration = 1.0;
static const char *tests_to_run    = NULL; /* all */
static const char *skip_tests_till = NULL; /* all */
static const char *subtests_to_run = NULL; /* all */
static const char *tests_to_skip   = NULL; /* none */
int test_write_report              = 0;    /**< Write test report file */

static int show_summary = 1;
static int test_summary(int do_lock);

/**
 * Protects shared state, such as tests[]
 */
mtx_t test_mtx;
cnd_t test_cnd;

static const char *test_states[] = {
    "DNS", "SKIPPED", "RUNNING", "PASSED", "FAILED",
};



#define _TEST_DECL(NAME) extern int main_##NAME(int, char **)
#define _TEST(NAME, FLAGS, ...)                                                \
        { .name = #NAME, .mainfunc = main_##NAME, .flags = FLAGS, __VA_ARGS__ }


/**
 * Declare all tests here
 */
_TEST_DECL(0000_unittests);
_TEST_DECL(0001_multiobj);
_TEST_DECL(0002_unkpart);
_TEST_DECL(0003_msgmaxsize);
_TEST_DECL(0004_conf);
_TEST_DECL(0005_order);
_TEST_DECL(0006_symbols);
_TEST_DECL(0007_autotopic);
_TEST_DECL(0008_reqacks);
_TEST_DECL(0009_mock_cluster);
_TEST_DECL(0011_produce_batch);
_TEST_DECL(0012_produce_consume);
_TEST_DECL(0013_null_msgs);
_TEST_DECL(0014_reconsume_191);
_TEST_DECL(0015_offsets_seek);
_TEST_DECL(0016_client_swname);
_TEST_DECL(0017_compression);
_TEST_DECL(0018_cgrp_term);
_TEST_DECL(0019_list_groups);
_TEST_DECL(0020_destroy_hang);
_TEST_DECL(0021_rkt_destroy);
_TEST_DECL(0022_consume_batch);
_TEST_DECL(0022_consume_batch_local);
_TEST_DECL(0025_timers);
_TEST_DECL(0026_consume_pause);
_TEST_DECL(0028_long_topicnames);
_TEST_DECL(0029_assign_offset);
_TEST_DECL(0030_offset_commit);
_TEST_DECL(0031_get_offsets);
_TEST_DECL(0031_get_offsets_mock);
_TEST_DECL(0033_regex_subscribe);
_TEST_DECL(0033_regex_subscribe_local);
_TEST_DECL(0034_offset_reset);
_TEST_DECL(0034_offset_reset_mock);
_TEST_DECL(0035_api_version);
_TEST_DECL(0036_partial_fetch);
_TEST_DECL(0037_destroy_hang_local);
_TEST_DECL(0038_performance);
_TEST_DECL(0039_event_dr);
_TEST_DECL(0039_event_log);
_TEST_DECL(0039_event);
_TEST_DECL(0040_io_event);
_TEST_DECL(0041_fetch_max_bytes);
_TEST_DECL(0042_many_topics);
_TEST_DECL(0043_no_connection);
_TEST_DECL(0044_partition_cnt);
_TEST_DECL(0045_subscribe_update);
_TEST_DECL(0045_subscribe_update_topic_remove);
_TEST_DECL(0045_subscribe_update_non_exist_and_partchange);
_TEST_DECL(0045_subscribe_update_mock);
_TEST_DECL(0045_subscribe_update_racks_mock);
_TEST_DECL(0046_rkt_cache);
_TEST_DECL(0047_partial_buf_tmout);
_TEST_DECL(0048_partitioner);
_TEST_DECL(0049_consume_conn_close);
_TEST_DECL(0050_subscribe_adds);
_TEST_DECL(0051_assign_adds);
_TEST_DECL(0052_msg_timestamps);
_TEST_DECL(0053_stats_timing);
_TEST_DECL(0053_stats);
_TEST_DECL(0054_offset_time);
_TEST_DECL(0055_producer_latency);
_TEST_DECL(0056_balanced_group_mt);
_TEST_DECL(0057_invalid_topic);
_TEST_DECL(0058_log);
_TEST_DECL(0059_bsearch);
_TEST_DECL(0060_op_prio);
_TEST_DECL(0061_consumer_lag);
_TEST_DECL(0062_stats_event);
_TEST_DECL(0063_clusterid);
_TEST_DECL(0064_interceptors);
_TEST_DECL(0065_yield);
_TEST_DECL(0066_plugins);
_TEST_DECL(0067_empty_topic);
_TEST_DECL(0068_produce_timeout);
_TEST_DECL(0069_consumer_add_parts);
_TEST_DECL(0070_null_empty);
_TEST_DECL(0072_headers_ut);
_TEST_DECL(0073_headers);
_TEST_DECL(0074_producev);
_TEST_DECL(0075_retry);
_TEST_DECL(0076_produce_retry);
_TEST_DECL(0076_produce_retry_mock);
_TEST_DECL(0077_compaction);
_TEST_DECL(0078_c_from_cpp);
_TEST_DECL(0079_fork);
_TEST_DECL(0080_admin_ut);
_TEST_DECL(0081_admin);
_TEST_DECL(0082_fetch_max_bytes);
_TEST_DECL(0083_cb_event);
_TEST_DECL(0084_destroy_flags_local);
_TEST_DECL(0084_destroy_flags);
_TEST_DECL(0085_headers);
_TEST_DECL(0086_purge_local);
_TEST_DECL(0086_purge_remote);
_TEST_DECL(0088_produce_metadata_timeout);
_TEST_DECL(0089_max_poll_interval);
_TEST_DECL(0090_idempotence);
_TEST_DECL(0091_max_poll_interval_timeout);
_TEST_DECL(0092_mixed_msgver);
_TEST_DECL(0093_holb_consumer);
_TEST_DECL(0094_idempotence_msg_timeout);
_TEST_DECL(0095_all_brokers_down);
_TEST_DECL(0097_ssl_verify);
_TEST_DECL(0097_ssl_verify_local);
_TEST_DECL(0098_consumer_txn);
_TEST_DECL(0099_commit_metadata);
_TEST_DECL(0100_thread_interceptors);
_TEST_DECL(0101_fetch_from_follower);
_TEST_DECL(0102_static_group_rebalance);
_TEST_DECL(0102_static_group_rebalance_mock);
_TEST_DECL(0103_transactions_local);
_TEST_DECL(0103_transactions);
_TEST_DECL(0104_fetch_from_follower_mock);
_TEST_DECL(0105_transactions_mock);
_TEST_DECL(0106_cgrp_sess_timeout);
_TEST_DECL(0107_topic_recreate);
_TEST_DECL(0109_auto_create_topics);
_TEST_DECL(0110_batch_size);
_TEST_DECL(0111_delay_create_topics);
_TEST_DECL(0112_assign_unknown_part);
_TEST_DECL(0113_cooperative_rebalance_local);
_TEST_DECL(0113_cooperative_rebalance);
_TEST_DECL(0114_sticky_partitioning);
_TEST_DECL(0115_producer_auth);
_TEST_DECL(0116_kafkaconsumer_close);
_TEST_DECL(0117_mock_errors);
_TEST_DECL(0118_commit_rebalance);
_TEST_DECL(0119_consumer_auth);
_TEST_DECL(0120_asymmetric_subscription);
_TEST_DECL(0121_clusterid);
_TEST_DECL(0122_buffer_cleaning_after_rebalance);
_TEST_DECL(0123_connections_max_idle);
_TEST_DECL(0124_openssl_invalid_engine);
_TEST_DECL(0125_immediate_flush);
_TEST_DECL(0125_immediate_flush_mock);
_TEST_DECL(0126_oauthbearer_oidc);
_TEST_DECL(0127_fetch_queue_backoff);
_TEST_DECL(0128_sasl_callback_queue);
_TEST_DECL(0129_fetch_aborted_msgs);
_TEST_DECL(0130_store_offsets);
_TEST_DECL(0131_connect_timeout);
_TEST_DECL(0132_strategy_ordering);
_TEST_DECL(0133_ssl_keys);
_TEST_DECL(0134_ssl_provider);
_TEST_DECL(0135_sasl_credentials);
_TEST_DECL(0136_resolve_cb);
_TEST_DECL(0137_barrier_batch_consume);
_TEST_DECL(0138_admin_mock);
_TEST_DECL(0139_offset_validation_mock);
_TEST_DECL(0140_commit_metadata);
_TEST_DECL(0142_reauthentication);
_TEST_DECL(0143_exponential_backoff_mock);
_TEST_DECL(0144_idempotence_mock);
_TEST_DECL(0145_pause_resume_mock);
_TEST_DECL(0146_metadata_mock);
_TEST_DECL(0149_broker_same_host_port_mock);
_TEST_DECL(0150_telemetry_mock);
<<<<<<< HEAD
_TEST_DECL(0152_topic_recreate_mock);
=======
_TEST_DECL(0151_purge_brokers_mock);
>>>>>>> db236cdd

/* Manual tests */
_TEST_DECL(8000_idle);
_TEST_DECL(8001_fetch_from_follower_mock_manual);


/* Define test resource usage thresholds if the default limits
 * are not tolerable.
 *
 * Fields:
 *  .ucpu  - Max User CPU percentage  (double)
 *  .scpu  - Max System/Kernel CPU percentage  (double)
 *  .rss   - Max RSS (memory) in megabytes  (double)
 *  .ctxsw - Max number of voluntary context switches  (int)
 *
 * Also see test_rusage_check_thresholds() in rusage.c
 *
 * Make a comment in the _THRES() below why the extra thresholds are required.
 *
 * Usage:
 *  _TEST(00...., ...,
 *        _THRES(.ucpu = 15.0)),  <--  Max 15% User CPU usage
 */
#define _THRES(...) .rusage_thres = {__VA_ARGS__}

/**
 * Define all tests here
 */
struct test tests[] = {
    /* Special MAIN test to hold over-all timings, etc. */
    {.name = "<MAIN>", .flags = TEST_F_LOCAL},
    _TEST(0000_unittests,
          TEST_F_LOCAL,
          /* The msgq insert order tests are heavy on
           * user CPU (memory scan), RSS, and
           * system CPU (lots of allocations -> madvise(2)). */
          _THRES(.ucpu = 100.0, .scpu = 20.0, .rss = 900.0)),
    _TEST(0001_multiobj, 0),
    _TEST(0002_unkpart, 0),
    _TEST(0003_msgmaxsize, 0),
    _TEST(0004_conf, TEST_F_LOCAL),
    _TEST(0005_order, 0),
    _TEST(0006_symbols, TEST_F_LOCAL),
    _TEST(0007_autotopic, 0),
    _TEST(0008_reqacks, 0),
    _TEST(0009_mock_cluster,
          TEST_F_LOCAL,
          /* Mock cluster requires MsgVersion 2 */
          TEST_BRKVER(0, 11, 0, 0)),
    _TEST(0011_produce_batch,
          0,
          /* Produces a lot of messages */
          _THRES(.ucpu = 40.0, .scpu = 8.0)),
    _TEST(0012_produce_consume, 0),
    _TEST(0013_null_msgs, 0),
    _TEST(0014_reconsume_191, 0),
    _TEST(0015_offsets_seek, 0),
    _TEST(0016_client_swname, 0),
    _TEST(0017_compression, 0),
    _TEST(0018_cgrp_term, 0, TEST_BRKVER(0, 9, 0, 0)),
    _TEST(0019_list_groups, 0, TEST_BRKVER(0, 9, 0, 0)),
    _TEST(0020_destroy_hang, 0, TEST_BRKVER(0, 9, 0, 0)),
    _TEST(0021_rkt_destroy, 0),
    _TEST(0022_consume_batch, 0),
    _TEST(0022_consume_batch_local, TEST_F_LOCAL),
    _TEST(0025_timers, TEST_F_LOCAL),
    _TEST(0026_consume_pause, 0, TEST_BRKVER(0, 9, 0, 0)),
    _TEST(0028_long_topicnames,
          TEST_F_KNOWN_ISSUE,
          TEST_BRKVER(0, 9, 0, 0),
          .extra = "https://github.com/confluentinc/librdkafka/issues/529"),
    _TEST(0029_assign_offset, 0),
    _TEST(0030_offset_commit,
          0,
          TEST_BRKVER(0, 9, 0, 0),
          /* Loops over committed() until timeout */
          _THRES(.ucpu = 10.0, .scpu = 5.0)),
    _TEST(0031_get_offsets, 0),
    _TEST(0031_get_offsets_mock, TEST_F_LOCAL),
    _TEST(0033_regex_subscribe, 0, TEST_BRKVER(0, 9, 0, 0)),
    _TEST(0033_regex_subscribe_local, TEST_F_LOCAL),
    _TEST(0034_offset_reset, 0),
    _TEST(0034_offset_reset_mock, TEST_F_LOCAL),
    _TEST(0035_api_version, 0),
    _TEST(0036_partial_fetch, 0),
    _TEST(0037_destroy_hang_local, TEST_F_LOCAL),
    _TEST(0038_performance,
          0,
          /* Produces and consumes a lot of messages */
          _THRES(.ucpu = 150.0, .scpu = 10)),
    _TEST(0039_event_dr, 0),
    _TEST(0039_event_log, TEST_F_LOCAL),
    _TEST(0039_event, TEST_F_LOCAL),
    _TEST(0040_io_event, 0, TEST_BRKVER(0, 9, 0, 0)),
    _TEST(0041_fetch_max_bytes,
          0,
          /* Re-fetches large messages multiple times */
          _THRES(.ucpu = 20.0, .scpu = 10.0)),
    _TEST(0042_many_topics, 0),
    _TEST(0043_no_connection, TEST_F_LOCAL),
    _TEST(0044_partition_cnt,
          0,
          TEST_BRKVER(1, 0, 0, 0),
          /* Produces a lot of messages */
          _THRES(.ucpu = 30.0)),
    _TEST(0045_subscribe_update, 0, TEST_BRKVER(0, 9, 0, 0)),
    _TEST(0045_subscribe_update_topic_remove,
          0,
          TEST_BRKVER(0, 9, 0, 0),
          .scenario = "noautocreate"),
    _TEST(0045_subscribe_update_non_exist_and_partchange,
          0,
          TEST_BRKVER(0, 9, 0, 0),
          .scenario = "noautocreate"),
    _TEST(0045_subscribe_update_mock, TEST_F_LOCAL),
    _TEST(0045_subscribe_update_racks_mock, TEST_F_LOCAL),
    _TEST(0046_rkt_cache, TEST_F_LOCAL),
    _TEST(0047_partial_buf_tmout, TEST_F_KNOWN_ISSUE),
    _TEST(0048_partitioner,
          0,
          /* Produces many small messages */
          _THRES(.ucpu = 10.0, .scpu = 5.0)),
#if WITH_SOCKEM
    _TEST(0049_consume_conn_close, TEST_F_SOCKEM, TEST_BRKVER(0, 9, 0, 0)),
#endif
    _TEST(0050_subscribe_adds, 0, TEST_BRKVER(0, 9, 0, 0)),
    _TEST(0051_assign_adds, 0, TEST_BRKVER(0, 9, 0, 0)),
    _TEST(0052_msg_timestamps, 0, TEST_BRKVER(0, 10, 0, 0)),
    _TEST(0053_stats_timing, TEST_F_LOCAL),
    _TEST(0053_stats, 0),
    _TEST(0054_offset_time, 0, TEST_BRKVER(0, 10, 1, 0)),
    _TEST(0055_producer_latency, TEST_F_KNOWN_ISSUE_WIN32),
    _TEST(0056_balanced_group_mt, 0, TEST_BRKVER(0, 9, 0, 0)),
    _TEST(0057_invalid_topic, 0, TEST_BRKVER(0, 9, 0, 0)),
    _TEST(0058_log, TEST_F_LOCAL),
    _TEST(0059_bsearch, 0, TEST_BRKVER(0, 10, 0, 0)),
    _TEST(0060_op_prio, 0, TEST_BRKVER(0, 9, 0, 0)),
    _TEST(0061_consumer_lag, 0),
    _TEST(0062_stats_event, TEST_F_LOCAL),
    _TEST(0063_clusterid, 0, TEST_BRKVER(0, 10, 1, 0)),
    _TEST(0064_interceptors, 0, TEST_BRKVER(0, 9, 0, 0)),
    _TEST(0065_yield, 0),
    _TEST(0066_plugins,
          TEST_F_LOCAL | TEST_F_KNOWN_ISSUE_WIN32 | TEST_F_KNOWN_ISSUE_OSX,
          .extra =
              "dynamic loading of tests might not be fixed for this platform"),
    _TEST(0067_empty_topic, 0),
#if WITH_SOCKEM
    _TEST(0068_produce_timeout, TEST_F_SOCKEM),
#endif
    _TEST(0069_consumer_add_parts,
          TEST_F_KNOWN_ISSUE_WIN32,
          TEST_BRKVER(1, 0, 0, 0)),
    _TEST(0070_null_empty, 0),
    _TEST(0072_headers_ut, TEST_F_LOCAL),
    _TEST(0073_headers, 0, TEST_BRKVER(0, 11, 0, 0)),
    _TEST(0074_producev, TEST_F_LOCAL),
#if WITH_SOCKEM
    _TEST(0075_retry, TEST_F_SOCKEM),
#endif
    _TEST(0076_produce_retry, TEST_F_SOCKEM),
    _TEST(0076_produce_retry_mock, TEST_F_LOCAL),
    _TEST(0077_compaction,
          0,
          /* The test itself requires message headers */
          TEST_BRKVER(0, 11, 0, 0)),
    _TEST(0078_c_from_cpp, TEST_F_LOCAL),
    _TEST(0079_fork,
          TEST_F_LOCAL | TEST_F_KNOWN_ISSUE,
          .extra = "using a fork():ed rd_kafka_t is not supported and will "
                   "most likely hang"),
    _TEST(0080_admin_ut, TEST_F_LOCAL),
    _TEST(0081_admin, 0, TEST_BRKVER(0, 10, 2, 0)),
    _TEST(0082_fetch_max_bytes, 0, TEST_BRKVER(0, 10, 1, 0)),
    _TEST(0083_cb_event, 0, TEST_BRKVER(0, 9, 0, 0)),
    _TEST(0084_destroy_flags_local, TEST_F_LOCAL),
    _TEST(0084_destroy_flags, 0),
    _TEST(0085_headers, 0, TEST_BRKVER(0, 11, 0, 0)),
    _TEST(0086_purge_local, TEST_F_LOCAL),
    _TEST(0086_purge_remote, 0),
#if WITH_SOCKEM
    _TEST(0088_produce_metadata_timeout, TEST_F_SOCKEM),
#endif
    _TEST(0089_max_poll_interval, 0, TEST_BRKVER(0, 10, 1, 0)),
    _TEST(0090_idempotence, 0, TEST_BRKVER(0, 11, 0, 0)),
    _TEST(0091_max_poll_interval_timeout, 0, TEST_BRKVER(0, 10, 1, 0)),
    _TEST(0092_mixed_msgver, 0, TEST_BRKVER(0, 11, 0, 0)),
    _TEST(0093_holb_consumer, 0, TEST_BRKVER(0, 10, 1, 0)),
#if WITH_SOCKEM
    _TEST(0094_idempotence_msg_timeout,
          TEST_F_SOCKEM,
          TEST_BRKVER(0, 11, 0, 0)),
#endif
    _TEST(0095_all_brokers_down, TEST_F_LOCAL),
    _TEST(0097_ssl_verify, 0),
    _TEST(0097_ssl_verify_local, TEST_F_LOCAL),
    _TEST(0098_consumer_txn, 0, TEST_BRKVER(0, 11, 0, 0)),
    _TEST(0099_commit_metadata, 0),
    _TEST(0100_thread_interceptors, TEST_F_LOCAL),
    _TEST(0101_fetch_from_follower, 0, TEST_BRKVER(2, 4, 0, 0)),
    _TEST(0102_static_group_rebalance, 0, TEST_BRKVER(2, 3, 0, 0)),
    _TEST(0102_static_group_rebalance_mock, TEST_F_LOCAL),
    _TEST(0103_transactions_local, TEST_F_LOCAL),
    _TEST(0103_transactions,
          0,
          TEST_BRKVER(0, 11, 0, 0),
          .scenario = "default,ak23"),
    _TEST(0104_fetch_from_follower_mock, TEST_F_LOCAL, TEST_BRKVER(2, 4, 0, 0)),
    _TEST(0105_transactions_mock, TEST_F_LOCAL, TEST_BRKVER(0, 11, 0, 0)),
    _TEST(0106_cgrp_sess_timeout, TEST_F_LOCAL, TEST_BRKVER(0, 11, 0, 0)),
    _TEST(0107_topic_recreate,
          0,
          TEST_BRKVER_TOPIC_ADMINAPI),
    _TEST(0109_auto_create_topics, 0),
    _TEST(0110_batch_size, 0),
    _TEST(0111_delay_create_topics,
          0,
          TEST_BRKVER_TOPIC_ADMINAPI,
          .scenario = "noautocreate"),
    _TEST(0112_assign_unknown_part, 0),
    _TEST(0113_cooperative_rebalance_local,
          TEST_F_LOCAL,
          TEST_BRKVER(2, 4, 0, 0)),
    _TEST(0113_cooperative_rebalance, 0, TEST_BRKVER(2, 4, 0, 0)),
    _TEST(0114_sticky_partitioning, 0),
    _TEST(0115_producer_auth, 0, TEST_BRKVER(2, 1, 0, 0)),
    _TEST(0116_kafkaconsumer_close, TEST_F_LOCAL),
    _TEST(0117_mock_errors, TEST_F_LOCAL),
    _TEST(0118_commit_rebalance, 0),
    _TEST(0119_consumer_auth, 0, TEST_BRKVER(2, 1, 0, 0)),
    _TEST(0120_asymmetric_subscription, TEST_F_LOCAL),
    _TEST(0121_clusterid, TEST_F_LOCAL),
    _TEST(0122_buffer_cleaning_after_rebalance, 0, TEST_BRKVER(2, 4, 0, 0)),
    _TEST(0123_connections_max_idle, 0),
    _TEST(0124_openssl_invalid_engine, TEST_F_LOCAL),
    _TEST(0125_immediate_flush, 0),
    _TEST(0125_immediate_flush_mock, TEST_F_LOCAL),
    _TEST(0126_oauthbearer_oidc, 0, TEST_BRKVER(3, 1, 0, 0)),
    _TEST(0127_fetch_queue_backoff, 0),
    _TEST(0128_sasl_callback_queue, TEST_F_LOCAL, TEST_BRKVER(2, 0, 0, 0)),
    _TEST(0129_fetch_aborted_msgs, 0, TEST_BRKVER(0, 11, 0, 0)),
    _TEST(0130_store_offsets, 0),
    _TEST(0131_connect_timeout, TEST_F_LOCAL),
    _TEST(0132_strategy_ordering, 0, TEST_BRKVER(2, 4, 0, 0)),
    _TEST(0133_ssl_keys, TEST_F_LOCAL),
    _TEST(0134_ssl_provider, TEST_F_LOCAL),
    _TEST(0135_sasl_credentials, 0),
    _TEST(0136_resolve_cb, TEST_F_LOCAL),
    _TEST(0137_barrier_batch_consume, 0),
    _TEST(0138_admin_mock, TEST_F_LOCAL, TEST_BRKVER(2, 4, 0, 0)),
    _TEST(0139_offset_validation_mock, 0),
    _TEST(0140_commit_metadata, 0),
    _TEST(0142_reauthentication, 0, TEST_BRKVER(2, 2, 0, 0)),
    _TEST(0143_exponential_backoff_mock, TEST_F_LOCAL),
    _TEST(0144_idempotence_mock, TEST_F_LOCAL, TEST_BRKVER(0, 11, 0, 0)),
    _TEST(0145_pause_resume_mock, TEST_F_LOCAL),
    _TEST(0146_metadata_mock, TEST_F_LOCAL),
    _TEST(0149_broker_same_host_port_mock, TEST_F_LOCAL),
    _TEST(0150_telemetry_mock, 0),
<<<<<<< HEAD
    _TEST(0152_topic_recreate_mock, TEST_F_LOCAL),
=======
    _TEST(0151_purge_brokers_mock, TEST_F_LOCAL),

>>>>>>> db236cdd

    /* Manual tests */
    _TEST(8000_idle, TEST_F_MANUAL),
    _TEST(8001_fetch_from_follower_mock_manual, TEST_F_MANUAL),

    {NULL}};


RD_TLS struct test *test_curr = &tests[0];



#if WITH_SOCKEM
/**
 * Socket network emulation with sockem
 */

static void test_socket_add(struct test *test, sockem_t *skm) {
        TEST_LOCK();
        rd_list_add(&test->sockets, skm);
        TEST_UNLOCK();
}

static void test_socket_del(struct test *test, sockem_t *skm, int do_lock) {
        if (do_lock)
                TEST_LOCK();
        /* Best effort, skm might not have been added if connect_cb failed */
        rd_list_remove(&test->sockets, skm);
        if (do_lock)
                TEST_UNLOCK();
}

int test_socket_sockem_set_all(const char *key, int val) {
        int i;
        sockem_t *skm;
        int cnt = 0;

        TEST_LOCK();

        cnt = rd_list_cnt(&test_curr->sockets);
        TEST_SAY("Setting sockem %s=%d on %s%d socket(s)\n", key, val,
                 cnt > 0 ? "" : _C_RED, cnt);

        RD_LIST_FOREACH(skm, &test_curr->sockets, i) {
                if (sockem_set(skm, key, val, NULL) == -1)
                        TEST_FAIL("sockem_set(%s, %d) failed", key, val);
        }

        TEST_UNLOCK();

        return cnt;
}

void test_socket_sockem_set(int s, const char *key, int value) {
        sockem_t *skm;

        TEST_LOCK();
        skm = sockem_find(s);
        if (skm)
                sockem_set(skm, key, value, NULL);
        TEST_UNLOCK();
}

void test_socket_close_all(struct test *test, int reinit) {
        TEST_LOCK();
        rd_list_destroy(&test->sockets);
        if (reinit)
                rd_list_init(&test->sockets, 16, (void *)sockem_close);
        TEST_UNLOCK();
}


static int test_connect_cb(int s,
                           const struct sockaddr *addr,
                           int addrlen,
                           const char *id,
                           void *opaque) {
        struct test *test = opaque;
        sockem_t *skm;
        int r;

        skm = sockem_connect(s, addr, addrlen, test_sockem_conf, 0, NULL);
        if (!skm)
                return errno;

        if (test->connect_cb) {
                r = test->connect_cb(test, skm, id);
                if (r)
                        return r;
        }

        test_socket_add(test, skm);

        return 0;
}

static int test_closesocket_cb(int s, void *opaque) {
        struct test *test = opaque;
        sockem_t *skm;

        TEST_LOCK();
        skm = sockem_find(s);
        if (skm) {
                /* Close sockem's sockets */
                sockem_close(skm);
                test_socket_del(test, skm, 0 /*nolock*/);
        }
        TEST_UNLOCK();

        /* Close librdkafka's socket */
#ifdef _WIN32
        closesocket(s);
#else
        close(s);
#endif

        return 0;
}


void test_socket_enable(rd_kafka_conf_t *conf) {
        rd_kafka_conf_set_connect_cb(conf, test_connect_cb);
        rd_kafka_conf_set_closesocket_cb(conf, test_closesocket_cb);
        rd_kafka_conf_set_opaque(conf, test_curr);
}
#endif /* WITH_SOCKEM */

/**
 * @brief For use as the is_fatal_cb(), treating no errors as test-fatal.
 */
int test_error_is_not_fatal_cb(rd_kafka_t *rk,
                               rd_kafka_resp_err_t err,
                               const char *reason) {
        return 0;
}

static void
test_error_cb(rd_kafka_t *rk, int err, const char *reason, void *opaque) {
        if (test_curr->is_fatal_cb &&
            !test_curr->is_fatal_cb(rk, err, reason)) {
                TEST_SAY(_C_YEL "%s rdkafka error (non-testfatal): %s: %s\n",
                         rd_kafka_name(rk), rd_kafka_err2str(err), reason);
        } else {
                if (err == RD_KAFKA_RESP_ERR__FATAL) {
                        char errstr[512];
                        TEST_SAY(_C_RED "%s Fatal error: %s\n",
                                 rd_kafka_name(rk), reason);

                        err = rd_kafka_fatal_error(rk, errstr, sizeof(errstr));

                        if (test_curr->is_fatal_cb &&
                            !test_curr->is_fatal_cb(rk, err, reason))
                                TEST_SAY(_C_YEL
                                         "%s rdkafka ignored FATAL error: "
                                         "%s: %s\n",
                                         rd_kafka_name(rk),
                                         rd_kafka_err2str(err), errstr);
                        else
                                TEST_FAIL("%s rdkafka FATAL error: %s: %s",
                                          rd_kafka_name(rk),
                                          rd_kafka_err2str(err), errstr);

                } else {
                        TEST_FAIL("%s rdkafka error: %s: %s", rd_kafka_name(rk),
                                  rd_kafka_err2str(err), reason);
                }
        }
}

static int
test_stats_cb(rd_kafka_t *rk, char *json, size_t json_len, void *opaque) {
        struct test *test = test_curr;
        if (test->stats_fp)
                fprintf(test->stats_fp,
                        "{\"test\": \"%s\", \"instance\":\"%s\", "
                        "\"stats\": %s}\n",
                        test->name, rd_kafka_name(rk), json);
        return 0;
}


/**
 * @brief Limit the test run time (in seconds)
 */
void test_timeout_set(int timeout) {
        TEST_LOCK();
        TEST_SAY("Setting test timeout to %ds * %.1f\n", timeout,
                 test_timeout_multiplier);
        timeout            = (int)((double)timeout * test_timeout_multiplier);
        test_curr->timeout = test_clock() + ((int64_t)timeout * 1000000);
        TEST_UNLOCK();
}

int tmout_multip(int msecs) {
        int r;
        TEST_LOCK();
        r = (int)(((double)(msecs)) * test_timeout_multiplier);
        TEST_UNLOCK();
        return r;
}



#ifdef _WIN32
static void test_init_win32(void) {
        /* Enable VT emulation to support colored output. */
        HANDLE hOut  = GetStdHandle(STD_OUTPUT_HANDLE);
        DWORD dwMode = 0;

        if (hOut == INVALID_HANDLE_VALUE || !GetConsoleMode(hOut, &dwMode))
                return;

#ifndef ENABLE_VIRTUAL_TERMINAL_PROCESSING
#define ENABLE_VIRTUAL_TERMINAL_PROCESSING 0x4
#endif
        dwMode |= ENABLE_VIRTUAL_TERMINAL_PROCESSING;
        SetConsoleMode(hOut, dwMode);
}
#endif


static void test_init(void) {
        int seed;
        const char *tmp;


        if (test_seed)
                return;

        if ((tmp = test_getenv("TEST_LEVEL", NULL)))
                test_level = atoi(tmp);
        if ((tmp = test_getenv("TEST_MODE", NULL)))
                strncpy(test_mode, tmp, sizeof(test_mode) - 1);
        if ((tmp = test_getenv("TEST_SCENARIO", NULL)))
                strncpy(test_scenario, tmp, sizeof(test_scenario) - 1);
        if ((tmp = test_getenv("TEST_SOCKEM", NULL)))
                test_sockem_conf = tmp;
        if ((tmp = test_getenv("TEST_SEED", NULL)))
                seed = atoi(tmp);
        else
                seed = test_clock() & 0xffffffff;
        if ((tmp = test_getenv("TEST_CPU_CALIBRATION", NULL))) {
                test_rusage_cpu_calibration = strtod(tmp, NULL);
                if (test_rusage_cpu_calibration < 0.00001) {
                        fprintf(stderr,
                                "%% Invalid CPU calibration "
                                "value (from TEST_CPU_CALIBRATION env): %s\n",
                                tmp);
                        exit(1);
                }
        }
        test_consumer_group_protocol_str =
            test_getenv("TEST_CONSUMER_GROUP_PROTOCOL", NULL);


#ifdef _WIN32
        test_init_win32();
        {
                LARGE_INTEGER cycl;
                QueryPerformanceCounter(&cycl);
                seed = (int)cycl.QuadPart;
        }
#endif
        srand(seed);
        test_seed = seed;
}


const char *test_mk_topic_name(const char *suffix, int randomized) {
        static RD_TLS char ret[512];

        /* Strip main_ prefix (caller is using __FUNCTION__) */
        if (!strncmp(suffix, "main_", 5))
                suffix += 5;

        if (test_topic_random || randomized)
                rd_snprintf(ret, sizeof(ret), "%s_rnd%" PRIx64 "_%s",
                            test_topic_prefix, test_id_generate(), suffix);
        else
                rd_snprintf(ret, sizeof(ret), "%s_%s", test_topic_prefix,
                            suffix);

        TEST_SAY("Using topic \"%s\"\n", ret);

        return ret;
}


/**
 * @brief Set special test config property
 * @returns 1 if property was known, else 0.
 */
int test_set_special_conf(const char *name, const char *val, int *timeoutp) {
        if (!strcmp(name, "test.timeout.multiplier")) {
                TEST_LOCK();
                test_timeout_multiplier = strtod(val, NULL);
                TEST_UNLOCK();
                *timeoutp = tmout_multip((*timeoutp) * 1000) / 1000;
        } else if (!strcmp(name, "test.topic.prefix")) {
                rd_snprintf(test_topic_prefix, sizeof(test_topic_prefix), "%s",
                            val);
        } else if (!strcmp(name, "test.topic.random")) {
                if (!strcmp(val, "true") || !strcmp(val, "1"))
                        test_topic_random = 1;
                else
                        test_topic_random = 0;
        } else if (!strcmp(name, "test.concurrent.max")) {
                TEST_LOCK();
                test_concurrent_max = (int)strtod(val, NULL);
                TEST_UNLOCK();
        } else if (!strcmp(name, "test.sql.command")) {
                TEST_LOCK();
                if (test_sql_cmd)
                        rd_free(test_sql_cmd);
                test_sql_cmd = rd_strdup(val);
                TEST_UNLOCK();
        } else
                return 0;

        return 1;
}

/**
 * Reads max \p dst_size - 1 bytes from text or binary file at \p path
 * to \p dst . In any case \p dst is NULL terminated.
 *
 * @return The number of bytes read, 0 if file was not found.
 */
size_t test_read_file(const char *path, char *dst, size_t dst_size) {
        FILE *fp;
        char buf[1024];
        size_t dst_len = 0;
        size_t read_bytes;

#ifndef _WIN32
        fp = fopen(path, "rb");
#else
        fp    = NULL;
        errno = fopen_s(&fp, path, "rb");
#endif
        if (!fp) {
                if (errno == ENOENT) {
                        TEST_SAY("Test file %s not found\n", path);
                        return 0;
                } else
                        TEST_FAIL("Failed to read %s: %s", path,
                                  strerror(errno));
        }

        read_bytes = fread(buf, 1, sizeof(buf), fp);
        while (read_bytes) {
                if (dst_len + 1 >= dst_size)
                        break;

                if (dst_len + read_bytes + 1 > dst_size)
                        read_bytes = dst_size - dst_len - 1;
                memcpy(dst + dst_len, buf, read_bytes);
                dst_len += read_bytes;
                read_bytes = fread(buf, 1, sizeof(buf), fp);
        }
        dst[dst_len] = '\0';

        fclose(fp);
        return dst_len;
}

static void test_read_conf_file(const char *conf_path,
                                rd_kafka_conf_t *conf,
                                rd_kafka_topic_conf_t *topic_conf,
                                int *timeoutp) {
        FILE *fp;
        char buf[1024];
        int line = 0;

#ifndef _WIN32
        fp = fopen(conf_path, "r");
#else
        fp    = NULL;
        errno = fopen_s(&fp, conf_path, "r");
#endif
        if (!fp) {
                if (errno == ENOENT) {
                        TEST_SAY("Test config file %s not found\n", conf_path);
                        return;
                } else
                        TEST_FAIL("Failed to read %s: %s", conf_path,
                                  strerror(errno));
        }

        while (fgets(buf, sizeof(buf) - 1, fp)) {
                char *t;
                char *b                 = buf;
                rd_kafka_conf_res_t res = RD_KAFKA_CONF_UNKNOWN;
                char *name, *val;
                char errstr[512];

                line++;
                if ((t = strchr(b, '\n')))
                        *t = '\0';

                if (*b == '#' || !*b)
                        continue;

                if (!(t = strchr(b, '=')))
                        TEST_FAIL("%s:%i: expected name=value format\n",
                                  conf_path, line);

                name = b;
                *t   = '\0';
                val  = t + 1;

                if (test_set_special_conf(name, val, timeoutp))
                        continue;

                if (!strncmp(name, "topic.", strlen("topic."))) {
                        name += strlen("topic.");
                        if (topic_conf)
                                res = rd_kafka_topic_conf_set(topic_conf, name,
                                                              val, errstr,
                                                              sizeof(errstr));
                        else
                                res = RD_KAFKA_CONF_OK;
                        name -= strlen("topic.");
                }

                if (res == RD_KAFKA_CONF_UNKNOWN) {
                        if (conf)
                                res = rd_kafka_conf_set(conf, name, val, errstr,
                                                        sizeof(errstr));
                        else
                                res = RD_KAFKA_CONF_OK;
                }

                if (res != RD_KAFKA_CONF_OK)
                        TEST_FAIL("%s:%i: %s\n", conf_path, line, errstr);
        }

        fclose(fp);
}

/**
 * @brief Log interceptor opaque holding the registered log callback.
 */
typedef struct test_conf_log_interceptor_s {
        void (*log_cb)(const rd_kafka_t *rk,
                       int level,
                       const char *fac,
                       const char *buf);
} test_conf_log_interceptor_t;

/**
 * @brief Get path to test config file
 */
const char *test_conf_get_path(void) {
        return test_getenv("RDKAFKA_TEST_CONF", "test.conf");
}

const char *test_getenv(const char *env, const char *def) {
        return rd_getenv(env, def);
}

void test_conf_common_init(rd_kafka_conf_t *conf, int timeout) {
        if (conf) {
                const char *tmp = test_getenv("TEST_DEBUG", NULL);
                if (tmp)
                        test_conf_set(conf, "debug", tmp);
        }

        if (timeout)
                test_timeout_set(timeout);
}


/**
 * Creates and sets up kafka configuration objects.
 * Will read "test.conf" file if it exists.
 */
void test_conf_init(rd_kafka_conf_t **conf,
                    rd_kafka_topic_conf_t **topic_conf,
                    int timeout) {
        const char *test_conf = test_conf_get_path();

        if (conf) {
                *conf = rd_kafka_conf_new();
                rd_kafka_conf_set(*conf, "client.id", test_curr->name, NULL, 0);
                if (test_idempotent_producer)
                        test_conf_set(*conf, "enable.idempotence", "true");
                rd_kafka_conf_set_error_cb(*conf, test_error_cb);
                rd_kafka_conf_set_stats_cb(*conf, test_stats_cb);

                /* Allow higher request timeouts on CI */
                if (test_on_ci)
                        test_conf_set(*conf, "request.timeout.ms", "10000");

#ifdef SIGIO
                {
                        char buf[64];

                        /* Quick termination */
                        rd_snprintf(buf, sizeof(buf), "%i", SIGIO);
                        rd_kafka_conf_set(*conf, "internal.termination.signal",
                                          buf, NULL, 0);
                        signal(SIGIO, SIG_IGN);
                }
#endif
        }

#if WITH_SOCKEM
        if (*test_sockem_conf && conf)
                test_socket_enable(*conf);
#endif

        if (topic_conf)
                *topic_conf = rd_kafka_topic_conf_new();

        /* Open and read optional local test configuration file, if any. */
        test_read_conf_file(test_conf, conf ? *conf : NULL,
                            topic_conf ? *topic_conf : NULL, &timeout);

        test_conf_common_init(conf ? *conf : NULL, timeout);
}

/**
 * @brief Log callback calls the
 *        interceptor and logs the message if the TEST_DEBUG environment
 *        was set, allowing to see the debug messages when requested.
 *
 * @remark The interceptor shouldn't log the message again but do test related
 *         actions such as checking if string is present, adding a sleep or
 *         signaling a condition variable to continue with the next step of
 *         the test.
 */
static void test_conf_log_interceptor_log_cb(const rd_kafka_t *rk,
                                             int level,
                                             const char *fac,
                                             const char *buf) {
        int secs, msecs;
        struct timeval tv;
        test_conf_log_interceptor_t *interceptor = rd_kafka_opaque(rk);
        interceptor->log_cb(rk, level, fac, buf);
        const char *test_debug = test_getenv("TEST_DEBUG", NULL);

        if (test_debug) {
                rd_gettimeofday(&tv, NULL);
                secs  = (int)tv.tv_sec;
                msecs = (int)(tv.tv_usec / 1000);
                fprintf(stderr, "%%%i|%u.%03u|%s|%s| %s\n", level, secs, msecs,
                        fac, rk ? rd_kafka_name(rk) : "", buf);
        }
}

/**
 * @brief Set test log interceptor with NULL terminated `debug_contexts`
 *        string array.
 *        When debug log doesn't contain `all` and the debug contexts aren't
 *        included, they are added to the debug configuration.
 *        The interceptor is set as opaque in `rk` so the generic test log
 *        callback can call the provided \p log_cb .
 *
 * @remark The returned interceptor structure set as opaque must be destroyed
 * after destroying the client instance.
 */
test_conf_log_interceptor_t *
test_conf_set_log_interceptor(rd_kafka_conf_t *conf,
                              void (*log_cb)(const rd_kafka_t *rk,
                                             int level,
                                             const char *fac,
                                             const char *buf),
                              const char **debug_contexts) {
        const char *test_debug = test_getenv("TEST_DEBUG", NULL);
        test_conf_log_interceptor_t *interceptor =
            rd_calloc(1, sizeof(*interceptor));
        interceptor->log_cb = log_cb;
        rd_kafka_conf_set_opaque(conf, interceptor);
        rd_kafka_conf_set_log_cb(conf, test_conf_log_interceptor_log_cb);

        if (!test_debug || !strstr(test_debug, "all")) {
                char debug_with_contexts[512];
                rd_snprintf(debug_with_contexts, sizeof(debug_with_contexts),
                            "%s", test_debug ? test_debug : "");
                /* Add all debug contexts and set debug configuration */
                while (*debug_contexts) {
                        if (!strstr(debug_with_contexts, *debug_contexts)) {
                                rd_snprintf(debug_with_contexts,
                                            sizeof(debug_with_contexts),
                                            "%.*s%s%s",
                                            (int)strlen(debug_with_contexts),
                                            debug_with_contexts,
                                            debug_with_contexts[0] ? "," : "",
                                            *debug_contexts);
                        }
                        debug_contexts++;
                }
                test_conf_set(conf, "debug", debug_with_contexts);
        }
        return interceptor;
}

static RD_INLINE unsigned int test_rand(void) {
        unsigned int r;
#ifdef _WIN32
        rand_s(&r);
#else
        r     = rand();
#endif
        return r;
}
/**
 * Generate a "unique" test id.
 */
uint64_t test_id_generate(void) {
        return (((uint64_t)test_rand()) << 32) | (uint64_t)test_rand();
}


/**
 * Generate a "unique" string id
 */
char *test_str_id_generate(char *dest, size_t dest_size) {
        rd_snprintf(dest, dest_size, "%" PRId64, test_id_generate());
        return dest;
}

/**
 * Same as test_str_id_generate but returns a temporary string.
 */
const char *test_str_id_generate_tmp(void) {
        static RD_TLS char ret[64];
        return test_str_id_generate(ret, sizeof(ret));
}

/**
 * Format a message token.
 * Pad's to dest_size.
 */
void test_msg_fmt(char *dest,
                  size_t dest_size,
                  uint64_t testid,
                  int32_t partition,
                  int msgid) {
        size_t of;

        of = rd_snprintf(dest, dest_size,
                         "testid=%" PRIu64 ", partition=%" PRId32 ", msg=%i\n",
                         testid, partition, msgid);
        if (of < dest_size - 1) {
                memset(dest + of, '!', dest_size - of);
                dest[dest_size - 1] = '\0';
        }
}

/**
 * @brief Prepare message value and key for test produce.
 */
void test_prepare_msg(uint64_t testid,
                      int32_t partition,
                      int msg_id,
                      char *val,
                      size_t val_size,
                      char *key,
                      size_t key_size) {
        size_t of = 0;

        test_msg_fmt(key, key_size, testid, partition, msg_id);

        while (of < val_size) {
                /* Copy-repeat key into val until val_size */
                size_t len = RD_MIN(val_size - of, key_size);
                memcpy(val + of, key, len);
                of += len;
        }
}



/**
 * Parse a message token
 */
void test_msg_parse00(const char *func,
                      int line,
                      uint64_t testid,
                      int32_t exp_partition,
                      int *msgidp,
                      const char *topic,
                      int32_t partition,
                      int64_t offset,
                      const char *key,
                      size_t key_size) {
        char buf[128];
        uint64_t in_testid;
        int in_part;

        if (!key)
                TEST_FAIL("%s:%i: Message (%s [%" PRId32 "] @ %" PRId64
                          ") "
                          "has empty key\n",
                          func, line, topic, partition, offset);

        rd_snprintf(buf, sizeof(buf), "%.*s", (int)key_size, key);

        if (sscanf(buf, "testid=%" SCNu64 ", partition=%i, msg=%i\n",
                   &in_testid, &in_part, msgidp) != 3)
                TEST_FAIL("%s:%i: Incorrect key format: %s", func, line, buf);


        if (testid != in_testid ||
            (exp_partition != -1 && exp_partition != in_part))
                TEST_FAIL("%s:%i: Our testid %" PRIu64
                          ", part %i did "
                          "not match message: \"%s\"\n",
                          func, line, testid, (int)exp_partition, buf);
}

void test_msg_parse0(const char *func,
                     int line,
                     uint64_t testid,
                     rd_kafka_message_t *rkmessage,
                     int32_t exp_partition,
                     int *msgidp) {
        test_msg_parse00(func, line, testid, exp_partition, msgidp,
                         rd_kafka_topic_name(rkmessage->rkt),
                         rkmessage->partition, rkmessage->offset,
                         (const char *)rkmessage->key, rkmessage->key_len);
}


struct run_args {
        struct test *test;
        int argc;
        char **argv;
};

static int run_test0(struct run_args *run_args) {
        struct test *test = run_args->test;
        test_timing_t t_run;
        int r;
        char stats_file[256];

        rd_snprintf(stats_file, sizeof(stats_file), "stats_%s_%" PRIu64 ".json",
                    test->name, test_id_generate());
        if (!(test->stats_fp = fopen(stats_file, "w+")))
                TEST_SAY("=== Failed to create stats file %s: %s ===\n",
                         stats_file, strerror(errno));

        test_curr = test;

#if WITH_SOCKEM
        rd_list_init(&test->sockets, 16, (void *)sockem_close);
#endif
        /* Don't check message status by default */
        test->exp_dr_status = (rd_kafka_msg_status_t)-1;

        TEST_SAY("================= Running test %s =================\n",
                 test->name);
        if (test->stats_fp)
                TEST_SAY("==== Stats written to file %s ====\n", stats_file);

        test_rusage_start(test_curr);
        TIMING_START(&t_run, "%s", test->name);
        test->start = t_run.ts_start;

        /* Run test main function */
        r = test->mainfunc(run_args->argc, run_args->argv);

        TIMING_STOP(&t_run);
        test_rusage_stop(test_curr,
                         (double)TIMING_DURATION(&t_run) / 1000000.0);

        TEST_LOCK();
        test->duration = TIMING_DURATION(&t_run);

        if (test->state == TEST_SKIPPED) {
                TEST_SAY(
                    "================= Test %s SKIPPED "
                    "=================\n",
                    run_args->test->name);
        } else if (r) {
                test->state = TEST_FAILED;
                TEST_SAY(
                    "\033[31m"
                    "================= Test %s FAILED ================="
                    "\033[0m\n",
                    run_args->test->name);
        } else {
                test->state = TEST_PASSED;
                TEST_SAY(
                    "\033[32m"
                    "================= Test %s PASSED ================="
                    "\033[0m\n",
                    run_args->test->name);
        }
        TEST_UNLOCK();

        cnd_broadcast(&test_cnd);

#if WITH_SOCKEM
        test_socket_close_all(test, 0);
#endif

        if (test->stats_fp) {
                long pos = ftell(test->stats_fp);
                fclose(test->stats_fp);
                test->stats_fp = NULL;
                /* Delete file if nothing was written */
                if (pos == 0) {
#ifndef _WIN32
                        unlink(stats_file);
#else
                        _unlink(stats_file);
#endif
                }
        }

        if (test_delete_topics_between && test_concurrent_max == 1)
                test_delete_all_test_topics(60 * 1000);

        return r;
}



static int run_test_from_thread(void *arg) {
        struct run_args *run_args = arg;

        thrd_detach(thrd_current());

        run_test0(run_args);

        TEST_LOCK();
        tests_running_cnt--;
        TEST_UNLOCK();

        free(run_args);

        return 0;
}


/**
 * @brief Check running tests for timeouts.
 * @locks TEST_LOCK MUST be held
 */
static void check_test_timeouts(void) {
        int64_t now = test_clock();
        struct test *test;

        for (test = tests; test->name; test++) {
                if (test->state != TEST_RUNNING)
                        continue;

                /* Timeout check */
                if (now > test->timeout) {
                        struct test *save_test = test_curr;
                        test_curr              = test;
                        test->state            = TEST_FAILED;
                        test_summary(0 /*no-locks*/);
                        TEST_FAIL0(
                            __FILE__, __LINE__, 0 /*nolock*/, 0 /*fail-later*/,
                            "Test %s%s%s%s timed out "
                            "(timeout set to %d seconds)\n",
                            test->name, *test->subtest ? " (" : "",
                            test->subtest, *test->subtest ? ")" : "",
                            (int)(test->timeout - test->start) / 1000000);
                        test_curr = save_test;
                        tests_running_cnt--; /* fail-later misses this*/
#ifdef _WIN32
                        TerminateThread(test->thrd, -1);
#else
                        pthread_kill(test->thrd, SIGKILL);
#endif
                }
        }
}


static int run_test(struct test *test, int argc, char **argv) {
        struct run_args *run_args = calloc(1, sizeof(*run_args));
        int wait_cnt              = 0;

        run_args->test = test;
        run_args->argc = argc;
        run_args->argv = argv;

        TEST_LOCK();
        while (tests_running_cnt >= test_concurrent_max) {
                if (!(wait_cnt++ % 100))
                        TEST_SAY(
                            "Too many tests running (%d >= %d): "
                            "postponing %s start...\n",
                            tests_running_cnt, test_concurrent_max, test->name);
                cnd_timedwait_ms(&test_cnd, &test_mtx, 100);

                check_test_timeouts();
        }
        tests_running_cnt++;
        test->timeout = test_clock() +
                        (int64_t)(30.0 * 1000000.0 * test_timeout_multiplier);
        test->state = TEST_RUNNING;
        TEST_UNLOCK();

        if (thrd_create(&test->thrd, run_test_from_thread, run_args) !=
            thrd_success) {
                TEST_LOCK();
                tests_running_cnt--;
                test->state = TEST_FAILED;
                TEST_UNLOCK();

                TEST_FAIL("Failed to start thread for test %s\n", test->name);
        }

        return 0;
}

static void run_tests(int argc, char **argv) {
        struct test *test;

        for (test = tests; test->name; test++) {
                char testnum[128];
                char *t;
                const char *skip_reason = NULL;
                rd_bool_t skip_silent   = rd_false;
                char tmp[128];
                const char *scenario =
                    test->scenario ? test->scenario : "default";

                if (!test->mainfunc)
                        continue;

                /* Extract test number, as string */
                strncpy(testnum, test->name, sizeof(testnum) - 1);
                testnum[sizeof(testnum) - 1] = '\0';
                if ((t = strchr(testnum, '_')))
                        *t = '\0';

                if ((test_flags && (test_flags & test->flags) != test_flags)) {
                        skip_reason = "filtered due to test flags";
                        skip_silent = rd_true;
                }
                if ((test_neg_flags & ~test_flags) & test->flags)
                        skip_reason = "Filtered due to negative test flags";
                if (test_broker_version &&
                    (test->minver > test_broker_version ||
                     (test->maxver && test->maxver < test_broker_version))) {
                        rd_snprintf(tmp, sizeof(tmp),
                                    "not applicable for broker "
                                    "version %d.%d.%d.%d",
                                    TEST_BRKVER_X(test_broker_version, 0),
                                    TEST_BRKVER_X(test_broker_version, 1),
                                    TEST_BRKVER_X(test_broker_version, 2),
                                    TEST_BRKVER_X(test_broker_version, 3));
                        skip_reason = tmp;
                }

                if (!strstr(scenario, test_scenario)) {
                        rd_snprintf(tmp, sizeof(tmp),
                                    "requires test scenario %s", scenario);
                        skip_silent = rd_true;
                        skip_reason = tmp;
                }

                if (tests_to_run && !strstr(tests_to_run, testnum)) {
                        skip_reason = "not included in TESTS list";
                        skip_silent = rd_true;
                } else if (!tests_to_run && (test->flags & TEST_F_MANUAL)) {
                        skip_reason = "manual test";
                        skip_silent = rd_true;
                } else if (tests_to_skip && strstr(tests_to_skip, testnum))
                        skip_reason = "included in TESTS_SKIP list";
                else if (skip_tests_till) {
                        if (!strcmp(skip_tests_till, testnum))
                                skip_tests_till = NULL;
                        else
                                skip_reason =
                                    "ignoring test before TESTS_SKIP_BEFORE";
                }

                if (!skip_reason) {
                        run_test(test, argc, argv);
                } else {
                        if (skip_silent) {
                                TEST_SAYL(3,
                                          "================= Skipping test %s "
                                          "(%s) ================\n",
                                          test->name, skip_reason);
                                TEST_LOCK();
                                test->state = TEST_SKIPPED;
                                TEST_UNLOCK();
                        } else {
                                test_curr = test;
                                TEST_SKIP("%s\n", skip_reason);
                                test_curr = &tests[0];
                        }
                }
        }
}

/**
 * @brief Print summary for all tests.
 *
 * @returns the number of failed tests.
 */
static int test_summary(int do_lock) {
        struct test *test;
        FILE *report_fp = NULL;
        char report_path[128];
        time_t t;
        struct tm *tm;
        char datestr[64];
        int64_t total_duration = 0;
        int tests_run          = 0;
        int tests_failed       = 0;
        int tests_failed_known = 0;
        int tests_passed       = 0;
        FILE *sql_fp           = NULL;
        const char *tmp;

        t  = time(NULL);
        tm = localtime(&t);
        strftime(datestr, sizeof(datestr), "%Y%m%d%H%M%S", tm);

        if ((tmp = test_getenv("TEST_REPORT", NULL)))
                rd_snprintf(report_path, sizeof(report_path), "%s", tmp);
        else if (test_write_report)
                rd_snprintf(report_path, sizeof(report_path),
                            "test_report_%s.json", datestr);
        else
                report_path[0] = '\0';

        if (*report_path) {
                report_fp = fopen(report_path, "w+");
                if (!report_fp)
                        TEST_WARN("Failed to create report file %s: %s\n",
                                  report_path, strerror(errno));
                else
                        fprintf(report_fp,
                                "{ \"id\": \"%s_%s\", \"mode\": \"%s\", "
                                "\"scenario\": \"%s\", "
                                "\"date\": \"%s\", "
                                "\"git_version\": \"%s\", "
                                "\"broker_version\": \"%s\", "
                                "\"tests\": {",
                                datestr, test_mode, test_mode, test_scenario,
                                datestr, test_git_version,
                                test_broker_version_str);
        }

        if (do_lock)
                TEST_LOCK();

        if (test_sql_cmd) {
#ifdef _WIN32
                sql_fp = _popen(test_sql_cmd, "w");
#else
                sql_fp = popen(test_sql_cmd, "w");
#endif
                if (!sql_fp)
                        TEST_WARN("Failed to execute test.sql.command: %s",
                                  test_sql_cmd);
                else
                        fprintf(sql_fp,
                                "CREATE TABLE IF NOT EXISTS "
                                "runs(runid text PRIMARY KEY, mode text, "
                                "date datetime, cnt int, passed int, "
                                "failed int, duration numeric);\n"
                                "CREATE TABLE IF NOT EXISTS "
                                "tests(runid text, mode text, name text, "
                                "state text, extra text, duration numeric);\n");
        }

        if (show_summary)
                printf(
                    "TEST %s (%s, scenario %s) SUMMARY\n"
                    "#========================================================="
                    "=========#\n",
                    datestr, test_mode, test_scenario);

        for (test = tests; test->name; test++) {
                const char *color;
                int64_t duration;
                char extra[128] = "";
                int do_count    = 1;

                if (!(duration = test->duration) && test->start > 0)
                        duration = test_clock() - test->start;

                if (test == tests) {
                        /* <MAIN> test:
                         * test accounts for total runtime.
                         * dont include in passed/run/failed counts. */
                        total_duration = duration;
                        do_count       = 0;
                }

                switch (test->state) {
                case TEST_PASSED:
                        color = _C_GRN;
                        if (do_count) {
                                tests_passed++;
                                tests_run++;
                        }
                        break;
                case TEST_FAILED:
                        if (test->flags & TEST_F_KNOWN_ISSUE) {
                                rd_snprintf(extra, sizeof(extra),
                                            " <-- known issue%s%s",
                                            test->extra ? ": " : "",
                                            test->extra ? test->extra : "");
                                if (do_count)
                                        tests_failed_known++;
                        }
                        color = _C_RED;
                        if (do_count) {
                                tests_failed++;
                                tests_run++;
                        }
                        break;
                case TEST_RUNNING:
                        color = _C_MAG;
                        if (do_count) {
                                tests_failed++; /* All tests should be finished
                                                 */
                                tests_run++;
                        }
                        break;
                case TEST_NOT_STARTED:
                        color = _C_YEL;
                        if (test->extra)
                                rd_snprintf(extra, sizeof(extra), " %s",
                                            test->extra);
                        break;
                default:
                        color = _C_CYA;
                        break;
                }

                if (show_summary &&
                    (test->state != TEST_SKIPPED || *test->failstr ||
                     (tests_to_run && !strncmp(tests_to_run, test->name,
                                               strlen(tests_to_run))))) {
                        printf("|%s %-40s | %10s | %7.3fs %s|", color,
                               test->name, test_states[test->state],
                               (double)duration / 1000000.0, _C_CLR);
                        if (test->state == TEST_FAILED)
                                printf(_C_RED " %s" _C_CLR, test->failstr);
                        else if (test->state == TEST_SKIPPED)
                                printf(_C_CYA " %s" _C_CLR, test->failstr);
                        printf("%s\n", extra);
                }

                if (report_fp) {
                        int i;
                        fprintf(report_fp,
                                "%s\"%s\": {"
                                "\"name\": \"%s\", "
                                "\"state\": \"%s\", "
                                "\"known_issue\": %s, "
                                "\"extra\": \"%s\", "
                                "\"duration\": %.3f, "
                                "\"report\": [ ",
                                test == tests ? "" : ", ", test->name,
                                test->name, test_states[test->state],
                                test->flags & TEST_F_KNOWN_ISSUE ? "true"
                                                                 : "false",
                                test->extra ? test->extra : "",
                                (double)duration / 1000000.0);

                        for (i = 0; i < test->report_cnt; i++) {
                                fprintf(report_fp, "%s%s ", i == 0 ? "" : ",",
                                        test->report_arr[i]);
                        }

                        fprintf(report_fp, "] }");
                }

                if (sql_fp)
                        fprintf(sql_fp,
                                "INSERT INTO tests VALUES("
                                "'%s_%s', '%s', '%s', '%s', '%s', %f);\n",
                                datestr, test_mode, test_mode, test->name,
                                test_states[test->state],
                                test->extra ? test->extra : "",
                                (double)duration / 1000000.0);
        }
        if (do_lock)
                TEST_UNLOCK();

        if (show_summary)
                printf(
                    "#========================================================="
                    "=========#\n");

        if (report_fp) {
                fprintf(report_fp,
                        "}, "
                        "\"tests_run\": %d, "
                        "\"tests_passed\": %d, "
                        "\"tests_failed\": %d, "
                        "\"duration\": %.3f"
                        "}\n",
                        tests_run, tests_passed, tests_failed,
                        (double)total_duration / 1000000.0);

                fclose(report_fp);
                TEST_SAY("# Test report written to %s\n", report_path);
        }

        if (sql_fp) {
                fprintf(sql_fp,
                        "INSERT INTO runs VALUES('%s_%s', '%s', datetime(), "
                        "%d, %d, %d, %f);\n",
                        datestr, test_mode, test_mode, tests_run, tests_passed,
                        tests_failed, (double)total_duration / 1000000.0);
                fclose(sql_fp);
        }

        return tests_failed - tests_failed_known;
}

#ifndef _WIN32
static void test_sig_term(int sig) {
        if (test_exit)
                exit(1);
        fprintf(stderr,
                "Exiting tests, waiting for running tests to finish.\n");
        test_exit = 1;
}
#endif

/**
 * Wait 'timeout' seconds for rdkafka to kill all its threads and clean up.
 */
static void test_wait_exit(int timeout) {
        int r;
        time_t start = time(NULL);

        while ((r = rd_kafka_thread_cnt()) && timeout-- >= 0) {
                TEST_SAY("%i thread(s) in use by librdkafka, waiting...\n", r);
                rd_sleep(1);
        }

        TEST_SAY("%i thread(s) in use by librdkafka\n", r);

        if (r > 0)
                TEST_FAIL("%i thread(s) still active in librdkafka", r);

        timeout -= (int)(time(NULL) - start);
        if (timeout > 0) {
                TEST_SAY(
                    "Waiting %d seconds for all librdkafka memory "
                    "to be released\n",
                    timeout);
                if (rd_kafka_wait_destroyed(timeout * 1000) == -1)
                        TEST_FAIL(
                            "Not all internal librdkafka "
                            "objects destroyed\n");
        }
}



/**
 * @brief Test framework cleanup before termination.
 */
static void test_cleanup(void) {
        struct test *test;

        /* Free report arrays */
        for (test = tests; test->name; test++) {
                int i;
                if (!test->report_arr)
                        continue;
                for (i = 0; i < test->report_cnt; i++)
                        rd_free(test->report_arr[i]);
                rd_free(test->report_arr);
                test->report_arr = NULL;
        }

        if (test_sql_cmd)
                rd_free(test_sql_cmd);
}


int main(int argc, char **argv) {
        int i, r;
        test_timing_t t_all;
        int a, b, c, d;
        const char *tmpver;

        mtx_init(&test_mtx, mtx_plain);
        cnd_init(&test_cnd);

        test_init();

#ifndef _WIN32
        signal(SIGINT, test_sig_term);
#endif
        tests_to_run    = test_getenv("TESTS", NULL);
        subtests_to_run = test_getenv("SUBTESTS", NULL);
        tests_to_skip   = test_getenv("TESTS_SKIP", NULL);
        tmpver          = test_getenv("TEST_KAFKA_VERSION", NULL);
        skip_tests_till = test_getenv("TESTS_SKIP_BEFORE", NULL);

        if (!tmpver)
                tmpver = test_getenv("KAFKA_VERSION", test_broker_version_str);
        test_broker_version_str = tmpver;

        test_git_version = test_getenv("RDKAFKA_GITVER", "HEAD");

        /* Are we running on CI? */
        if (test_getenv("CI", NULL)) {
                test_on_ci          = 1;
                test_concurrent_max = 3;
        }

        test_conf_init(NULL, NULL, 10);

        for (i = 1; i < argc; i++) {
                if (!strncmp(argv[i], "-p", 2) && strlen(argv[i]) > 2) {
                        if (test_rusage) {
                                fprintf(stderr,
                                        "%% %s ignored: -R takes preceedence\n",
                                        argv[i]);
                                continue;
                        }
                        test_concurrent_max = (int)strtod(argv[i] + 2, NULL);
                } else if (!strcmp(argv[i], "-l"))
                        test_flags |= TEST_F_LOCAL;
                else if (!strcmp(argv[i], "-L"))
                        test_neg_flags |= TEST_F_LOCAL;
                else if (!strcmp(argv[i], "-a"))
                        test_assert_on_fail = 1;
                else if (!strcmp(argv[i], "-k"))
                        test_flags |= TEST_F_KNOWN_ISSUE;
                else if (!strcmp(argv[i], "-K"))
                        test_neg_flags |= TEST_F_KNOWN_ISSUE;
                else if (!strcmp(argv[i], "-E"))
                        test_neg_flags |= TEST_F_SOCKEM;
                else if (!strcmp(argv[i], "-V") && i + 1 < argc)
                        test_broker_version_str = argv[++i];
                else if (!strcmp(argv[i], "-s") && i + 1 < argc)
                        strncpy(test_scenario, argv[++i],
                                sizeof(test_scenario) - 1);
                else if (!strcmp(argv[i], "-S"))
                        show_summary = 0;
                else if (!strcmp(argv[i], "-D"))
                        test_delete_topics_between = 1;
                else if (!strcmp(argv[i], "-P"))
                        test_idempotent_producer = 1;
                else if (!strcmp(argv[i], "-Q"))
                        test_quick = 1;
                else if (!strcmp(argv[i], "-r"))
                        test_write_report = 1;
                else if (!strncmp(argv[i], "-R", 2)) {
                        test_rusage         = 1;
                        test_concurrent_max = 1;
                        if (strlen(argv[i]) > strlen("-R")) {
                                test_rusage_cpu_calibration =
                                    strtod(argv[i] + 2, NULL);
                                if (test_rusage_cpu_calibration < 0.00001) {
                                        fprintf(stderr,
                                                "%% Invalid CPU calibration "
                                                "value: %s\n",
                                                argv[i] + 2);
                                        exit(1);
                                }
                        }
                } else if (*argv[i] != '-')
                        tests_to_run = argv[i];
                else {
                        printf(
                            "Unknown option: %s\n"
                            "\n"
                            "Usage: %s [options] [<test-match-substr>]\n"
                            "Options:\n"
                            "  -p<N>  Run N tests in parallel\n"
                            "  -l/-L  Only/dont run local tests (no broker "
                            "needed)\n"
                            "  -k/-K  Only/dont run tests with known issues\n"
                            "  -E     Don't run sockem tests\n"
                            "  -a     Assert on failures\n"
                            "  -r     Write test_report_...json file.\n"
                            "  -S     Dont show test summary\n"
                            "  -s <scenario> Test scenario.\n"
                            "  -V <N.N.N.N> Broker version.\n"
                            "  -D     Delete all test topics between each test "
                            "(-p1) or after all tests\n"
                            "  -P     Run all tests with "
                            "`enable.idempotency=true`\n"
                            "  -Q     Run tests in quick mode: faster tests, "
                            "fewer iterations, less data.\n"
                            "  -R     Check resource usage thresholds.\n"
                            "  -R<C>  Check resource usage thresholds but "
                            "adjust CPU thresholds by C (float):\n"
                            "            C < 1.0: CPU is faster than base line "
                            "system.\n"
                            "            C > 1.0: CPU is slower than base line "
                            "system.\n"
                            "            E.g. -R2.5 = CPU is 2.5x slower than "
                            "base line system.\n"
                            "\n"
                            "Environment variables:\n"
                            "  TESTS - substring matched test to run (e.g., "
                            "0033)\n"
                            "  SUBTESTS - substring matched subtest to run "
                            "(e.g., n_wildcard)\n"
                            "  TEST_KAFKA_VERSION - broker version (e.g., "
                            "0.9.0.1)\n"
                            "  TEST_SCENARIO - Test scenario\n"
                            "  TEST_LEVEL - Test verbosity level\n"
                            "  TEST_MODE - bare, helgrind, valgrind\n"
                            "  TEST_SEED - random seed\n"
                            "  RDKAFKA_TEST_CONF - test config file "
                            "(test.conf)\n"
                            "  KAFKA_PATH - Path to kafka source dir\n"
                            "  ZK_ADDRESS - Zookeeper address\n"
                            "\n",
                            argv[i], argv[0]);
                        exit(1);
                }
        }

        TEST_SAY("Git version: %s\n", test_git_version);

        d = 0;
        if (sscanf(test_broker_version_str, "%d.%d.%d.%d", &a, &b, &c, &d) <
            3) {
                TEST_SAY(
                    "Non-numeric broker version, setting version"
                    " to 9.9.9.9\n");
                test_broker_version_str = "9.9.9.9";
                sscanf(test_broker_version_str, "%d.%d.%d.%d", &a, &b, &c, &d);
        }
        test_broker_version = TEST_BRKVER(a, b, c, d);
        TEST_SAY("Broker version: %s (%d.%d.%d.%d)\n", test_broker_version_str,
                 TEST_BRKVER_X(test_broker_version, 0),
                 TEST_BRKVER_X(test_broker_version, 1),
                 TEST_BRKVER_X(test_broker_version, 2),
                 TEST_BRKVER_X(test_broker_version, 3));

        /* Set up fake "<MAIN>" test for all operations performed in
         * the main thread rather than the per-test threads.
         * Nice side effect is that we get timing and status for main as well.*/
        test_curr        = &tests[0];
        test_curr->state = TEST_PASSED;
        test_curr->start = test_clock();

        if (test_on_ci) {
                TEST_LOCK();
                test_timeout_multiplier += 2;
                TEST_UNLOCK();
        }

        if (!strcmp(test_mode, "helgrind") || !strcmp(test_mode, "drd")) {
                TEST_LOCK();
                test_timeout_multiplier += 5;
                TEST_UNLOCK();
        } else if (!strcmp(test_mode, "valgrind")) {
                TEST_LOCK();
                test_timeout_multiplier += 3;
                TEST_UNLOCK();
        }

        /* Broker version 0.9 and api.version.request=true (which is default)
         * will cause a 10s stall per connection. Instead of fixing
         * that for each affected API in every test we increase the timeout
         * multiplier accordingly instead. The typical consume timeout is 5
         * seconds, so a multiplier of 3 should be good. */
        if ((test_broker_version & 0xffff0000) == 0x00090000)
                test_timeout_multiplier += 3;

        if (test_concurrent_max > 1)
                test_timeout_multiplier += (double)test_concurrent_max / 3;

        TEST_SAY("Tests to run     : %s\n",
                 tests_to_run ? tests_to_run : "all");
        if (subtests_to_run)
                TEST_SAY("Sub tests        : %s\n", subtests_to_run);
        if (tests_to_skip)
                TEST_SAY("Skip tests       : %s\n", tests_to_skip);
        if (skip_tests_till)
                TEST_SAY("Skip tests before: %s\n", skip_tests_till);
        TEST_SAY("Test mode    : %s%s%s\n", test_quick ? "quick, " : "",
                 test_mode, test_on_ci ? ", CI" : "");
        TEST_SAY("Test scenario: %s\n", test_scenario);
        TEST_SAY("Test filter  : %s\n", (test_flags & TEST_F_LOCAL)
                                            ? "local tests only"
                                            : "no filter");
        TEST_SAY("Test timeout multiplier: %.1f\n", test_timeout_multiplier);
        TEST_SAY("Action on test failure: %s\n",
                 test_assert_on_fail ? "assert crash" : "continue other tests");
        if (test_rusage)
                TEST_SAY("Test rusage : yes (%.2fx CPU calibration)\n",
                         test_rusage_cpu_calibration);
        if (test_idempotent_producer)
                TEST_SAY("Test Idempotent Producer: enabled\n");

        {
                char cwd[512], *pcwd;
#ifdef _WIN32
                pcwd = _getcwd(cwd, sizeof(cwd) - 1);
#else
                pcwd   = getcwd(cwd, sizeof(cwd) - 1);
#endif
                if (pcwd)
                        TEST_SAY("Current directory: %s\n", cwd);
        }

        test_timeout_set(30);

        TIMING_START(&t_all, "ALL-TESTS");

        /* Run tests */
        run_tests(argc, argv);

        TEST_LOCK();
        while (tests_running_cnt > 0 && !test_exit) {
                struct test *test;

                if (!test_quick && test_level >= 2) {
                        TEST_SAY("%d test(s) running:", tests_running_cnt);

                        for (test = tests; test->name; test++) {
                                if (test->state != TEST_RUNNING)
                                        continue;

                                TEST_SAY0(" %s", test->name);
                        }

                        TEST_SAY0("\n");
                }

                check_test_timeouts();

                TEST_UNLOCK();

                if (test_quick)
                        rd_usleep(200 * 1000, NULL);
                else
                        rd_sleep(1);
                TEST_LOCK();
        }

        TIMING_STOP(&t_all);

        test_curr           = &tests[0];
        test_curr->duration = test_clock() - test_curr->start;

        TEST_UNLOCK();

        if (test_delete_topics_between)
                test_delete_all_test_topics(60 * 1000);

        r = test_summary(1 /*lock*/) ? 1 : 0;

        /* Wait for everything to be cleaned up since broker destroys are
         * handled in its own thread. */
        test_wait_exit(0);

        /* If we havent failed at this point then
         * there were no threads leaked */
        if (r == 0)
                TEST_SAY("\n============== ALL TESTS PASSED ==============\n");

        test_cleanup();

        if (r > 0)
                TEST_FAIL("%d test(s) failed, see previous errors", r);

        return r;
}



/******************************************************************************
 *
 * Helpers
 *
 ******************************************************************************/

void test_dr_msg_cb(rd_kafka_t *rk,
                    const rd_kafka_message_t *rkmessage,
                    void *opaque) {
        int *remainsp                     = rkmessage->_private;
        static const char *status_names[] = {
            [RD_KAFKA_MSG_STATUS_NOT_PERSISTED]      = "NotPersisted",
            [RD_KAFKA_MSG_STATUS_POSSIBLY_PERSISTED] = "PossiblyPersisted",
            [RD_KAFKA_MSG_STATUS_PERSISTED]          = "Persisted"};

        TEST_SAYL(4,
                  "Delivery report: %s (%s) to %s [%" PRId32
                  "] "
                  "at offset %" PRId64 " latency %.2fms\n",
                  rd_kafka_err2str(rkmessage->err),
                  status_names[rd_kafka_message_status(rkmessage)],
                  rd_kafka_topic_name(rkmessage->rkt), rkmessage->partition,
                  rkmessage->offset,
                  (float)rd_kafka_message_latency(rkmessage) / 1000.0);

        if (!test_curr->produce_sync) {
                if (!test_curr->ignore_dr_err &&
                    rkmessage->err != test_curr->exp_dr_err)
                        TEST_FAIL("Message delivery (to %s [%" PRId32
                                  "]) "
                                  "failed: expected %s, got %s",
                                  rd_kafka_topic_name(rkmessage->rkt),
                                  rkmessage->partition,
                                  rd_kafka_err2str(test_curr->exp_dr_err),
                                  rd_kafka_err2str(rkmessage->err));

                if ((int)test_curr->exp_dr_status != -1) {
                        rd_kafka_msg_status_t status =
                            rd_kafka_message_status(rkmessage);

                        TEST_ASSERT(status == test_curr->exp_dr_status,
                                    "Expected message status %s, not %s",
                                    status_names[test_curr->exp_dr_status],
                                    status_names[status]);
                }

                /* Add message to msgver */
                if (!rkmessage->err && test_curr->dr_mv)
                        test_msgver_add_msg(rk, test_curr->dr_mv, rkmessage);
        }

        if (remainsp) {
                TEST_ASSERT(*remainsp > 0,
                            "Too many messages delivered (remains %i)",
                            *remainsp);

                (*remainsp)--;
        }

        if (test_curr->produce_sync)
                test_curr->produce_sync_err = rkmessage->err;
}


rd_kafka_t *test_create_handle(int mode, rd_kafka_conf_t *conf) {
        rd_kafka_t *rk;
        char errstr[512];

        if (!conf) {
                test_conf_init(&conf, NULL, 0);
#if WITH_SOCKEM
                if (*test_sockem_conf)
                        test_socket_enable(conf);
#endif
        } else {
                if (!strcmp(test_conf_get(conf, "client.id"), "rdkafka"))
                        test_conf_set(conf, "client.id", test_curr->name);
        }

        if (mode == RD_KAFKA_CONSUMER && test_consumer_group_protocol_str) {
                test_conf_set(conf, "group.protocol",
                              test_consumer_group_protocol_str);
        }

        /* Creat kafka instance */
        rk = rd_kafka_new(mode, conf, errstr, sizeof(errstr));
        if (!rk)
                TEST_FAIL("Failed to create rdkafka instance: %s\n", errstr);

        TEST_SAY("Created    kafka instance %s\n", rd_kafka_name(rk));

        return rk;
}


rd_kafka_t *test_create_producer(void) {
        rd_kafka_conf_t *conf;

        test_conf_init(&conf, NULL, 0);
        rd_kafka_conf_set_dr_msg_cb(conf, test_dr_msg_cb);

        return test_create_handle(RD_KAFKA_PRODUCER, conf);
}


/**
 * Create topic_t object with va-arg list as key-value config pairs
 * terminated by NULL.
 */
rd_kafka_topic_t *
test_create_topic_object(rd_kafka_t *rk, const char *topic, ...) {
        rd_kafka_topic_t *rkt;
        rd_kafka_topic_conf_t *topic_conf;
        va_list ap;
        const char *name, *val;

        test_conf_init(NULL, &topic_conf, 0);

        va_start(ap, topic);
        while ((name = va_arg(ap, const char *)) &&
               (val = va_arg(ap, const char *))) {
                test_topic_conf_set(topic_conf, name, val);
        }
        va_end(ap);

        rkt = rd_kafka_topic_new(rk, topic, topic_conf);
        if (!rkt)
                TEST_FAIL("Failed to create topic: %s\n",
                          rd_kafka_err2str(rd_kafka_last_error()));

        return rkt;
}


rd_kafka_topic_t *
test_create_producer_topic(rd_kafka_t *rk, const char *topic, ...) {
        rd_kafka_topic_t *rkt;
        rd_kafka_topic_conf_t *topic_conf;
        char errstr[512];
        va_list ap;
        const char *name, *val;

        test_conf_init(NULL, &topic_conf, 0);

        va_start(ap, topic);
        while ((name = va_arg(ap, const char *)) &&
               (val = va_arg(ap, const char *))) {
                if (rd_kafka_topic_conf_set(topic_conf, name, val, errstr,
                                            sizeof(errstr)) != RD_KAFKA_CONF_OK)
                        TEST_FAIL("Conf failed: %s\n", errstr);
        }
        va_end(ap);

        /* Make sure all replicas are in-sync after producing
         * so that consume test wont fail. */
        rd_kafka_topic_conf_set(topic_conf, "request.required.acks", "-1",
                                errstr, sizeof(errstr));


        rkt = rd_kafka_topic_new(rk, topic, topic_conf);
        if (!rkt)
                TEST_FAIL("Failed to create topic: %s\n",
                          rd_kafka_err2str(rd_kafka_last_error()));

        return rkt;
}



/**
 * Produces \p cnt messages and returns immediately.
 * Does not wait for delivery.
 * \p msgcounterp is incremented for each produced messages and passed
 * as \p msg_opaque which is later used in test_dr_msg_cb to decrement
 * the counter on delivery.
 *
 * If \p payload is NULL the message key and payload will be formatted
 * according to standard test format, otherwise the key will be NULL and
 * payload send as message payload.
 *
 * Default message size is 128 bytes, if \p size is non-zero and \p payload
 * is NULL the message size of \p size will be used.
 */
void test_produce_msgs_nowait(rd_kafka_t *rk,
                              rd_kafka_topic_t *rkt,
                              uint64_t testid,
                              int32_t partition,
                              int msg_base,
                              int cnt,
                              const char *payload,
                              size_t size,
                              int msgrate,
                              int *msgcounterp) {
        int msg_id;
        test_timing_t t_all, t_poll;
        char key[128];
        void *buf;
        int64_t tot_bytes     = 0;
        int64_t tot_time_poll = 0;
        int64_t per_msg_wait  = 0;

        if (msgrate > 0)
                per_msg_wait = 1000000 / (int64_t)msgrate;


        if (payload)
                buf = (void *)payload;
        else {
                if (size == 0)
                        size = 128;
                buf = calloc(1, size);
        }

        TEST_SAY("Produce to %s [%" PRId32 "]: messages #%d..%d\n",
                 rd_kafka_topic_name(rkt), partition, msg_base, msg_base + cnt);

        TIMING_START(&t_all, "PRODUCE");
        TIMING_START(&t_poll, "SUM(POLL)");

        for (msg_id = msg_base; msg_id < msg_base + cnt; msg_id++) {
                int wait_time = 0;

                if (!payload)
                        test_prepare_msg(testid, partition, msg_id, buf, size,
                                         key, sizeof(key));


                if (rd_kafka_produce(rkt, partition, RD_KAFKA_MSG_F_COPY, buf,
                                     size, !payload ? key : NULL,
                                     !payload ? strlen(key) : 0,
                                     msgcounterp) == -1)
                        TEST_FAIL(
                            "Failed to produce message %i "
                            "to partition %i: %s",
                            msg_id, (int)partition,
                            rd_kafka_err2str(rd_kafka_last_error()));

                (*msgcounterp)++;
                tot_bytes += size;

                TIMING_RESTART(&t_poll);
                do {
                        if (per_msg_wait) {
                                wait_time = (int)(per_msg_wait -
                                                  TIMING_DURATION(&t_poll)) /
                                            1000;
                                if (wait_time < 0)
                                        wait_time = 0;
                        }
                        rd_kafka_poll(rk, wait_time);
                } while (wait_time > 0);

                tot_time_poll = TIMING_DURATION(&t_poll);

                if (TIMING_EVERY(&t_all, 3 * 1000000))
                        TEST_SAY(
                            "produced %3d%%: %d/%d messages "
                            "(%d msgs/s, %d bytes/s)\n",
                            ((msg_id - msg_base) * 100) / cnt,
                            msg_id - msg_base, cnt,
                            (int)((msg_id - msg_base) /
                                  (TIMING_DURATION(&t_all) / 1000000)),
                            (int)((tot_bytes) /
                                  (TIMING_DURATION(&t_all) / 1000000)));
        }

        if (!payload)
                free(buf);

        t_poll.duration = tot_time_poll;
        TIMING_STOP(&t_poll);
        TIMING_STOP(&t_all);
}

/**
 * Waits for the messages tracked by counter \p msgcounterp to be delivered.
 */
void test_wait_delivery(rd_kafka_t *rk, int *msgcounterp) {
        test_timing_t t_all;
        int start_cnt = *msgcounterp;

        TIMING_START(&t_all, "PRODUCE.DELIVERY.WAIT");

        /* Wait for messages to be delivered */
        while (*msgcounterp > 0 && rd_kafka_outq_len(rk) > 0) {
                rd_kafka_poll(rk, 10);
                if (TIMING_EVERY(&t_all, 3 * 1000000)) {
                        int delivered = start_cnt - *msgcounterp;
                        TEST_SAY(
                            "wait_delivery: "
                            "%d/%d messages delivered: %d msgs/s\n",
                            delivered, start_cnt,
                            (int)(delivered /
                                  (TIMING_DURATION(&t_all) / 1000000)));
                }
        }

        TIMING_STOP(&t_all);

        TEST_ASSERT(*msgcounterp == 0,
                    "Not all messages delivered: msgcounter still at %d, "
                    "outq_len %d",
                    *msgcounterp, rd_kafka_outq_len(rk));
}

/**
 * Produces \p cnt messages and waits for succesful delivery
 */
void test_produce_msgs(rd_kafka_t *rk,
                       rd_kafka_topic_t *rkt,
                       uint64_t testid,
                       int32_t partition,
                       int msg_base,
                       int cnt,
                       const char *payload,
                       size_t size) {
        int remains = 0;

        test_produce_msgs_nowait(rk, rkt, testid, partition, msg_base, cnt,
                                 payload, size, 0, &remains);

        test_wait_delivery(rk, &remains);
}


/**
 * @brief Produces \p cnt messages and waits for succesful delivery
 */
void test_produce_msgs2(rd_kafka_t *rk,
                        const char *topic,
                        uint64_t testid,
                        int32_t partition,
                        int msg_base,
                        int cnt,
                        const char *payload,
                        size_t size) {
        int remains           = 0;
        rd_kafka_topic_t *rkt = test_create_topic_object(rk, topic, NULL);

        test_produce_msgs_nowait(rk, rkt, testid, partition, msg_base, cnt,
                                 payload, size, 0, &remains);

        test_wait_delivery(rk, &remains);

        rd_kafka_topic_destroy(rkt);
}

/**
 * @brief Produces \p cnt messages without waiting for delivery.
 */
void test_produce_msgs2_nowait(rd_kafka_t *rk,
                               const char *topic,
                               uint64_t testid,
                               int32_t partition,
                               int msg_base,
                               int cnt,
                               const char *payload,
                               size_t size,
                               int *remainsp) {
        rd_kafka_topic_t *rkt = test_create_topic_object(rk, topic, NULL);

        test_produce_msgs_nowait(rk, rkt, testid, partition, msg_base, cnt,
                                 payload, size, 0, remainsp);

        rd_kafka_topic_destroy(rkt);
}


/**
 * Produces \p cnt messages at \p msgs/s, and waits for succesful delivery
 */
void test_produce_msgs_rate(rd_kafka_t *rk,
                            rd_kafka_topic_t *rkt,
                            uint64_t testid,
                            int32_t partition,
                            int msg_base,
                            int cnt,
                            const char *payload,
                            size_t size,
                            int msgrate) {
        int remains = 0;

        test_produce_msgs_nowait(rk, rkt, testid, partition, msg_base, cnt,
                                 payload, size, msgrate, &remains);

        test_wait_delivery(rk, &remains);
}



/**
 * Create producer, produce \p msgcnt messages to \p topic \p partition,
 * destroy producer, and returns the used testid.
 */
uint64_t test_produce_msgs_easy_size(const char *topic,
                                     uint64_t testid,
                                     int32_t partition,
                                     int msgcnt,
                                     size_t size) {
        rd_kafka_t *rk;
        rd_kafka_topic_t *rkt;
        test_timing_t t_produce;

        if (!testid)
                testid = test_id_generate();
        rk  = test_create_producer();
        rkt = test_create_producer_topic(rk, topic, NULL);

        TIMING_START(&t_produce, "PRODUCE");
        test_produce_msgs(rk, rkt, testid, partition, 0, msgcnt, NULL, size);
        TIMING_STOP(&t_produce);
        rd_kafka_topic_destroy(rkt);
        rd_kafka_destroy(rk);

        return testid;
}

rd_kafka_resp_err_t test_produce_sync(rd_kafka_t *rk,
                                      rd_kafka_topic_t *rkt,
                                      uint64_t testid,
                                      int32_t partition) {
        test_curr->produce_sync = 1;
        test_produce_msgs(rk, rkt, testid, partition, 0, 1, NULL, 0);
        test_curr->produce_sync = 0;
        return test_curr->produce_sync_err;
}


/**
 * @brief Easy produce function.
 *
 * @param ... is a NULL-terminated list of key, value config property pairs.
 */
void test_produce_msgs_easy_v(const char *topic,
                              uint64_t testid,
                              int32_t partition,
                              int msg_base,
                              int cnt,
                              size_t size,
                              ...) {
        rd_kafka_conf_t *conf;
        rd_kafka_t *p;
        rd_kafka_topic_t *rkt;
        va_list ap;
        const char *key, *val;

        test_conf_init(&conf, NULL, 0);

        va_start(ap, size);
        while ((key = va_arg(ap, const char *)) &&
               (val = va_arg(ap, const char *)))
                test_conf_set(conf, key, val);
        va_end(ap);

        rd_kafka_conf_set_dr_msg_cb(conf, test_dr_msg_cb);

        p = test_create_handle(RD_KAFKA_PRODUCER, conf);

        rkt = test_create_producer_topic(p, topic, NULL);

        test_produce_msgs(p, rkt, testid, partition, msg_base, cnt, NULL, size);

        rd_kafka_topic_destroy(rkt);
        rd_kafka_destroy(p);
}


/**
 * @brief Produce messages to multiple topic-partitions.
 *
 * @param ...vararg is a tuple of:
 *           const char *topic
 *           int32_t partition (or UA)
 *           int msg_base
 *           int msg_cnt
 *
 * End with a NULL topic
 */
void test_produce_msgs_easy_multi(uint64_t testid, ...) {
        rd_kafka_conf_t *conf;
        rd_kafka_t *p;
        va_list ap;
        const char *topic;
        int msgcounter = 0;

        test_conf_init(&conf, NULL, 0);

        rd_kafka_conf_set_dr_msg_cb(conf, test_dr_msg_cb);

        p = test_create_handle(RD_KAFKA_PRODUCER, conf);

        va_start(ap, testid);
        while ((topic = va_arg(ap, const char *))) {
                int32_t partition = va_arg(ap, int32_t);
                int msg_base      = va_arg(ap, int);
                int msg_cnt       = va_arg(ap, int);
                rd_kafka_topic_t *rkt;

                rkt = test_create_producer_topic(p, topic, NULL);

                test_produce_msgs_nowait(p, rkt, testid, partition, msg_base,
                                         msg_cnt, NULL, 0, 0, &msgcounter);

                rd_kafka_topic_destroy(rkt);
        }
        va_end(ap);

        test_flush(p, tmout_multip(10 * 1000));

        rd_kafka_destroy(p);
}



/**
 * @brief A standard incremental rebalance callback.
 */
void test_incremental_rebalance_cb(rd_kafka_t *rk,
                                   rd_kafka_resp_err_t err,
                                   rd_kafka_topic_partition_list_t *parts,
                                   void *opaque) {
        TEST_SAY("%s: incremental rebalance: %s: %d partition(s)%s\n",
                 rd_kafka_name(rk), rd_kafka_err2name(err), parts->cnt,
                 rd_kafka_assignment_lost(rk) ? ", assignment lost" : "");

        switch (err) {
        case RD_KAFKA_RESP_ERR__ASSIGN_PARTITIONS:
                test_consumer_incremental_assign("rebalance_cb", rk, parts);
                break;
        case RD_KAFKA_RESP_ERR__REVOKE_PARTITIONS:
                test_consumer_incremental_unassign("rebalance_cb", rk, parts);
                break;
        default:
                TEST_FAIL("Unknown rebalance event: %s",
                          rd_kafka_err2name(err));
                break;
        }
}

/**
 * @brief A standard rebalance callback.
 */
void test_rebalance_cb(rd_kafka_t *rk,
                       rd_kafka_resp_err_t err,
                       rd_kafka_topic_partition_list_t *parts,
                       void *opaque) {

        if (!strcmp(rd_kafka_rebalance_protocol(rk), "COOPERATIVE")) {
                test_incremental_rebalance_cb(rk, err, parts, opaque);
                return;
        }

        TEST_SAY("%s: Rebalance: %s: %d partition(s)\n", rd_kafka_name(rk),
                 rd_kafka_err2name(err), parts->cnt);

        switch (err) {
        case RD_KAFKA_RESP_ERR__ASSIGN_PARTITIONS:
                test_consumer_assign("assign", rk, parts);
                break;
        case RD_KAFKA_RESP_ERR__REVOKE_PARTITIONS:
                test_consumer_unassign("unassign", rk);
                break;
        default:
                TEST_FAIL("Unknown rebalance event: %s",
                          rd_kafka_err2name(err));
                break;
        }
}


rd_kafka_t *test_create_consumer(
    const char *group_id,
    void (*rebalance_cb)(rd_kafka_t *rk,
                         rd_kafka_resp_err_t err,
                         rd_kafka_topic_partition_list_t *partitions,
                         void *opaque),
    rd_kafka_conf_t *conf,
    rd_kafka_topic_conf_t *default_topic_conf) {
        rd_kafka_t *rk;
        char tmp[64];

        if (!conf)
                test_conf_init(&conf, NULL, 0);

        if (group_id) {
                test_conf_set(conf, "group.id", group_id);

                rd_snprintf(tmp, sizeof(tmp), "%d", test_session_timeout_ms);
                test_conf_set(conf, "session.timeout.ms", tmp);

                if (rebalance_cb)
                        rd_kafka_conf_set_rebalance_cb(conf, rebalance_cb);
        } else {
                TEST_ASSERT(!rebalance_cb);
        }

        if (default_topic_conf)
                rd_kafka_conf_set_default_topic_conf(conf, default_topic_conf);

        /* Create kafka instance */
        rk = test_create_handle(RD_KAFKA_CONSUMER, conf);

        if (group_id)
                rd_kafka_poll_set_consumer(rk);

        return rk;
}

rd_kafka_topic_t *test_create_consumer_topic(rd_kafka_t *rk,
                                             const char *topic) {
        rd_kafka_topic_t *rkt;
        rd_kafka_topic_conf_t *topic_conf;

        test_conf_init(NULL, &topic_conf, 0);

        rkt = rd_kafka_topic_new(rk, topic, topic_conf);
        if (!rkt)
                TEST_FAIL("Failed to create topic: %s\n",
                          rd_kafka_err2str(rd_kafka_last_error()));

        return rkt;
}


void test_consumer_start(const char *what,
                         rd_kafka_topic_t *rkt,
                         int32_t partition,
                         int64_t start_offset) {

        TEST_SAY("%s: consumer_start: %s [%" PRId32 "] at offset %" PRId64 "\n",
                 what, rd_kafka_topic_name(rkt), partition, start_offset);

        if (rd_kafka_consume_start(rkt, partition, start_offset) == -1)
                TEST_FAIL("%s: consume_start failed: %s\n", what,
                          rd_kafka_err2str(rd_kafka_last_error()));
}

void test_consumer_stop(const char *what,
                        rd_kafka_topic_t *rkt,
                        int32_t partition) {

        TEST_SAY("%s: consumer_stop: %s [%" PRId32 "]\n", what,
                 rd_kafka_topic_name(rkt), partition);

        if (rd_kafka_consume_stop(rkt, partition) == -1)
                TEST_FAIL("%s: consume_stop failed: %s\n", what,
                          rd_kafka_err2str(rd_kafka_last_error()));
}

void test_consumer_seek(const char *what,
                        rd_kafka_topic_t *rkt,
                        int32_t partition,
                        int64_t offset) {
        int err;

        TEST_SAY("%s: consumer_seek: %s [%" PRId32 "] to offset %" PRId64 "\n",
                 what, rd_kafka_topic_name(rkt), partition, offset);

        if ((err = rd_kafka_seek(rkt, partition, offset, 2000)))
                TEST_FAIL("%s: consume_seek(%s, %" PRId32 ", %" PRId64
                          ") "
                          "failed: %s\n",
                          what, rd_kafka_topic_name(rkt), partition, offset,
                          rd_kafka_err2str(err));
}



/**
 * Returns offset of the last message consumed
 */
int64_t test_consume_msgs(const char *what,
                          rd_kafka_topic_t *rkt,
                          uint64_t testid,
                          int32_t partition,
                          int64_t offset,
                          int exp_msg_base,
                          int exp_cnt,
                          int parse_fmt) {
        int cnt             = 0;
        int msg_next        = exp_msg_base;
        int fails           = 0;
        int64_t offset_last = -1;
        int64_t tot_bytes   = 0;
        test_timing_t t_first, t_all;

        TEST_SAY("%s: consume_msgs: %s [%" PRId32
                 "]: expect msg #%d..%d "
                 "at offset %" PRId64 "\n",
                 what, rd_kafka_topic_name(rkt), partition, exp_msg_base,
                 exp_msg_base + exp_cnt, offset);

        if (offset != TEST_NO_SEEK) {
                rd_kafka_resp_err_t err;
                test_timing_t t_seek;

                TIMING_START(&t_seek, "SEEK");
                if ((err = rd_kafka_seek(rkt, partition, offset, 5000)))
                        TEST_FAIL("%s: consume_msgs: %s [%" PRId32
                                  "]: "
                                  "seek to %" PRId64 " failed: %s\n",
                                  what, rd_kafka_topic_name(rkt), partition,
                                  offset, rd_kafka_err2str(err));
                TIMING_STOP(&t_seek);
                TEST_SAY("%s: seeked to offset %" PRId64 "\n", what, offset);
        }

        TIMING_START(&t_first, "FIRST MSG");
        TIMING_START(&t_all, "ALL MSGS");

        while (cnt < exp_cnt) {
                rd_kafka_message_t *rkmessage;
                int msg_id;

                rkmessage =
                    rd_kafka_consume(rkt, partition, tmout_multip(5000));

                if (TIMING_EVERY(&t_all, 3 * 1000000))
                        TEST_SAY(
                            "%s: "
                            "consumed %3d%%: %d/%d messages "
                            "(%d msgs/s, %d bytes/s)\n",
                            what, cnt * 100 / exp_cnt, cnt, exp_cnt,
                            (int)(cnt / (TIMING_DURATION(&t_all) / 1000000)),
                            (int)(tot_bytes /
                                  (TIMING_DURATION(&t_all) / 1000000)));

                if (!rkmessage)
                        TEST_FAIL("%s: consume_msgs: %s [%" PRId32
                                  "]: "
                                  "expected msg #%d (%d/%d): timed out\n",
                                  what, rd_kafka_topic_name(rkt), partition,
                                  msg_next, cnt, exp_cnt);

                if (rkmessage->err)
                        TEST_FAIL("%s: consume_msgs: %s [%" PRId32
                                  "]: "
                                  "expected msg #%d (%d/%d): got error: %s\n",
                                  what, rd_kafka_topic_name(rkt), partition,
                                  msg_next, cnt, exp_cnt,
                                  rd_kafka_err2str(rkmessage->err));

                if (cnt == 0)
                        TIMING_STOP(&t_first);

                if (parse_fmt)
                        test_msg_parse(testid, rkmessage, partition, &msg_id);
                else
                        msg_id = 0;

                if (test_level >= 3)
                        TEST_SAY("%s: consume_msgs: %s [%" PRId32
                                 "]: "
                                 "got msg #%d at offset %" PRId64
                                 " (expect #%d at offset %" PRId64 ")\n",
                                 what, rd_kafka_topic_name(rkt), partition,
                                 msg_id, rkmessage->offset, msg_next,
                                 offset >= 0 ? offset + cnt : -1);

                if (parse_fmt && msg_id != msg_next) {
                        TEST_SAY("%s: consume_msgs: %s [%" PRId32
                                 "]: "
                                 "expected msg #%d (%d/%d): got msg #%d\n",
                                 what, rd_kafka_topic_name(rkt), partition,
                                 msg_next, cnt, exp_cnt, msg_id);
                        fails++;
                }

                cnt++;
                tot_bytes += rkmessage->len;
                msg_next++;
                offset_last = rkmessage->offset;

                rd_kafka_message_destroy(rkmessage);
        }

        TIMING_STOP(&t_all);

        if (fails)
                TEST_FAIL("%s: consume_msgs: %s [%" PRId32 "]: %d failures\n",
                          what, rd_kafka_topic_name(rkt), partition, fails);

        TEST_SAY("%s: consume_msgs: %s [%" PRId32
                 "]: "
                 "%d/%d messages consumed succesfully\n",
                 what, rd_kafka_topic_name(rkt), partition, cnt, exp_cnt);
        return offset_last;
}


/**
 * Create high-level consumer subscribing to \p topic from BEGINNING
 * and expects \d exp_msgcnt with matching \p testid
 * Destroys consumer when done.
 *
 * @param txn If true, isolation.level is set to read_committed.
 * @param partition If -1 the topic will be subscribed to, otherwise the
 *                  single partition will be assigned immediately.
 *
 * If \p group_id is NULL a new unique group is generated
 */
void test_consume_msgs_easy_mv0(const char *group_id,
                                const char *topic,
                                rd_bool_t txn,
                                int32_t partition,
                                uint64_t testid,
                                int exp_eofcnt,
                                int exp_msgcnt,
                                rd_kafka_topic_conf_t *tconf,
                                test_msgver_t *mv) {
        rd_kafka_t *rk;
        char grpid0[64];
        rd_kafka_conf_t *conf;

        test_conf_init(&conf, tconf ? NULL : &tconf, 0);

        if (!group_id)
                group_id = test_str_id_generate(grpid0, sizeof(grpid0));

        if (txn)
                test_conf_set(conf, "isolation.level", "read_committed");

        test_topic_conf_set(tconf, "auto.offset.reset", "smallest");
        if (exp_eofcnt != -1)
                test_conf_set(conf, "enable.partition.eof", "true");
        rk = test_create_consumer(group_id, NULL, conf, tconf);

        rd_kafka_poll_set_consumer(rk);

        if (partition == -1) {
                TEST_SAY(
                    "Subscribing to topic %s in group %s "
                    "(expecting %d msgs with testid %" PRIu64 ")\n",
                    topic, group_id, exp_msgcnt, testid);

                test_consumer_subscribe(rk, topic);
        } else {
                rd_kafka_topic_partition_list_t *plist;

                TEST_SAY("Assign topic %s [%" PRId32
                         "] in group %s "
                         "(expecting %d msgs with testid %" PRIu64 ")\n",
                         topic, partition, group_id, exp_msgcnt, testid);

                plist = rd_kafka_topic_partition_list_new(1);
                rd_kafka_topic_partition_list_add(plist, topic, partition);
                test_consumer_assign("consume_easy_mv", rk, plist);
                rd_kafka_topic_partition_list_destroy(plist);
        }

        /* Consume messages */
        test_consumer_poll("consume.easy", rk, testid, exp_eofcnt, -1,
                           exp_msgcnt, mv);

        test_consumer_close(rk);

        rd_kafka_destroy(rk);
}

void test_consume_msgs_easy(const char *group_id,
                            const char *topic,
                            uint64_t testid,
                            int exp_eofcnt,
                            int exp_msgcnt,
                            rd_kafka_topic_conf_t *tconf) {
        test_msgver_t mv;

        test_msgver_init(&mv, testid);

        test_consume_msgs_easy_mv(group_id, topic, -1, testid, exp_eofcnt,
                                  exp_msgcnt, tconf, &mv);

        test_msgver_clear(&mv);
}


void test_consume_txn_msgs_easy(const char *group_id,
                                const char *topic,
                                uint64_t testid,
                                int exp_eofcnt,
                                int exp_msgcnt,
                                rd_kafka_topic_conf_t *tconf) {
        test_msgver_t mv;

        test_msgver_init(&mv, testid);

        test_consume_msgs_easy_mv0(group_id, topic, rd_true /*txn*/, -1, testid,
                                   exp_eofcnt, exp_msgcnt, tconf, &mv);

        test_msgver_clear(&mv);
}


/**
 * @brief Waits for up to \p timeout_ms for consumer to receive assignment.
 *        If no assignment received without the timeout the test fails.
 *
 * @warning This method will poll the consumer and might thus read messages.
 *          Set \p do_poll to false to use a sleep rather than poll.
 */
void test_consumer_wait_assignment(rd_kafka_t *rk, rd_bool_t do_poll) {
        rd_kafka_topic_partition_list_t *assignment = NULL;
        int i;

        while (1) {
                rd_kafka_resp_err_t err;

                err = rd_kafka_assignment(rk, &assignment);
                TEST_ASSERT(!err, "rd_kafka_assignment() failed: %s",
                            rd_kafka_err2str(err));

                if (assignment->cnt > 0)
                        break;

                rd_kafka_topic_partition_list_destroy(assignment);

                if (do_poll)
                        test_consumer_poll_once(rk, NULL, 1000);
                else
                        rd_usleep(1000 * 1000, NULL);
        }

        TEST_SAY("%s: Assignment (%d partition(s)): ", rd_kafka_name(rk),
                 assignment->cnt);
        for (i = 0; i < assignment->cnt; i++)
                TEST_SAY0("%s%s[%" PRId32 "]", i == 0 ? "" : ", ",
                          assignment->elems[i].topic,
                          assignment->elems[i].partition);
        TEST_SAY0("\n");

        rd_kafka_topic_partition_list_destroy(assignment);
}


/**
 * @brief Verify that the consumer's assignment matches the expected assignment.
 *
 * The va-list is a NULL-terminated list of (const char *topic, int partition)
 * tuples.
 *
 * Fails the test on mismatch, unless \p fail_immediately is false.
 */
void test_consumer_verify_assignment0(const char *func,
                                      int line,
                                      rd_kafka_t *rk,
                                      int fail_immediately,
                                      ...) {
        va_list ap;
        int cnt = 0;
        const char *topic;
        rd_kafka_topic_partition_list_t *assignment;
        rd_kafka_resp_err_t err;
        int i;

        if ((err = rd_kafka_assignment(rk, &assignment)))
                TEST_FAIL("%s:%d: Failed to get assignment for %s: %s", func,
                          line, rd_kafka_name(rk), rd_kafka_err2str(err));

        TEST_SAY("%s assignment (%d partition(s)):\n", rd_kafka_name(rk),
                 assignment->cnt);
        for (i = 0; i < assignment->cnt; i++)
                TEST_SAY(" %s [%" PRId32 "]\n", assignment->elems[i].topic,
                         assignment->elems[i].partition);

        va_start(ap, fail_immediately);
        while ((topic = va_arg(ap, const char *))) {
                int partition = va_arg(ap, int);
                cnt++;

                if (!rd_kafka_topic_partition_list_find(assignment, topic,
                                                        partition))
                        TEST_FAIL_LATER(
                            "%s:%d: Expected %s [%d] not found in %s's "
                            "assignment (%d partition(s))",
                            func, line, topic, partition, rd_kafka_name(rk),
                            assignment->cnt);
        }
        va_end(ap);

        if (cnt != assignment->cnt)
                TEST_FAIL_LATER(
                    "%s:%d: "
                    "Expected %d assigned partition(s) for %s, not %d",
                    func, line, cnt, rd_kafka_name(rk), assignment->cnt);

        if (fail_immediately)
                TEST_LATER_CHECK();

        rd_kafka_topic_partition_list_destroy(assignment);
}



/**
 * @brief Start subscribing for 'topic'
 */
void test_consumer_subscribe(rd_kafka_t *rk, const char *topic) {
        rd_kafka_topic_partition_list_t *topics;
        rd_kafka_resp_err_t err;

        topics = rd_kafka_topic_partition_list_new(1);
        rd_kafka_topic_partition_list_add(topics, topic, RD_KAFKA_PARTITION_UA);

        err = rd_kafka_subscribe(rk, topics);
        if (err)
                TEST_FAIL("%s: Failed to subscribe to %s: %s\n",
                          rd_kafka_name(rk), topic, rd_kafka_err2str(err));

        rd_kafka_topic_partition_list_destroy(topics);
}


void test_consumer_assign(const char *what,
                          rd_kafka_t *rk,
                          rd_kafka_topic_partition_list_t *partitions) {
        rd_kafka_resp_err_t err;
        test_timing_t timing;

        TIMING_START(&timing, "ASSIGN.PARTITIONS");
        err = rd_kafka_assign(rk, partitions);
        TIMING_STOP(&timing);
        if (err)
                TEST_FAIL("%s: failed to assign %d partition(s): %s\n", what,
                          partitions->cnt, rd_kafka_err2str(err));
        else
                TEST_SAY("%s: assigned %d partition(s)\n", what,
                         partitions->cnt);
}


void test_consumer_incremental_assign(
    const char *what,
    rd_kafka_t *rk,
    rd_kafka_topic_partition_list_t *partitions) {
        rd_kafka_error_t *error;
        test_timing_t timing;

        TIMING_START(&timing, "INCREMENTAL.ASSIGN.PARTITIONS");
        error = rd_kafka_incremental_assign(rk, partitions);
        TIMING_STOP(&timing);
        if (error) {
                TEST_FAIL(
                    "%s: incremental assign of %d partition(s) failed: "
                    "%s",
                    what, partitions->cnt, rd_kafka_error_string(error));
                rd_kafka_error_destroy(error);
        } else
                TEST_SAY("%s: incremental assign of %d partition(s) done\n",
                         what, partitions->cnt);
}


void test_consumer_unassign(const char *what, rd_kafka_t *rk) {
        rd_kafka_resp_err_t err;
        test_timing_t timing;

        TIMING_START(&timing, "UNASSIGN.PARTITIONS");
        err = rd_kafka_assign(rk, NULL);
        TIMING_STOP(&timing);
        if (err)
                TEST_FAIL("%s: failed to unassign current partitions: %s\n",
                          what, rd_kafka_err2str(err));
        else
                TEST_SAY("%s: unassigned current partitions\n", what);
}


void test_consumer_incremental_unassign(
    const char *what,
    rd_kafka_t *rk,
    rd_kafka_topic_partition_list_t *partitions) {
        rd_kafka_error_t *error;
        test_timing_t timing;

        TIMING_START(&timing, "INCREMENTAL.UNASSIGN.PARTITIONS");
        error = rd_kafka_incremental_unassign(rk, partitions);
        TIMING_STOP(&timing);
        if (error) {
                TEST_FAIL(
                    "%s: incremental unassign of %d partition(s) "
                    "failed: %s",
                    what, partitions->cnt, rd_kafka_error_string(error));
                rd_kafka_error_destroy(error);
        } else
                TEST_SAY("%s: incremental unassign of %d partition(s) done\n",
                         what, partitions->cnt);
}


void test_consumer_assign_by_rebalance_protocol(
    const char *what,
    rd_kafka_t *rk,
    rd_kafka_topic_partition_list_t *parts) {
        const char *protocol = rd_kafka_rebalance_protocol(rk);
        if (!strcmp(protocol, "NONE")) {
                TEST_FAIL(
                    "Assign not supported with "
                    "rebalance protocol NONE\n");
        } else if (!strcmp(protocol, "EAGER")) {
                TEST_SAY("Assign: %d partition(s)\n", parts->cnt);
                test_consumer_assign(what, rk, parts);
        } else {
                TEST_SAY("Assign: %d partition(s)\n", parts->cnt);
                test_consumer_incremental_assign(what, rk, parts);
        }
}


void test_consumer_unassign_by_rebalance_protocol(
    const char *what,
    rd_kafka_t *rk,
    rd_kafka_topic_partition_list_t *parts) {
        const char *protocol = rd_kafka_rebalance_protocol(rk);
        if (!strcmp(protocol, "NONE")) {
                TEST_FAIL(
                    "Unassign not supported with "
                    "rebalance protocol NONE\n");
        } else if (!strcmp(protocol, "EAGER")) {
                TEST_SAY("Unassign all partition(s)\n");
                test_consumer_unassign(what, rk);
        } else {
                TEST_SAY("Unassign: %d partition(s)\n", parts->cnt);
                test_consumer_incremental_unassign(what, rk, parts);
        }
}


/**
 * @brief Assign a single partition with an optional starting offset
 */
void test_consumer_assign_partition(const char *what,
                                    rd_kafka_t *rk,
                                    const char *topic,
                                    int32_t partition,
                                    int64_t offset) {
        rd_kafka_topic_partition_list_t *part;

        part = rd_kafka_topic_partition_list_new(1);
        rd_kafka_topic_partition_list_add(part, topic, partition)->offset =
            offset;

        test_consumer_assign(what, rk, part);

        rd_kafka_topic_partition_list_destroy(part);
}


void test_consumer_pause_resume_partition(rd_kafka_t *rk,
                                          const char *topic,
                                          int32_t partition,
                                          rd_bool_t pause) {
        rd_kafka_topic_partition_list_t *part;
        rd_kafka_resp_err_t err;

        part = rd_kafka_topic_partition_list_new(1);
        rd_kafka_topic_partition_list_add(part, topic, partition);

        if (pause)
                err = rd_kafka_pause_partitions(rk, part);
        else
                err = rd_kafka_resume_partitions(rk, part);

        TEST_ASSERT(!err, "Failed to %s %s [%" PRId32 "]: %s",
                    pause ? "pause" : "resume", topic, partition,
                    rd_kafka_err2str(err));

        rd_kafka_topic_partition_list_destroy(part);
}


/**
 * Message verification services
 *
 */

void test_msgver_init(test_msgver_t *mv, uint64_t testid) {
        memset(mv, 0, sizeof(*mv));
        mv->testid = testid;
        /* Max warning logs before suppressing. */
        mv->log_max = (test_level + 1) * 100;
}

void test_msgver_ignore_eof(test_msgver_t *mv) {
        mv->ignore_eof = rd_true;
}

#define TEST_MV_WARN(mv, ...)                                                  \
        do {                                                                   \
                if ((mv)->log_cnt++ > (mv)->log_max)                           \
                        (mv)->log_suppr_cnt++;                                 \
                else                                                           \
                        TEST_WARN(__VA_ARGS__);                                \
        } while (0)



static void test_mv_mvec_grow(struct test_mv_mvec *mvec, int tot_size) {
        if (tot_size <= mvec->size)
                return;
        mvec->size = tot_size;
        mvec->m    = realloc(mvec->m, sizeof(*mvec->m) * mvec->size);
}

/**
 * Make sure there is room for at least \p cnt messages, else grow mvec.
 */
static void test_mv_mvec_reserve(struct test_mv_mvec *mvec, int cnt) {
        test_mv_mvec_grow(mvec, mvec->cnt + cnt);
}

void test_mv_mvec_init(struct test_mv_mvec *mvec, int exp_cnt) {
        TEST_ASSERT(mvec->m == NULL, "mvec not cleared");

        if (!exp_cnt)
                return;

        test_mv_mvec_grow(mvec, exp_cnt);
}


void test_mv_mvec_clear(struct test_mv_mvec *mvec) {
        if (mvec->m)
                free(mvec->m);
}

void test_msgver_clear(test_msgver_t *mv) {
        int i;
        for (i = 0; i < mv->p_cnt; i++) {
                struct test_mv_p *p = mv->p[i];
                free(p->topic);
                test_mv_mvec_clear(&p->mvec);
                free(p);
        }

        free(mv->p);

        test_msgver_init(mv, mv->testid);
}

struct test_mv_p *test_msgver_p_get(test_msgver_t *mv,
                                    const char *topic,
                                    int32_t partition,
                                    int do_create) {
        int i;
        struct test_mv_p *p;

        for (i = 0; i < mv->p_cnt; i++) {
                p = mv->p[i];
                if (p->partition == partition && !strcmp(p->topic, topic))
                        return p;
        }

        if (!do_create)
                TEST_FAIL("Topic %s [%d] not found in msgver", topic,
                          partition);

        if (mv->p_cnt == mv->p_size) {
                mv->p_size = (mv->p_size + 4) * 2;
                mv->p      = realloc(mv->p, sizeof(*mv->p) * mv->p_size);
        }

        mv->p[mv->p_cnt++] = p = calloc(1, sizeof(*p));

        p->topic      = rd_strdup(topic);
        p->partition  = partition;
        p->eof_offset = RD_KAFKA_OFFSET_INVALID;

        return p;
}


/**
 * Add (room for) message to message vector.
 * Resizes the vector as needed.
 */
static struct test_mv_m *test_mv_mvec_add(struct test_mv_mvec *mvec) {
        if (mvec->cnt == mvec->size) {
                test_mv_mvec_grow(mvec, (mvec->size ? mvec->size * 2 : 10000));
        }

        mvec->cnt++;

        return &mvec->m[mvec->cnt - 1];
}

/**
 * Returns message at index \p mi
 */
static RD_INLINE struct test_mv_m *test_mv_mvec_get(struct test_mv_mvec *mvec,
                                                    int mi) {
        if (mi >= mvec->cnt)
                return NULL;
        return &mvec->m[mi];
}

/**
 * @returns the message with msgid \p msgid, or NULL.
 */
static struct test_mv_m *test_mv_mvec_find_by_msgid(struct test_mv_mvec *mvec,
                                                    int msgid) {
        int mi;

        for (mi = 0; mi < mvec->cnt; mi++)
                if (mvec->m[mi].msgid == msgid)
                        return &mvec->m[mi];

        return NULL;
}


/**
 * Print message list to \p fp
 */
static RD_UNUSED void test_mv_mvec_dump(FILE *fp,
                                        const struct test_mv_mvec *mvec) {
        int mi;

        fprintf(fp, "*** Dump mvec with %d messages (capacity %d): ***\n",
                mvec->cnt, mvec->size);
        for (mi = 0; mi < mvec->cnt; mi++)
                fprintf(fp, "  msgid %d, offset %" PRId64 "\n",
                        mvec->m[mi].msgid, mvec->m[mi].offset);
        fprintf(fp, "*** Done ***\n");
}

static void test_mv_mvec_sort(struct test_mv_mvec *mvec,
                              int (*cmp)(const void *, const void *)) {
        qsort(mvec->m, mvec->cnt, sizeof(*mvec->m), cmp);
}


/**
 * @brief Adds a message to the msgver service.
 *
 * @returns 1 if message is from the expected testid, else 0 (not added)
 */
int test_msgver_add_msg00(const char *func,
                          int line,
                          const char *clientname,
                          test_msgver_t *mv,
                          uint64_t testid,
                          const char *topic,
                          int32_t partition,
                          int64_t offset,
                          int64_t timestamp,
                          int32_t broker_id,
                          rd_kafka_resp_err_t err,
                          int msgnum) {
        struct test_mv_p *p;
        struct test_mv_m *m;

        if (testid != mv->testid) {
                TEST_SAYL(3,
                          "%s:%d: %s: mismatching testid %" PRIu64
                          " != %" PRIu64 "\n",
                          func, line, clientname, testid, mv->testid);
                return 0; /* Ignore message */
        }

        if (err == RD_KAFKA_RESP_ERR__PARTITION_EOF && mv->ignore_eof) {
                TEST_SAYL(3, "%s:%d: %s: ignoring EOF for %s [%" PRId32 "]\n",
                          func, line, clientname, topic, partition);
                return 0; /* Ignore message */
        }

        p = test_msgver_p_get(mv, topic, partition, 1);

        if (err == RD_KAFKA_RESP_ERR__PARTITION_EOF) {
                p->eof_offset = offset;
                return 1;
        }

        m = test_mv_mvec_add(&p->mvec);

        m->offset    = offset;
        m->msgid     = msgnum;
        m->timestamp = timestamp;
        m->broker_id = broker_id;

        if (test_level > 2) {
                TEST_SAY(
                    "%s:%d: %s: "
                    "Recv msg %s [%" PRId32 "] offset %" PRId64
                    " msgid %d "
                    "timestamp %" PRId64 " broker %" PRId32 "\n",
                    func, line, clientname, p->topic, p->partition, m->offset,
                    m->msgid, m->timestamp, m->broker_id);
        }

        mv->msgcnt++;

        return 1;
}

/**
 * Adds a message to the msgver service.
 *
 * Message must be a proper message or PARTITION_EOF.
 *
 * @param override_topic if non-NULL, overrides the rkmessage's topic
 *                       with this one.
 *
 * @returns 1 if message is from the expected testid, else 0 (not added).
 */
int test_msgver_add_msg0(const char *func,
                         int line,
                         const char *clientname,
                         test_msgver_t *mv,
                         const rd_kafka_message_t *rkmessage,
                         const char *override_topic) {
        uint64_t in_testid;
        int in_part;
        int in_msgnum = -1;
        char buf[128];
        const void *val;
        size_t valsize;

        if (mv->fwd)
                test_msgver_add_msg0(func, line, clientname, mv->fwd, rkmessage,
                                     override_topic);

        if (rd_kafka_message_status(rkmessage) ==
                RD_KAFKA_MSG_STATUS_NOT_PERSISTED &&
            rkmessage->err) {
                if (rkmessage->err != RD_KAFKA_RESP_ERR__PARTITION_EOF)
                        return 0; /* Ignore error */

                in_testid = mv->testid;

        } else {

                if (!mv->msgid_hdr) {
                        rd_snprintf(buf, sizeof(buf), "%.*s",
                                    (int)rkmessage->len,
                                    (char *)rkmessage->payload);
                        val = buf;
                } else {
                        /* msgid is in message header */
                        rd_kafka_headers_t *hdrs;

                        if (rd_kafka_message_headers(rkmessage, &hdrs) ||
                            rd_kafka_header_get_last(hdrs, mv->msgid_hdr, &val,
                                                     &valsize)) {
                                TEST_SAYL(3,
                                          "%s:%d: msgid expected in header %s "
                                          "but %s exists for "
                                          "message at offset %" PRId64
                                          " has no headers\n",
                                          func, line, mv->msgid_hdr,
                                          hdrs ? "no such header"
                                               : "no headers",
                                          rkmessage->offset);

                                return 0;
                        }
                }

                if (sscanf(val, "testid=%" SCNu64 ", partition=%i, msg=%i\n",
                           &in_testid, &in_part, &in_msgnum) != 3)
                        TEST_FAIL(
                            "%s:%d: Incorrect format at offset %" PRId64 ": %s",
                            func, line, rkmessage->offset, (const char *)val);
        }

        return test_msgver_add_msg00(
            func, line, clientname, mv, in_testid,
            override_topic ? override_topic
                           : rd_kafka_topic_name(rkmessage->rkt),
            rkmessage->partition, rkmessage->offset,
            rd_kafka_message_timestamp(rkmessage, NULL),
            rd_kafka_message_broker_id(rkmessage), rkmessage->err, in_msgnum);
        return 1;
}



/**
 * Verify that all messages were received in order.
 *
 * - Offsets need to occur without gaps
 * - msgids need to be increasing: but may have gaps, e.g., using partitioner)
 */
static int test_mv_mvec_verify_order(test_msgver_t *mv,
                                     int flags,
                                     struct test_mv_p *p,
                                     struct test_mv_mvec *mvec,
                                     struct test_mv_vs *vs) {
        int mi;
        int fails = 0;

        for (mi = 1 /*skip first*/; mi < mvec->cnt; mi++) {
                struct test_mv_m *prev = test_mv_mvec_get(mvec, mi - 1);
                struct test_mv_m *this = test_mv_mvec_get(mvec, mi);

                if (((flags & TEST_MSGVER_BY_OFFSET) &&
                     prev->offset + 1 != this->offset) ||
                    ((flags & TEST_MSGVER_BY_MSGID) &&
                     prev->msgid > this->msgid)) {
                        TEST_MV_WARN(mv,
                                     " %s [%" PRId32
                                     "] msg rcvidx #%d/%d: "
                                     "out of order (prev vs this): "
                                     "offset %" PRId64 " vs %" PRId64
                                     ", "
                                     "msgid %d vs %d\n",
                                     p ? p->topic : "*", p ? p->partition : -1,
                                     mi, mvec->cnt, prev->offset, this->offset,
                                     prev->msgid, this->msgid);
                        fails++;
                } else if ((flags & TEST_MSGVER_BY_BROKER_ID) &&
                           this->broker_id != vs->broker_id) {
                        TEST_MV_WARN(mv,
                                     " %s [%" PRId32
                                     "] msg rcvidx #%d/%d: "
                                     "broker id mismatch: expected %" PRId32
                                     ", not %" PRId32 "\n",
                                     p ? p->topic : "*", p ? p->partition : -1,
                                     mi, mvec->cnt, vs->broker_id,
                                     this->broker_id);
                        fails++;
                }
        }

        return fails;
}


/**
 * @brief Verify that messages correspond to 'correct' msgver.
 */
static int test_mv_mvec_verify_corr(test_msgver_t *mv,
                                    int flags,
                                    struct test_mv_p *p,
                                    struct test_mv_mvec *mvec,
                                    struct test_mv_vs *vs) {
        int mi;
        int fails                = 0;
        struct test_mv_p *corr_p = NULL;
        struct test_mv_mvec *corr_mvec;
        int verifycnt = 0;

        TEST_ASSERT(vs->corr);

        /* Get correct mvec for comparison. */
        if (p)
                corr_p = test_msgver_p_get(vs->corr, p->topic, p->partition, 0);
        if (!corr_p) {
                TEST_MV_WARN(mv,
                             " %s [%" PRId32
                             "]: "
                             "no corresponding correct partition found\n",
                             p ? p->topic : "*", p ? p->partition : -1);
                return 1;
        }

        corr_mvec = &corr_p->mvec;

        for (mi = 0; mi < mvec->cnt; mi++) {
                struct test_mv_m *this = test_mv_mvec_get(mvec, mi);
                const struct test_mv_m *corr;


                if (flags & TEST_MSGVER_SUBSET)
                        corr =
                            test_mv_mvec_find_by_msgid(corr_mvec, this->msgid);
                else
                        corr = test_mv_mvec_get(corr_mvec, mi);

                if (0)
                        TEST_MV_WARN(mv,
                                     "msg #%d: msgid %d, offset %" PRId64 "\n",
                                     mi, this->msgid, this->offset);
                if (!corr) {
                        if (!(flags & TEST_MSGVER_SUBSET)) {
                                TEST_MV_WARN(
                                    mv,
                                    " %s [%" PRId32
                                    "] msg rcvidx #%d/%d: "
                                    "out of range: correct mvec has "
                                    "%d messages: "
                                    "message offset %" PRId64 ", msgid %d\n",
                                    p ? p->topic : "*", p ? p->partition : -1,
                                    mi, mvec->cnt, corr_mvec->cnt, this->offset,
                                    this->msgid);
                                fails++;
                        }
                        continue;
                }

                if (((flags & TEST_MSGVER_BY_OFFSET) &&
                     this->offset != corr->offset) ||
                    ((flags & TEST_MSGVER_BY_MSGID) &&
                     this->msgid != corr->msgid) ||
                    ((flags & TEST_MSGVER_BY_TIMESTAMP) &&
                     this->timestamp != corr->timestamp) ||
                    ((flags & TEST_MSGVER_BY_BROKER_ID) &&
                     this->broker_id != corr->broker_id)) {
                        TEST_MV_WARN(
                            mv,
                            " %s [%" PRId32
                            "] msg rcvidx #%d/%d: "
                            "did not match correct msg: "
                            "offset %" PRId64 " vs %" PRId64
                            ", "
                            "msgid %d vs %d, "
                            "timestamp %" PRId64 " vs %" PRId64
                            ", "
                            "broker %" PRId32 " vs %" PRId32 " (fl 0x%x)\n",
                            p ? p->topic : "*", p ? p->partition : -1, mi,
                            mvec->cnt, this->offset, corr->offset, this->msgid,
                            corr->msgid, this->timestamp, corr->timestamp,
                            this->broker_id, corr->broker_id, flags);
                        fails++;
                } else {
                        verifycnt++;
                }
        }

        if (verifycnt != corr_mvec->cnt && !(flags & TEST_MSGVER_SUBSET)) {
                TEST_MV_WARN(mv,
                             " %s [%" PRId32
                             "]: of %d input messages, "
                             "only %d/%d matched correct messages\n",
                             p ? p->topic : "*", p ? p->partition : -1,
                             mvec->cnt, verifycnt, corr_mvec->cnt);
                fails++;
        }

        return fails;
}



static int test_mv_m_cmp_offset(const void *_a, const void *_b) {
        const struct test_mv_m *a = _a, *b = _b;

        return RD_CMP(a->offset, b->offset);
}

static int test_mv_m_cmp_msgid(const void *_a, const void *_b) {
        const struct test_mv_m *a = _a, *b = _b;

        return RD_CMP(a->msgid, b->msgid);
}


/**
 * Verify that there are no duplicate message.
 *
 * - Offsets are checked
 * - msgids are checked
 *
 * * NOTE: This sorts the message (.m) array, first by offset, then by msgid
 *         and leaves the message array sorted (by msgid)
 */
static int test_mv_mvec_verify_dup(test_msgver_t *mv,
                                   int flags,
                                   struct test_mv_p *p,
                                   struct test_mv_mvec *mvec,
                                   struct test_mv_vs *vs) {
        int mi;
        int fails = 0;
        enum { _P_OFFSET, _P_MSGID } pass;

        for (pass = _P_OFFSET; pass <= _P_MSGID; pass++) {

                if (pass == _P_OFFSET) {
                        if (!(flags & TEST_MSGVER_BY_OFFSET))
                                continue;
                        test_mv_mvec_sort(mvec, test_mv_m_cmp_offset);
                } else if (pass == _P_MSGID) {
                        if (!(flags & TEST_MSGVER_BY_MSGID))
                                continue;
                        test_mv_mvec_sort(mvec, test_mv_m_cmp_msgid);
                }

                for (mi = 1 /*skip first*/; mi < mvec->cnt; mi++) {
                        struct test_mv_m *prev = test_mv_mvec_get(mvec, mi - 1);
                        struct test_mv_m *this = test_mv_mvec_get(mvec, mi);
                        int is_dup             = 0;

                        if (pass == _P_OFFSET)
                                is_dup = prev->offset == this->offset;
                        else if (pass == _P_MSGID)
                                is_dup = prev->msgid == this->msgid;

                        if (!is_dup)
                                continue;

                        TEST_MV_WARN(mv,
                                     " %s [%" PRId32
                                     "] "
                                     "duplicate msg (prev vs this): "
                                     "offset %" PRId64 " vs %" PRId64
                                     ", "
                                     "msgid %d vs %d\n",
                                     p ? p->topic : "*", p ? p->partition : -1,
                                     prev->offset, this->offset, prev->msgid,
                                     this->msgid);
                        fails++;
                }
        }

        return fails;
}

/**
 * @brief Verify that all messages are from the correct broker.
 */
static int test_mv_mvec_verify_broker(test_msgver_t *mv,
                                      int flags,
                                      struct test_mv_p *p,
                                      struct test_mv_mvec *mvec,
                                      struct test_mv_vs *vs) {
        int mi;
        int fails = 0;

        /* Assume that the correct flag has been checked already. */


        rd_assert(flags & TEST_MSGVER_BY_BROKER_ID);
        for (mi = 0; mi < mvec->cnt; mi++) {
                struct test_mv_m *this = test_mv_mvec_get(mvec, mi);
                if (this->broker_id != vs->broker_id) {
                        TEST_MV_WARN(
                            mv,
                            " %s [%" PRId32
                            "] broker_id check: "
                            "msgid #%d (at mi %d): "
                            "broker_id %" PRId32
                            " is not the expected broker_id %" PRId32 "\n",
                            p ? p->topic : "*", p ? p->partition : -1,
                            this->msgid, mi, this->broker_id, vs->broker_id);
                        fails++;
                }
        }
        return fails;
}


/**
 * Verify that \p mvec contains the expected range:
 *  - TEST_MSGVER_BY_MSGID: msgid within \p vs->msgid_min .. \p vs->msgid_max
 *  - TEST_MSGVER_BY_TIMESTAMP: timestamp with \p vs->timestamp_min .. _max
 *
 * * NOTE: TEST_MSGVER_BY_MSGID is required
 *
 * * NOTE: This sorts the message (.m) array by msgid
 *         and leaves the message array sorted (by msgid)
 */
static int test_mv_mvec_verify_range(test_msgver_t *mv,
                                     int flags,
                                     struct test_mv_p *p,
                                     struct test_mv_mvec *mvec,
                                     struct test_mv_vs *vs) {
        int mi;
        int fails    = 0;
        int cnt      = 0;
        int exp_cnt  = vs->msgid_max - vs->msgid_min + 1;
        int skip_cnt = 0;

        if (!(flags & TEST_MSGVER_BY_MSGID))
                return 0;

        test_mv_mvec_sort(mvec, test_mv_m_cmp_msgid);

        // test_mv_mvec_dump(stdout, mvec);

        for (mi = 0; mi < mvec->cnt; mi++) {
                struct test_mv_m *prev =
                    mi ? test_mv_mvec_get(mvec, mi - 1) : NULL;
                struct test_mv_m *this = test_mv_mvec_get(mvec, mi);

                if (this->msgid < vs->msgid_min) {
                        skip_cnt++;
                        continue;
                } else if (this->msgid > vs->msgid_max)
                        break;

                if (flags & TEST_MSGVER_BY_TIMESTAMP) {
                        if (this->timestamp < vs->timestamp_min ||
                            this->timestamp > vs->timestamp_max) {
                                TEST_MV_WARN(
                                    mv,
                                    " %s [%" PRId32
                                    "] range check: "
                                    "msgid #%d (at mi %d): "
                                    "timestamp %" PRId64
                                    " outside "
                                    "expected range %" PRId64 "..%" PRId64 "\n",
                                    p ? p->topic : "*", p ? p->partition : -1,
                                    this->msgid, mi, this->timestamp,
                                    vs->timestamp_min, vs->timestamp_max);
                                fails++;
                        }
                }

                if ((flags & TEST_MSGVER_BY_BROKER_ID) &&
                    this->broker_id != vs->broker_id) {
                        TEST_MV_WARN(
                            mv,
                            " %s [%" PRId32
                            "] range check: "
                            "msgid #%d (at mi %d): "
                            "expected broker id %" PRId32 ", not %" PRId32 "\n",
                            p ? p->topic : "*", p ? p->partition : -1,
                            this->msgid, mi, vs->broker_id, this->broker_id);
                        fails++;
                }

                if (cnt++ == 0) {
                        if (this->msgid != vs->msgid_min) {
                                TEST_MV_WARN(mv,
                                             " %s [%" PRId32
                                             "] range check: "
                                             "first message #%d (at mi %d) "
                                             "is not first in "
                                             "expected range %d..%d\n",
                                             p ? p->topic : "*",
                                             p ? p->partition : -1, this->msgid,
                                             mi, vs->msgid_min, vs->msgid_max);
                                fails++;
                        }
                } else if (cnt > exp_cnt) {
                        TEST_MV_WARN(mv,
                                     " %s [%" PRId32
                                     "] range check: "
                                     "too many messages received (%d/%d) at "
                                     "msgid %d for expected range %d..%d\n",
                                     p ? p->topic : "*", p ? p->partition : -1,
                                     cnt, exp_cnt, this->msgid, vs->msgid_min,
                                     vs->msgid_max);
                        fails++;
                }

                if (!prev) {
                        skip_cnt++;
                        continue;
                }

                if (prev->msgid + 1 != this->msgid) {
                        TEST_MV_WARN(mv,
                                     " %s [%" PRId32
                                     "] range check: "
                                     " %d message(s) missing between "
                                     "msgid %d..%d in expected range %d..%d\n",
                                     p ? p->topic : "*", p ? p->partition : -1,
                                     this->msgid - prev->msgid - 1,
                                     prev->msgid + 1, this->msgid - 1,
                                     vs->msgid_min, vs->msgid_max);
                        fails++;
                }
        }

        if (cnt != exp_cnt) {
                TEST_MV_WARN(mv,
                             " %s [%" PRId32
                             "] range check: "
                             " wrong number of messages seen, wanted %d got %d "
                             "in expected range %d..%d (%d messages skipped)\n",
                             p ? p->topic : "*", p ? p->partition : -1, exp_cnt,
                             cnt, vs->msgid_min, vs->msgid_max, skip_cnt);
                fails++;
        }

        return fails;
}



/**
 * Run verifier \p f for all partitions.
 */
#define test_mv_p_verify_f(mv, flags, f, vs)                                   \
        test_mv_p_verify_f0(mv, flags, f, #f, vs)
static int test_mv_p_verify_f0(test_msgver_t *mv,
                               int flags,
                               int (*f)(test_msgver_t *mv,
                                        int flags,
                                        struct test_mv_p *p,
                                        struct test_mv_mvec *mvec,
                                        struct test_mv_vs *vs),
                               const char *f_name,
                               struct test_mv_vs *vs) {
        int i;
        int fails = 0;

        for (i = 0; i < mv->p_cnt; i++) {
                TEST_SAY("Verifying %s [%" PRId32 "] %d msgs with %s\n",
                         mv->p[i]->topic, mv->p[i]->partition,
                         mv->p[i]->mvec.cnt, f_name);
                fails += f(mv, flags, mv->p[i], &mv->p[i]->mvec, vs);
        }

        return fails;
}


/**
 * Collect all messages from all topics and partitions into vs->mvec
 */
static void test_mv_collect_all_msgs(test_msgver_t *mv, struct test_mv_vs *vs) {
        int i;

        for (i = 0; i < mv->p_cnt; i++) {
                struct test_mv_p *p = mv->p[i];
                int mi;

                test_mv_mvec_reserve(&vs->mvec, p->mvec.cnt);
                for (mi = 0; mi < p->mvec.cnt; mi++) {
                        struct test_mv_m *m = test_mv_mvec_get(&p->mvec, mi);
                        struct test_mv_m *m_new = test_mv_mvec_add(&vs->mvec);
                        *m_new                  = *m;
                }
        }
}


/**
 * Verify that all messages (by msgid) in range msg_base+exp_cnt were received
 * and received only once.
 * This works across all partitions.
 */
static int
test_msgver_verify_range(test_msgver_t *mv, int flags, struct test_mv_vs *vs) {
        int fails = 0;

        /**
         * Create temporary array to hold expected message set,
         * then traverse all topics and partitions and move matching messages
         * to that set. Then verify the message set.
         */

        test_mv_mvec_init(&vs->mvec, vs->exp_cnt);

        /* Collect all msgs into vs mvec */
        test_mv_collect_all_msgs(mv, vs);

        fails += test_mv_mvec_verify_range(mv, TEST_MSGVER_BY_MSGID | flags,
                                           NULL, &vs->mvec, vs);
        fails += test_mv_mvec_verify_dup(mv, TEST_MSGVER_BY_MSGID | flags, NULL,
                                         &vs->mvec, vs);

        test_mv_mvec_clear(&vs->mvec);

        return fails;
}


/**
 * Verify that \p exp_cnt messages were received for \p topic and \p partition
 * starting at msgid base \p msg_base.
 */
int test_msgver_verify_part0(const char *func,
                             int line,
                             const char *what,
                             test_msgver_t *mv,
                             int flags,
                             const char *topic,
                             int partition,
                             int msg_base,
                             int exp_cnt) {
        int fails            = 0;
        struct test_mv_vs vs = {.msg_base = msg_base, .exp_cnt = exp_cnt};
        struct test_mv_p *p;

        TEST_SAY(
            "%s:%d: %s: Verifying %d received messages (flags 0x%x) "
            "in %s [%d]: expecting msgids %d..%d (%d)\n",
            func, line, what, mv->msgcnt, flags, topic, partition, msg_base,
            msg_base + exp_cnt, exp_cnt);

        p = test_msgver_p_get(mv, topic, partition, 0);

        /* Per-partition checks */
        if (flags & TEST_MSGVER_ORDER)
                fails += test_mv_mvec_verify_order(mv, flags, p, &p->mvec, &vs);
        if (flags & TEST_MSGVER_DUP)
                fails += test_mv_mvec_verify_dup(mv, flags, p, &p->mvec, &vs);

        if (mv->msgcnt < vs.exp_cnt) {
                TEST_MV_WARN(mv,
                             "%s:%d: "
                             "%s [%" PRId32
                             "] expected %d messages but only "
                             "%d received\n",
                             func, line, p ? p->topic : "*",
                             p ? p->partition : -1, vs.exp_cnt, mv->msgcnt);
                fails++;
        }


        if (mv->log_suppr_cnt > 0)
                TEST_WARN("%s:%d: %s: %d message warning logs suppressed\n",
                          func, line, what, mv->log_suppr_cnt);

        if (fails)
                TEST_FAIL(
                    "%s:%d: %s: Verification of %d received messages "
                    "failed: "
                    "expected msgids %d..%d (%d): see previous errors\n",
                    func, line, what, mv->msgcnt, msg_base, msg_base + exp_cnt,
                    exp_cnt);
        else
                TEST_SAY(
                    "%s:%d: %s: Verification of %d received messages "
                    "succeeded: "
                    "expected msgids %d..%d (%d)\n",
                    func, line, what, mv->msgcnt, msg_base, msg_base + exp_cnt,
                    exp_cnt);

        return fails;
}

/**
 * Verify that \p exp_cnt messages were received starting at
 * msgid base \p msg_base.
 */
int test_msgver_verify0(const char *func,
                        int line,
                        const char *what,
                        test_msgver_t *mv,
                        int flags,
                        struct test_mv_vs vs) {
        int fails = 0;

        TEST_SAY(
            "%s:%d: %s: Verifying %d received messages (flags 0x%x): "
            "expecting msgids %d..%d (%d)\n",
            func, line, what, mv->msgcnt, flags, vs.msg_base,
            vs.msg_base + vs.exp_cnt, vs.exp_cnt);
        if (flags & TEST_MSGVER_BY_TIMESTAMP) {
                assert((flags & TEST_MSGVER_BY_MSGID)); /* Required */
                TEST_SAY(
                    "%s:%d: %s: "
                    " and expecting timestamps %" PRId64 "..%" PRId64 "\n",
                    func, line, what, vs.timestamp_min, vs.timestamp_max);
        }

        /* Per-partition checks */
        if (flags & TEST_MSGVER_ORDER)
                fails += test_mv_p_verify_f(mv, flags,
                                            test_mv_mvec_verify_order, &vs);
        if (flags & TEST_MSGVER_DUP)
                fails +=
                    test_mv_p_verify_f(mv, flags, test_mv_mvec_verify_dup, &vs);

        if (flags & TEST_MSGVER_BY_BROKER_ID)
                fails += test_mv_p_verify_f(mv, flags,
                                            test_mv_mvec_verify_broker, &vs);

        /* Checks across all partitions */
        if ((flags & TEST_MSGVER_RANGE) && vs.exp_cnt > 0) {
                vs.msgid_min = vs.msg_base;
                vs.msgid_max = vs.msgid_min + vs.exp_cnt - 1;
                fails += test_msgver_verify_range(mv, flags, &vs);
        }

        if (mv->log_suppr_cnt > 0)
                TEST_WARN("%s:%d: %s: %d message warning logs suppressed\n",
                          func, line, what, mv->log_suppr_cnt);

        if (vs.exp_cnt != mv->msgcnt) {
                if (!(flags & TEST_MSGVER_SUBSET)) {
                        TEST_WARN("%s:%d: %s: expected %d messages, got %d\n",
                                  func, line, what, vs.exp_cnt, mv->msgcnt);
                        fails++;
                }
        }

        if (fails)
                TEST_FAIL(
                    "%s:%d: %s: Verification of %d received messages "
                    "failed: "
                    "expected msgids %d..%d (%d): see previous errors\n",
                    func, line, what, mv->msgcnt, vs.msg_base,
                    vs.msg_base + vs.exp_cnt, vs.exp_cnt);
        else
                TEST_SAY(
                    "%s:%d: %s: Verification of %d received messages "
                    "succeeded: "
                    "expected msgids %d..%d (%d)\n",
                    func, line, what, mv->msgcnt, vs.msg_base,
                    vs.msg_base + vs.exp_cnt, vs.exp_cnt);

        return fails;
}



void test_verify_rkmessage0(const char *func,
                            int line,
                            rd_kafka_message_t *rkmessage,
                            uint64_t testid,
                            int32_t partition,
                            int msgnum) {
        uint64_t in_testid;
        int in_part;
        int in_msgnum;
        char buf[128];

        rd_snprintf(buf, sizeof(buf), "%.*s", (int)rkmessage->len,
                    (char *)rkmessage->payload);

        if (sscanf(buf, "testid=%" SCNu64 ", partition=%i, msg=%i\n",
                   &in_testid, &in_part, &in_msgnum) != 3)
                TEST_FAIL("Incorrect format: %s", buf);

        if (testid != in_testid || (partition != -1 && partition != in_part) ||
            (msgnum != -1 && msgnum != in_msgnum) || in_msgnum < 0)
                goto fail_match;

        if (test_level > 2) {
                TEST_SAY("%s:%i: Our testid %" PRIu64
                         ", part %i (%i), msg %i\n",
                         func, line, testid, (int)partition,
                         (int)rkmessage->partition, msgnum);
        }


        return;

fail_match:
        TEST_FAIL("%s:%i: Our testid %" PRIu64
                  ", part %i, msg %i did "
                  "not match message: \"%s\"\n",
                  func, line, testid, (int)partition, msgnum, buf);
}


/**
 * @brief Verify that \p mv is identical to \p corr according to flags.
 */
void test_msgver_verify_compare0(const char *func,
                                 int line,
                                 const char *what,
                                 test_msgver_t *mv,
                                 test_msgver_t *corr,
                                 int flags) {
        struct test_mv_vs vs;
        int fails = 0;

        memset(&vs, 0, sizeof(vs));

        TEST_SAY(
            "%s:%d: %s: Verifying %d received messages (flags 0x%x) by "
            "comparison to correct msgver (%d messages)\n",
            func, line, what, mv->msgcnt, flags, corr->msgcnt);

        vs.corr = corr;

        /* Per-partition checks */
        fails += test_mv_p_verify_f(mv, flags, test_mv_mvec_verify_corr, &vs);

        if (mv->log_suppr_cnt > 0)
                TEST_WARN("%s:%d: %s: %d message warning logs suppressed\n",
                          func, line, what, mv->log_suppr_cnt);

        if (corr->msgcnt != mv->msgcnt) {
                if (!(flags & TEST_MSGVER_SUBSET)) {
                        TEST_WARN("%s:%d: %s: expected %d messages, got %d\n",
                                  func, line, what, corr->msgcnt, mv->msgcnt);
                        fails++;
                }
        }

        if (fails)
                TEST_FAIL(
                    "%s:%d: %s: Verification of %d received messages "
                    "failed: expected %d messages: see previous errors\n",
                    func, line, what, mv->msgcnt, corr->msgcnt);
        else
                TEST_SAY(
                    "%s:%d: %s: Verification of %d received messages "
                    "succeeded: matching %d messages from correct msgver\n",
                    func, line, what, mv->msgcnt, corr->msgcnt);
}


/**
 * Consumer poll but dont expect any proper messages for \p timeout_ms.
 */
void test_consumer_poll_no_msgs(const char *what,
                                rd_kafka_t *rk,
                                uint64_t testid,
                                int timeout_ms) {
        int64_t tmout = test_clock() + ((int64_t)timeout_ms * 1000);
        int cnt       = 0;
        test_timing_t t_cons;
        test_msgver_t mv;

        test_msgver_init(&mv, testid);

        if (what)
                TEST_SAY("%s: not expecting any messages for %dms\n", what,
                         timeout_ms);

        TIMING_START(&t_cons, "CONSUME");

        do {
                rd_kafka_message_t *rkmessage;

                rkmessage = rd_kafka_consumer_poll(rk, timeout_ms);
                if (!rkmessage)
                        continue;

                if (rkmessage->err == RD_KAFKA_RESP_ERR__PARTITION_EOF) {
                        TEST_SAY("%s [%" PRId32
                                 "] reached EOF at "
                                 "offset %" PRId64 "\n",
                                 rd_kafka_topic_name(rkmessage->rkt),
                                 rkmessage->partition, rkmessage->offset);
                        test_msgver_add_msg(rk, &mv, rkmessage);

                } else if (rkmessage->err) {
                        TEST_FAIL(
                            "%s [%" PRId32 "] error (offset %" PRId64 "): %s",
                            rkmessage->rkt ? rd_kafka_topic_name(rkmessage->rkt)
                                           : "(no-topic)",
                            rkmessage->partition, rkmessage->offset,
                            rd_kafka_message_errstr(rkmessage));

                } else {
                        if (test_msgver_add_msg(rk, &mv, rkmessage)) {
                                TEST_MV_WARN(
                                    &mv,
                                    "Received unexpected message on "
                                    "%s [%" PRId32
                                    "] at offset "
                                    "%" PRId64 "\n",
                                    rd_kafka_topic_name(rkmessage->rkt),
                                    rkmessage->partition, rkmessage->offset);
                                cnt++;
                        }
                }

                rd_kafka_message_destroy(rkmessage);
        } while (test_clock() <= tmout);

        if (what)
                TIMING_STOP(&t_cons);

        test_msgver_verify(what, &mv, TEST_MSGVER_ALL, 0, 0);
        test_msgver_clear(&mv);

        TEST_ASSERT(cnt == 0, "Expected 0 messages, got %d", cnt);
}

/**
 * @brief Consumer poll with expectation that a \p err will be reached
 * within \p timeout_ms.
 */
void test_consumer_poll_expect_err(rd_kafka_t *rk,
                                   uint64_t testid,
                                   int timeout_ms,
                                   rd_kafka_resp_err_t err) {
        int64_t tmout = test_clock() + ((int64_t)timeout_ms * 1000);

        TEST_SAY("%s: expecting error %s within %dms\n", rd_kafka_name(rk),
                 rd_kafka_err2name(err), timeout_ms);

        do {
                rd_kafka_message_t *rkmessage;
                rkmessage = rd_kafka_consumer_poll(rk, timeout_ms);
                if (!rkmessage)
                        continue;

                if (rkmessage->err == err) {
                        TEST_SAY("Got expected error: %s: %s\n",
                                 rd_kafka_err2name(rkmessage->err),
                                 rd_kafka_message_errstr(rkmessage));
                        rd_kafka_message_destroy(rkmessage);

                        return;
                } else if (rkmessage->err) {
                        TEST_FAIL("%s [%" PRId32
                                  "] unexpected error "
                                  "(offset %" PRId64 "): %s",
                                  rkmessage->rkt
                                      ? rd_kafka_topic_name(rkmessage->rkt)
                                      : "(no-topic)",
                                  rkmessage->partition, rkmessage->offset,
                                  rd_kafka_err2name(rkmessage->err));
                }

                rd_kafka_message_destroy(rkmessage);
        } while (test_clock() <= tmout);
        TEST_FAIL("Expected error %s not seen in %dms", rd_kafka_err2name(err),
                  timeout_ms);
}

/**
 * Call consumer poll once and then return.
 * Messages are handled.
 *
 * \p mv is optional
 *
 * @returns 0 on timeout, 1 if a message was received or .._PARTITION_EOF
 *          if EOF was reached.
 *          TEST_FAIL()s on all errors.
 */
int test_consumer_poll_once(rd_kafka_t *rk, test_msgver_t *mv, int timeout_ms) {
        rd_kafka_message_t *rkmessage;

        rkmessage = rd_kafka_consumer_poll(rk, timeout_ms);
        if (!rkmessage)
                return 0;

        if (rkmessage->err == RD_KAFKA_RESP_ERR__PARTITION_EOF) {
                TEST_SAY("%s [%" PRId32
                         "] reached EOF at "
                         "offset %" PRId64 "\n",
                         rd_kafka_topic_name(rkmessage->rkt),
                         rkmessage->partition, rkmessage->offset);
                if (mv)
                        test_msgver_add_msg(rk, mv, rkmessage);
                rd_kafka_message_destroy(rkmessage);
                return RD_KAFKA_RESP_ERR__PARTITION_EOF;

        } else if (rkmessage->err) {
                TEST_FAIL("%s [%" PRId32 "] error (offset %" PRId64 "): %s",
                          rkmessage->rkt ? rd_kafka_topic_name(rkmessage->rkt)
                                         : "(no-topic)",
                          rkmessage->partition, rkmessage->offset,
                          rd_kafka_message_errstr(rkmessage));

        } else {
                if (mv)
                        test_msgver_add_msg(rk, mv, rkmessage);
        }

        rd_kafka_message_destroy(rkmessage);
        return 1;
}

/**
 * @param exact Require exact exp_eof_cnt (unless -1) and exp_cnt (unless -1).
 *              If false: poll until either one is reached.
 * @param timeout_ms Each call to poll has a timeout set by this argument. The
 *                   test fails if any poll times out.
 */
int test_consumer_poll_exact_timeout(const char *what,
                                     rd_kafka_t *rk,
                                     uint64_t testid,
                                     int exp_eof_cnt,
                                     int exp_msg_base,
                                     int exp_cnt,
                                     rd_bool_t exact,
                                     test_msgver_t *mv,
                                     int timeout_ms) {
        int eof_cnt = 0;
        int cnt     = 0;
        test_timing_t t_cons;

        TEST_SAY("%s: consume %s%d messages\n", what, exact ? "exactly " : "",
                 exp_cnt);

        TIMING_START(&t_cons, "CONSUME");

        while ((!exact && ((exp_eof_cnt <= 0 || eof_cnt < exp_eof_cnt) &&
                           (exp_cnt <= 0 || cnt < exp_cnt))) ||
               (exact && (eof_cnt < exp_eof_cnt || cnt < exp_cnt))) {
                rd_kafka_message_t *rkmessage;

                rkmessage =
                    rd_kafka_consumer_poll(rk, tmout_multip(timeout_ms));
                if (!rkmessage) /* Shouldn't take this long to get a msg */
                        TEST_FAIL(
                            "%s: consumer_poll() timeout "
                            "(%d/%d eof, %d/%d msgs)\n",
                            what, eof_cnt, exp_eof_cnt, cnt, exp_cnt);


                if (rkmessage->err == RD_KAFKA_RESP_ERR__PARTITION_EOF) {
                        TEST_SAY("%s [%" PRId32
                                 "] reached EOF at "
                                 "offset %" PRId64 "\n",
                                 rd_kafka_topic_name(rkmessage->rkt),
                                 rkmessage->partition, rkmessage->offset);
                        TEST_ASSERT(exp_eof_cnt != 0, "expected no EOFs");
                        if (mv)
                                test_msgver_add_msg(rk, mv, rkmessage);
                        eof_cnt++;

                } else if (rkmessage->err) {
                        TEST_FAIL(
                            "%s [%" PRId32 "] error (offset %" PRId64 "): %s",
                            rkmessage->rkt ? rd_kafka_topic_name(rkmessage->rkt)
                                           : "(no-topic)",
                            rkmessage->partition, rkmessage->offset,
                            rd_kafka_message_errstr(rkmessage));

                } else {
                        TEST_SAYL(4,
                                  "%s: consumed message on %s [%" PRId32
                                  "] "
                                  "at offset %" PRId64 " (leader epoch %" PRId32
                                  ")\n",
                                  what, rd_kafka_topic_name(rkmessage->rkt),
                                  rkmessage->partition, rkmessage->offset,
                                  rd_kafka_message_leader_epoch(rkmessage));

                        if (!mv || test_msgver_add_msg(rk, mv, rkmessage))
                                cnt++;
                }

                rd_kafka_message_destroy(rkmessage);
        }

        TIMING_STOP(&t_cons);

        TEST_SAY("%s: consumed %d/%d messages (%d/%d EOFs)\n", what, cnt,
                 exp_cnt, eof_cnt, exp_eof_cnt);

        TEST_ASSERT(!exact || ((exp_cnt == -1 || exp_cnt == cnt) &&
                               (exp_eof_cnt == -1 || exp_eof_cnt == eof_cnt)),
                    "%s: mismatch between exact expected counts and actual: "
                    "%d/%d EOFs, %d/%d msgs",
                    what, eof_cnt, exp_eof_cnt, cnt, exp_cnt);

        if (exp_cnt == 0)
                TEST_ASSERT(cnt == 0 && eof_cnt == exp_eof_cnt,
                            "%s: expected no messages and %d EOFs: "
                            "got %d messages and %d EOFs",
                            what, exp_eof_cnt, cnt, eof_cnt);
        return cnt;
}


/**
 * @param exact Require exact exp_eof_cnt (unless -1) and exp_cnt (unless -1).
 *              If false: poll until either one is reached.
 */
int test_consumer_poll_exact(const char *what,
                             rd_kafka_t *rk,
                             uint64_t testid,
                             int exp_eof_cnt,
                             int exp_msg_base,
                             int exp_cnt,
                             rd_bool_t exact,
                             test_msgver_t *mv) {
        return test_consumer_poll_exact_timeout(what, rk, testid, exp_eof_cnt,
                                                exp_msg_base, exp_cnt, exact,
                                                mv, 10 * 1000);
}

int test_consumer_poll(const char *what,
                       rd_kafka_t *rk,
                       uint64_t testid,
                       int exp_eof_cnt,
                       int exp_msg_base,
                       int exp_cnt,
                       test_msgver_t *mv) {
        return test_consumer_poll_exact(what, rk, testid, exp_eof_cnt,
                                        exp_msg_base, exp_cnt,
                                        rd_false /*not exact */, mv);
}

int test_consumer_poll_timeout(const char *what,
                               rd_kafka_t *rk,
                               uint64_t testid,
                               int exp_eof_cnt,
                               int exp_msg_base,
                               int exp_cnt,
                               test_msgver_t *mv,
                               int timeout_ms) {
        return test_consumer_poll_exact_timeout(
            what, rk, testid, exp_eof_cnt, exp_msg_base, exp_cnt,
            rd_false /*not exact */, mv, timeout_ms);
}

void test_consumer_close(rd_kafka_t *rk) {
        rd_kafka_resp_err_t err;
        test_timing_t timing;

        TEST_SAY("Closing consumer %s\n", rd_kafka_name(rk));

        TIMING_START(&timing, "CONSUMER.CLOSE");
        err = rd_kafka_consumer_close(rk);
        TIMING_STOP(&timing);
        if (err)
                TEST_FAIL("Failed to close consumer: %s\n",
                          rd_kafka_err2str(err));
}


void test_flush(rd_kafka_t *rk, int timeout_ms) {
        test_timing_t timing;
        rd_kafka_resp_err_t err;

        TEST_SAY("%s: Flushing %d messages\n", rd_kafka_name(rk),
                 rd_kafka_outq_len(rk));
        TIMING_START(&timing, "FLUSH");
        err = rd_kafka_flush(rk, timeout_ms);
        TIMING_STOP(&timing);
        if (err)
                TEST_FAIL("Failed to flush(%s, %d): %s: len() = %d\n",
                          rd_kafka_name(rk), timeout_ms, rd_kafka_err2str(err),
                          rd_kafka_outq_len(rk));
}


void test_conf_set(rd_kafka_conf_t *conf, const char *name, const char *val) {
        char errstr[512];
        if (rd_kafka_conf_set(conf, name, val, errstr, sizeof(errstr)) !=
            RD_KAFKA_CONF_OK)
                TEST_FAIL("Failed to set config \"%s\"=\"%s\": %s\n", name, val,
                          errstr);
}

/**
 * @brief Get configuration value for property \p name.
 *
 * @param conf Configuration to get value from. If NULL the test.conf (if any)
 *             configuration will be used.
 */
char *test_conf_get(const rd_kafka_conf_t *conf, const char *name) {
        static RD_TLS char ret[256];
        size_t ret_sz             = sizeof(ret);
        rd_kafka_conf_t *def_conf = NULL;

        if (!conf) /* Use the current test.conf */
                test_conf_init(&def_conf, NULL, 0);

        if (rd_kafka_conf_get(conf ? conf : def_conf, name, ret, &ret_sz) !=
            RD_KAFKA_CONF_OK)
                TEST_FAIL("Failed to get config \"%s\": %s\n", name,
                          "unknown property");

        if (def_conf)
                rd_kafka_conf_destroy(def_conf);

        return ret;
}


char *test_topic_conf_get(const rd_kafka_topic_conf_t *tconf,
                          const char *name) {
        static RD_TLS char ret[256];
        size_t ret_sz = sizeof(ret);
        if (rd_kafka_topic_conf_get(tconf, name, ret, &ret_sz) !=
            RD_KAFKA_CONF_OK)
                TEST_FAIL("Failed to get topic config \"%s\": %s\n", name,
                          "unknown property");
        return ret;
}


/**
 * @brief Check if property \name matches \p val in \p conf.
 *        If \p conf is NULL the test config will be used. */
int test_conf_match(rd_kafka_conf_t *conf, const char *name, const char *val) {
        char *real;
        int free_conf = 0;

        if (!conf) {
                test_conf_init(&conf, NULL, 0);
                free_conf = 1;
        }

        real = test_conf_get(conf, name);

        if (free_conf)
                rd_kafka_conf_destroy(conf);

        return !strcmp(real, val);
}


void test_topic_conf_set(rd_kafka_topic_conf_t *tconf,
                         const char *name,
                         const char *val) {
        char errstr[512];
        if (rd_kafka_topic_conf_set(tconf, name, val, errstr, sizeof(errstr)) !=
            RD_KAFKA_CONF_OK)
                TEST_FAIL("Failed to set topic config \"%s\"=\"%s\": %s\n",
                          name, val, errstr);
}

/**
 * @brief First attempt to set topic level property, then global.
 */
void test_any_conf_set(rd_kafka_conf_t *conf,
                       rd_kafka_topic_conf_t *tconf,
                       const char *name,
                       const char *val) {
        rd_kafka_conf_res_t res = RD_KAFKA_CONF_UNKNOWN;
        char errstr[512]        = {"Missing conf_t"};

        if (tconf)
                res = rd_kafka_topic_conf_set(tconf, name, val, errstr,
                                              sizeof(errstr));
        if (res == RD_KAFKA_CONF_UNKNOWN && conf)
                res =
                    rd_kafka_conf_set(conf, name, val, errstr, sizeof(errstr));

        if (res != RD_KAFKA_CONF_OK)
                TEST_FAIL("Failed to set any config \"%s\"=\"%s\": %s\n", name,
                          val, errstr);
}


/**
 * @returns true if test clients need to be configured for authentication
 *          or other security measures (SSL), else false for unauthed plaintext.
 */
int test_needs_auth(void) {
        rd_kafka_conf_t *conf;
        const char *sec;

        test_conf_init(&conf, NULL, 0);

        sec = test_conf_get(conf, "security.protocol");

        rd_kafka_conf_destroy(conf);

        return strcmp(sec, "plaintext");
}

/**
 * @brief Create a topic-partition list with vararg arguments.
 *
 * @param cnt Number of topic-partitions.
 * @param ...vararg is a tuple of:
 *           const char *topic_name
 *           int32_t partition
 *
 * @return The desired topic-partition list
 *
 * @remark The returned pointer ownership is transferred to the caller.
 */
rd_kafka_topic_partition_list_t *test_topic_partitions(int cnt, ...) {
        va_list ap;
        int i = 0;
        const char *topic_name;

        rd_kafka_topic_partition_list_t *rktparlist =
            rd_kafka_topic_partition_list_new(cnt);
        va_start(ap, cnt);
        while (i < cnt) {
                topic_name        = va_arg(ap, const char *);
                int32_t partition = va_arg(ap, int32_t);

                rd_kafka_topic_partition_list_add(rktparlist, topic_name,
                                                  partition);
                i++;
        }
        va_end(ap);

        return rktparlist;
}

void test_print_partition_list(
    const rd_kafka_topic_partition_list_t *partitions) {
        int i;
        for (i = 0; i < partitions->cnt; i++) {
                TEST_SAY(" %s [%" PRId32 "] offset %" PRId64 " (epoch %" PRId32
                         ") %s%s\n",
                         partitions->elems[i].topic,
                         partitions->elems[i].partition,
                         partitions->elems[i].offset,
                         rd_kafka_topic_partition_get_leader_epoch(
                             &partitions->elems[i]),
                         partitions->elems[i].err ? ": " : "",
                         partitions->elems[i].err
                             ? rd_kafka_err2str(partitions->elems[i].err)
                             : "");
        }
}

/**
 * @brief Compare two lists, returning 0 if equal.
 *
 * @remark The lists may be sorted by this function.
 */
int test_partition_list_cmp(rd_kafka_topic_partition_list_t *al,
                            rd_kafka_topic_partition_list_t *bl) {
        int i;

        if (al->cnt < bl->cnt)
                return -1;
        else if (al->cnt > bl->cnt)
                return 1;
        else if (al->cnt == 0)
                return 0;

        rd_kafka_topic_partition_list_sort(al, NULL, NULL);
        rd_kafka_topic_partition_list_sort(bl, NULL, NULL);

        for (i = 0; i < al->cnt; i++) {
                const rd_kafka_topic_partition_t *a = &al->elems[i];
                const rd_kafka_topic_partition_t *b = &bl->elems[i];
                if (a->partition != b->partition || strcmp(a->topic, b->topic))
                        return -1;
        }

        return 0;
}

/**
 * @brief Compare two lists and their offsets, returning 0 if equal.
 *
 * @remark The lists may be sorted by this function.
 */
int test_partition_list_and_offsets_cmp(rd_kafka_topic_partition_list_t *al,
                                        rd_kafka_topic_partition_list_t *bl) {
        int i;

        if (al->cnt < bl->cnt)
                return -1;
        else if (al->cnt > bl->cnt)
                return 1;
        else if (al->cnt == 0)
                return 0;

        rd_kafka_topic_partition_list_sort(al, NULL, NULL);
        rd_kafka_topic_partition_list_sort(bl, NULL, NULL);

        for (i = 0; i < al->cnt; i++) {
                const rd_kafka_topic_partition_t *a = &al->elems[i];
                const rd_kafka_topic_partition_t *b = &bl->elems[i];
                if (a->partition != b->partition ||
                    strcmp(a->topic, b->topic) || a->offset != b->offset ||
                    rd_kafka_topic_partition_get_leader_epoch(a) !=
                        rd_kafka_topic_partition_get_leader_epoch(b))
                        return -1;
        }

        return 0;
}

/**
 * @brief Execute script from the Kafka distribution bin/ path.
 */
void test_kafka_cmd(const char *fmt, ...) {
#ifdef _WIN32
        TEST_FAIL("%s not supported on Windows, yet", __FUNCTION__);
#else
        char cmd[1024];
        int r;
        va_list ap;
        test_timing_t t_cmd;
        const char *kpath;

        kpath = test_getenv("KAFKA_PATH", NULL);

        if (!kpath)
                TEST_FAIL("%s: KAFKA_PATH must be set", __FUNCTION__);

        r = rd_snprintf(cmd, sizeof(cmd), "%s/bin/", kpath);
        TEST_ASSERT(r < (int)sizeof(cmd));

        va_start(ap, fmt);
        rd_vsnprintf(cmd + r, sizeof(cmd) - r, fmt, ap);
        va_end(ap);

        TEST_SAY("Executing: %s\n", cmd);
        TIMING_START(&t_cmd, "exec");
        r = system(cmd);
        TIMING_STOP(&t_cmd);

        if (r == -1)
                TEST_FAIL("system(\"%s\") failed: %s", cmd, strerror(errno));
        else if (WIFSIGNALED(r))
                TEST_FAIL("system(\"%s\") terminated by signal %d\n", cmd,
                          WTERMSIG(r));
        else if (WEXITSTATUS(r))
                TEST_FAIL("system(\"%s\") failed with exit status %d\n", cmd,
                          WEXITSTATUS(r));
#endif
}

/**
 * @brief Execute kafka-topics.sh from the Kafka distribution.
 */
void test_kafka_topics(const char *fmt, ...) {
#ifdef _WIN32
        TEST_FAIL("%s not supported on Windows, yet", __FUNCTION__);
#else
        char cmd[1024];
        int r, bytes_left;
        va_list ap;
        test_timing_t t_cmd;
        const char *kpath, *bootstrap_env, *flag, *bootstrap_srvs;

        if (test_broker_version >= TEST_BRKVER(3, 0, 0, 0)) {
                bootstrap_env = "BROKERS";
                flag          = "--bootstrap-server";
        } else {
                bootstrap_env = "ZK_ADDRESS";
                flag          = "--zookeeper";
        }

        kpath          = test_getenv("KAFKA_PATH", NULL);
        bootstrap_srvs = test_getenv(bootstrap_env, NULL);

        if (!kpath || !bootstrap_srvs)
                TEST_FAIL("%s: KAFKA_PATH and %s must be set", __FUNCTION__,
                          bootstrap_env);

        r = rd_snprintf(cmd, sizeof(cmd), "%s/bin/kafka-topics.sh %s %s ",
                        kpath, flag, bootstrap_srvs);
        TEST_ASSERT(r > 0 && r < (int)sizeof(cmd));

        bytes_left = sizeof(cmd) - r;

        va_start(ap, fmt);
        r = rd_vsnprintf(cmd + r, bytes_left, fmt, ap);
        va_end(ap);
        TEST_ASSERT(r > 0 && r < bytes_left);

        TEST_SAY("Executing: %s\n", cmd);
        TIMING_START(&t_cmd, "exec");
        r = system(cmd);
        TIMING_STOP(&t_cmd);

        if (r == -1)
                TEST_FAIL("system(\"%s\") failed: %s", cmd, strerror(errno));
        else if (WIFSIGNALED(r))
                TEST_FAIL("system(\"%s\") terminated by signal %d\n", cmd,
                          WTERMSIG(r));
        else if (WEXITSTATUS(r))
                TEST_FAIL("system(\"%s\") failed with exit status %d\n", cmd,
                          WEXITSTATUS(r));
#endif
}



/**
 * @brief Create topic using Topic Admin API
 *
 * @param configs is an optional key-value tuple array of
 *                   topic configs (or NULL).
 */
void test_admin_create_topic(rd_kafka_t *use_rk,
                             const char *topicname,
                             int partition_cnt,
                             int replication_factor,
                             const char **configs) {
        rd_kafka_t *rk;
        rd_kafka_NewTopic_t *newt[1];
        const size_t newt_cnt = 1;
        rd_kafka_AdminOptions_t *options;
        rd_kafka_queue_t *rkqu;
        rd_kafka_event_t *rkev;
        const rd_kafka_CreateTopics_result_t *res;
        const rd_kafka_topic_result_t **terr;
        int timeout_ms = tmout_multip(10000);
        size_t res_cnt;
        rd_kafka_resp_err_t err;
        char errstr[512];
        test_timing_t t_create;

        if (!(rk = use_rk))
                rk = test_create_producer();

        rkqu = rd_kafka_queue_new(rk);

        newt[0] =
            rd_kafka_NewTopic_new(topicname, partition_cnt, replication_factor,
                                  errstr, sizeof(errstr));
        TEST_ASSERT(newt[0] != NULL, "%s", errstr);

        if (configs) {
                int i;

                for (i = 0; configs[i] && configs[i + 1]; i += 2)
                        TEST_CALL_ERR__(rd_kafka_NewTopic_set_config(
                            newt[0], configs[i], configs[i + 1]));
        }

        options = rd_kafka_AdminOptions_new(rk, RD_KAFKA_ADMIN_OP_CREATETOPICS);
        err     = rd_kafka_AdminOptions_set_operation_timeout(
            options, timeout_ms, errstr, sizeof(errstr));
        TEST_ASSERT(!err, "%s", errstr);

        TEST_SAY(
            "Creating topic \"%s\" "
            "(partitions=%d, replication_factor=%d, timeout=%d)\n",
            topicname, partition_cnt, replication_factor, timeout_ms);

        TIMING_START(&t_create, "CreateTopics");
        rd_kafka_CreateTopics(rk, newt, newt_cnt, options, rkqu);

        /* Wait for result */
        rkev = rd_kafka_queue_poll(rkqu, timeout_ms + 2000);
        TEST_ASSERT(rkev, "Timed out waiting for CreateTopics result");

        TIMING_STOP(&t_create);

        TEST_ASSERT(!rd_kafka_event_error(rkev), "CreateTopics failed: %s",
                    rd_kafka_event_error_string(rkev));

        res = rd_kafka_event_CreateTopics_result(rkev);
        TEST_ASSERT(res, "Expected CreateTopics_result, not %s",
                    rd_kafka_event_name(rkev));

        terr = rd_kafka_CreateTopics_result_topics(res, &res_cnt);
        TEST_ASSERT(terr, "CreateTopics_result_topics returned NULL");
        TEST_ASSERT(res_cnt == newt_cnt,
                    "CreateTopics_result_topics returned %" PRIusz
                    " topics, "
                    "not the expected %" PRIusz,
                    res_cnt, newt_cnt);

        TEST_ASSERT(!rd_kafka_topic_result_error(terr[0]) ||
                        rd_kafka_topic_result_error(terr[0]) ==
                            RD_KAFKA_RESP_ERR_TOPIC_ALREADY_EXISTS,
                    "Topic %s result error: %s",
                    rd_kafka_topic_result_name(terr[0]),
                    rd_kafka_topic_result_error_string(terr[0]));

        rd_kafka_event_destroy(rkev);

        rd_kafka_queue_destroy(rkqu);

        rd_kafka_AdminOptions_destroy(options);

        rd_kafka_NewTopic_destroy(newt[0]);

        if (!use_rk)
                rd_kafka_destroy(rk);
}



/**
 * @brief Create topic using kafka-topics.sh --create
 */
static void test_create_topic_sh(const char *topicname,
                                 int partition_cnt,
                                 int replication_factor) {
        test_kafka_topics(
            "--create --topic \"%s\" "
            "--replication-factor %d --partitions %d",
            topicname, replication_factor, partition_cnt);
}


/**
 * @brief Create topic
 */
void test_create_topic(rd_kafka_t *use_rk,
                       const char *topicname,
                       int partition_cnt,
                       int replication_factor) {
        if (test_broker_version < TEST_BRKVER(0, 10, 2, 0))
                test_create_topic_sh(topicname, partition_cnt,
                                     replication_factor);
        else
                test_admin_create_topic(use_rk, topicname, partition_cnt,
                                        replication_factor, NULL);
}

void test_create_topic_wait_exists(rd_kafka_t *use_rk,
                                   const char *topicname,
                                   int partition_cnt,
                                   int replication_factor,
                                   int timeout) {
        test_create_topic(use_rk, topicname, partition_cnt, replication_factor);
        test_wait_topic_exists(use_rk, topicname, timeout);
}


/**
 * @brief Create topic using kafka-topics.sh --delete
 */
static void test_delete_topic_sh(const char *topicname) {
        test_kafka_topics("--delete --topic \"%s\" ", topicname);
}


/**
 * @brief Delete topic using Topic Admin API
 */
static void test_admin_delete_topic(rd_kafka_t *use_rk, const char *topicname) {
        rd_kafka_t *rk;
        rd_kafka_DeleteTopic_t *delt[1];
        const size_t delt_cnt = 1;
        rd_kafka_AdminOptions_t *options;
        rd_kafka_queue_t *rkqu;
        rd_kafka_event_t *rkev;
        const rd_kafka_DeleteTopics_result_t *res;
        const rd_kafka_topic_result_t **terr;
        int timeout_ms = tmout_multip(10000);
        size_t res_cnt;
        rd_kafka_resp_err_t err;
        char errstr[512];
        test_timing_t t_create;

        if (!(rk = use_rk))
                rk = test_create_producer();

        rkqu = rd_kafka_queue_new(rk);

        delt[0] = rd_kafka_DeleteTopic_new(topicname);

        options = rd_kafka_AdminOptions_new(rk, RD_KAFKA_ADMIN_OP_DELETETOPICS);
        err     = rd_kafka_AdminOptions_set_operation_timeout(
            options, timeout_ms, errstr, sizeof(errstr));
        TEST_ASSERT(!err, "%s", errstr);

        TEST_SAY(
            "Deleting topic \"%s\" "
            "(timeout=%d)\n",
            topicname, timeout_ms);

        TIMING_START(&t_create, "DeleteTopics");
        rd_kafka_DeleteTopics(rk, delt, delt_cnt, options, rkqu);

        /* Wait for result */
        rkev = rd_kafka_queue_poll(rkqu, timeout_ms + 2000);
        TEST_ASSERT(rkev, "Timed out waiting for DeleteTopics result");

        TIMING_STOP(&t_create);

        res = rd_kafka_event_DeleteTopics_result(rkev);
        TEST_ASSERT(res, "Expected DeleteTopics_result, not %s",
                    rd_kafka_event_name(rkev));

        terr = rd_kafka_DeleteTopics_result_topics(res, &res_cnt);
        TEST_ASSERT(terr, "DeleteTopics_result_topics returned NULL");
        TEST_ASSERT(res_cnt == delt_cnt,
                    "DeleteTopics_result_topics returned %" PRIusz
                    " topics, "
                    "not the expected %" PRIusz,
                    res_cnt, delt_cnt);

        TEST_ASSERT(!rd_kafka_topic_result_error(terr[0]),
                    "Topic %s result error: %s",
                    rd_kafka_topic_result_name(terr[0]),
                    rd_kafka_topic_result_error_string(terr[0]));

        rd_kafka_event_destroy(rkev);

        rd_kafka_queue_destroy(rkqu);

        rd_kafka_AdminOptions_destroy(options);

        rd_kafka_DeleteTopic_destroy(delt[0]);

        if (!use_rk)
                rd_kafka_destroy(rk);
}


/**
 * @brief Delete a topic
 */
void test_delete_topic(rd_kafka_t *use_rk, const char *topicname) {
        if (test_broker_version < TEST_BRKVER(0, 10, 2, 0))
                test_delete_topic_sh(topicname);
        else
                test_admin_delete_topic(use_rk, topicname);
}


/**
 * @brief Create additional partitions for a topic using Admin API
 */
static void test_admin_create_partitions(rd_kafka_t *use_rk,
                                         const char *topicname,
                                         int new_partition_cnt) {
        rd_kafka_t *rk;
        rd_kafka_NewPartitions_t *newp[1];
        const size_t newp_cnt = 1;
        rd_kafka_AdminOptions_t *options;
        rd_kafka_queue_t *rkqu;
        rd_kafka_event_t *rkev;
        const rd_kafka_CreatePartitions_result_t *res;
        const rd_kafka_topic_result_t **terr;
        int timeout_ms = tmout_multip(10000);
        size_t res_cnt;
        rd_kafka_resp_err_t err;
        char errstr[512];
        test_timing_t t_create;

        if (!(rk = use_rk))
                rk = test_create_producer();

        rkqu = rd_kafka_queue_new(rk);

        newp[0] = rd_kafka_NewPartitions_new(topicname, new_partition_cnt,
                                             errstr, sizeof(errstr));
        TEST_ASSERT(newp[0] != NULL, "%s", errstr);

        options =
            rd_kafka_AdminOptions_new(rk, RD_KAFKA_ADMIN_OP_CREATEPARTITIONS);
        err = rd_kafka_AdminOptions_set_operation_timeout(
            options, timeout_ms, errstr, sizeof(errstr));
        TEST_ASSERT(!err, "%s", errstr);

        TEST_SAY("Creating %d (total) partitions for topic \"%s\"\n",
                 new_partition_cnt, topicname);

        TIMING_START(&t_create, "CreatePartitions");
        rd_kafka_CreatePartitions(rk, newp, newp_cnt, options, rkqu);

        /* Wait for result */
        rkev = rd_kafka_queue_poll(rkqu, timeout_ms + 2000);
        TEST_ASSERT(rkev, "Timed out waiting for CreatePartitions result");

        TIMING_STOP(&t_create);

        res = rd_kafka_event_CreatePartitions_result(rkev);
        TEST_ASSERT(res, "Expected CreatePartitions_result, not %s",
                    rd_kafka_event_name(rkev));

        terr = rd_kafka_CreatePartitions_result_topics(res, &res_cnt);
        TEST_ASSERT(terr, "CreatePartitions_result_topics returned NULL");
        TEST_ASSERT(res_cnt == newp_cnt,
                    "CreatePartitions_result_topics returned %" PRIusz
                    " topics, not the expected %" PRIusz,
                    res_cnt, newp_cnt);

        TEST_ASSERT(!rd_kafka_topic_result_error(terr[0]),
                    "Topic %s result error: %s",
                    rd_kafka_topic_result_name(terr[0]),
                    rd_kafka_topic_result_error_string(terr[0]));

        rd_kafka_event_destroy(rkev);

        rd_kafka_queue_destroy(rkqu);

        rd_kafka_AdminOptions_destroy(options);

        rd_kafka_NewPartitions_destroy(newp[0]);

        if (!use_rk)
                rd_kafka_destroy(rk);
}


/**
 * @brief Create partitions for topic
 */
void test_create_partitions(rd_kafka_t *use_rk,
                            const char *topicname,
                            int new_partition_cnt) {
        if (test_broker_version < TEST_BRKVER(0, 10, 2, 0))
                test_kafka_topics("--alter --topic %s --partitions %d",
                                  topicname, new_partition_cnt);
        else
                test_admin_create_partitions(use_rk, topicname,
                                             new_partition_cnt);
}


int test_get_partition_count(rd_kafka_t *rk,
                             const char *topicname,
                             int timeout_ms) {
        rd_kafka_t *use_rk;
        rd_kafka_resp_err_t err;
        rd_kafka_topic_t *rkt;
        int64_t abs_timeout = test_clock() + ((int64_t)timeout_ms * 1000);
        int ret             = -1;

        if (!rk)
                use_rk = test_create_producer();
        else
                use_rk = rk;

        rkt = rd_kafka_topic_new(use_rk, topicname, NULL);

        do {
                const struct rd_kafka_metadata *metadata;

                err = rd_kafka_metadata(use_rk, 0, rkt, &metadata,
                                        tmout_multip(15000));
                if (err)
                        TEST_WARN("metadata() for %s failed: %s\n",
                                  rkt ? rd_kafka_topic_name(rkt)
                                      : "(all-local)",
                                  rd_kafka_err2str(err));
                else {
                        if (metadata->topic_cnt == 1) {
                                if (metadata->topics[0].err == 0 ||
                                    metadata->topics[0].partition_cnt > 0) {
                                        int32_t cnt;
                                        cnt = metadata->topics[0].partition_cnt;
                                        rd_kafka_metadata_destroy(metadata);
                                        ret = (int)cnt;
                                        break;
                                }
                                TEST_SAY(
                                    "metadata(%s) returned %s: retrying\n",
                                    rd_kafka_topic_name(rkt),
                                    rd_kafka_err2str(metadata->topics[0].err));
                        }
                        rd_kafka_metadata_destroy(metadata);
                        rd_sleep(1);
                }
        } while (test_clock() < abs_timeout);

        rd_kafka_topic_destroy(rkt);

        if (!rk)
                rd_kafka_destroy(use_rk);

        return ret;
}

/**
 * @brief Let the broker auto-create the topic for us.
 */
rd_kafka_resp_err_t test_auto_create_topic_rkt(rd_kafka_t *rk,
                                               rd_kafka_topic_t *rkt,
                                               int timeout_ms) {
        const struct rd_kafka_metadata *metadata;
        rd_kafka_resp_err_t err;
        test_timing_t t;
        int64_t abs_timeout = test_clock() + ((int64_t)timeout_ms * 1000);

        do {
                TIMING_START(&t, "auto_create_topic");
                err = rd_kafka_metadata(rk, 0, rkt, &metadata,
                                        tmout_multip(15000));
                TIMING_STOP(&t);
                if (err)
                        TEST_WARN("metadata() for %s failed: %s\n",
                                  rkt ? rd_kafka_topic_name(rkt)
                                      : "(all-local)",
                                  rd_kafka_err2str(err));
                else {
                        if (metadata->topic_cnt == 1) {
                                if (metadata->topics[0].err == 0 ||
                                    metadata->topics[0].partition_cnt > 0) {
                                        rd_kafka_metadata_destroy(metadata);
                                        return 0;
                                }
                                TEST_SAY(
                                    "metadata(%s) returned %s: retrying\n",
                                    rd_kafka_topic_name(rkt),
                                    rd_kafka_err2str(metadata->topics[0].err));
                        }
                        rd_kafka_metadata_destroy(metadata);
                        rd_sleep(1);
                }
        } while (test_clock() < abs_timeout);

        return err;
}

rd_kafka_resp_err_t
test_auto_create_topic(rd_kafka_t *rk, const char *name, int timeout_ms) {
        rd_kafka_topic_t *rkt = rd_kafka_topic_new(rk, name, NULL);
        rd_kafka_resp_err_t err;
        if (!rkt)
                return rd_kafka_last_error();
        err = test_auto_create_topic_rkt(rk, rkt, timeout_ms);
        rd_kafka_topic_destroy(rkt);
        return err;
}


/**
 * @brief Check if topic auto creation works.
 * @returns 1 if it does, else 0.
 */
int test_check_auto_create_topic(void) {
        rd_kafka_t *rk;
        rd_kafka_conf_t *conf;
        rd_kafka_resp_err_t err;
        const char *topic = test_mk_topic_name("autocreatetest", 1);

        test_conf_init(&conf, NULL, 0);
        rk  = test_create_handle(RD_KAFKA_PRODUCER, conf);
        err = test_auto_create_topic(rk, topic, tmout_multip(5000));
        if (err)
                TEST_SAY("Auto topic creation of \"%s\" failed: %s\n", topic,
                         rd_kafka_err2str(err));
        rd_kafka_destroy(rk);

        return err ? 0 : 1;
}


/**
 * @brief Builds and runs a Java application from the java/ directory.
 *
 *        The application is started in the background, use
 *        test_waitpid() to await its demise.
 *
 * @param cls The app class to run using java/run-class.sh
 *
 * @returns -1 if the application could not be started, else the pid.
 */
int test_run_java(const char *cls, const char **argv) {
#ifdef _WIN32
        TEST_WARN("%s(%s) not supported Windows, yet", __FUNCTION__, cls);
        return -1;
#else
        int r;
        const char *kpath;
        pid_t pid;
        const char **full_argv, **p;
        int cnt;
        extern char **environ;

        kpath = test_getenv("KAFKA_PATH", NULL);

        if (!kpath) {
                TEST_WARN("%s(%s): KAFKA_PATH must be set\n", __FUNCTION__,
                          cls);
                return -1;
        }

        /* Build */
        r = system("make -s java");

        if (r == -1 || WIFSIGNALED(r) || WEXITSTATUS(r)) {
                TEST_WARN("%s(%s): failed to build java class (code %d)\n",
                          __FUNCTION__, cls, r);
                return -1;
        }

        /* For child process and run cls */
        pid = fork();
        if (pid == -1) {
                TEST_WARN("%s(%s): failed to fork: %s\n", __FUNCTION__, cls,
                          strerror(errno));
                return -1;
        }

        if (pid > 0)
                return (int)pid; /* In parent process */

        /* In child process */

        /* Reconstruct argv to contain run-class.sh and the cls */
        for (cnt = 0; argv[cnt]; cnt++)
                ;

        cnt += 3; /* run-class.sh, cls, .., NULL */
        full_argv    = malloc(sizeof(*full_argv) * cnt);
        full_argv[0] = "java/run-class.sh";
        full_argv[1] = (const char *)cls;

        /* Copy arguments */
        for (p = &full_argv[2]; *argv; p++, argv++)
                *p = *argv;
        *p = NULL;

        /* Run */
        r = execve(full_argv[0], (char *const *)full_argv, environ);

        TEST_WARN("%s(%s): failed to execute run-class.sh: %s\n", __FUNCTION__,
                  cls, strerror(errno));
        exit(2);

        return -1; /* NOTREACHED */
#endif
}


/**
 * @brief Wait for child-process \p pid to exit.
 *
 * @returns -1 if the child process exited successfully, else -1.
 */
int test_waitpid(int pid) {
#ifdef _WIN32
        TEST_WARN("%s() not supported Windows, yet", __FUNCTION__);
        return -1;
#else
        pid_t r;
        int status = 0;

        r = waitpid((pid_t)pid, &status, 0);

        if (r == -1) {
                TEST_WARN("waitpid(%d) failed: %s\n", pid, strerror(errno));
                return -1;
        }

        if (WIFSIGNALED(status)) {
                TEST_WARN("Process %d terminated by signal %d\n", pid,
                          WTERMSIG(status));
                return -1;
        } else if (WEXITSTATUS(status)) {
                TEST_WARN("Process %d exited with status %d\n", pid,
                          WEXITSTATUS(status));
                return -1;
        }

        return 0;
#endif
}


/**
 * @brief Check if \p feature is builtin to librdkafka.
 * @returns returns 1 if feature is built in, else 0.
 */
int test_check_builtin(const char *feature) {
        rd_kafka_conf_t *conf;
        char errstr[128];
        int r;

        conf = rd_kafka_conf_new();
        if (rd_kafka_conf_set(conf, "builtin.features", feature, errstr,
                              sizeof(errstr)) != RD_KAFKA_CONF_OK) {
                TEST_SAY("Feature \"%s\" not built-in: %s\n", feature, errstr);
                r = 0;
        } else {
                TEST_SAY("Feature \"%s\" is built-in\n", feature);
                r = 1;
        }

        rd_kafka_conf_destroy(conf);
        return r;
}


char *tsprintf(const char *fmt, ...) {
        static RD_TLS char ret[8][512];
        static RD_TLS int i;
        va_list ap;


        i = (i + 1) % 8;

        va_start(ap, fmt);
        rd_vsnprintf(ret[i], sizeof(ret[i]), fmt, ap);
        va_end(ap);

        return ret[i];
}


/**
 * @brief Add a test report JSON object.
 * These will be written as a JSON array to the test report file.
 */
void test_report_add(struct test *test, const char *fmt, ...) {
        va_list ap;
        char buf[512];

        va_start(ap, fmt);
        vsnprintf(buf, sizeof(buf), fmt, ap);
        va_end(ap);

        if (test->report_cnt == test->report_size) {
                if (test->report_size == 0)
                        test->report_size = 8;
                else
                        test->report_size *= 2;

                test->report_arr =
                    realloc(test->report_arr,
                            sizeof(*test->report_arr) * test->report_size);
        }

        test->report_arr[test->report_cnt++] = rd_strdup(buf);

        TEST_SAYL(1, "Report #%d: %s\n", test->report_cnt - 1, buf);
}

/**
 * Returns 1 if KAFKA_PATH and BROKERS (or ZK_ADDRESS) is set to se we can use
 * the kafka-topics.sh script to manually create topics.
 *
 * If \p skip is set TEST_SKIP() will be called with a helpful message.
 */
int test_can_create_topics(int skip) {
#ifndef _WIN32
        const char *bootstrap;
#endif

        /* Has AdminAPI */
        if (test_broker_version >= TEST_BRKVER(0, 10, 2, 0))
                return 1;

#ifdef _WIN32
        if (skip)
                TEST_SKIP("Cannot create topics on Win32\n");
        return 0;
#else

        bootstrap = test_broker_version >= TEST_BRKVER(3, 0, 0, 0)
                        ? "BROKERS"
                        : "ZK_ADDRESS";

        if (!test_getenv("KAFKA_PATH", NULL) || !test_getenv(bootstrap, NULL)) {
                if (skip)
                        TEST_SKIP(
                            "Cannot create topics "
                            "(set KAFKA_PATH and %s)\n",
                            bootstrap);
                return 0;
        }


        return 1;
#endif
}


/**
 * Wait for \p event_type, discarding all other events prior to it.
 */
rd_kafka_event_t *test_wait_event(rd_kafka_queue_t *eventq,
                                  rd_kafka_event_type_t event_type,
                                  int timeout_ms) {
        test_timing_t t_w;
        int64_t abs_timeout = test_clock() + ((int64_t)timeout_ms * 1000);

        TIMING_START(&t_w, "wait_event");
        while (test_clock() < abs_timeout) {
                rd_kafka_event_t *rkev;

                rkev = rd_kafka_queue_poll(
                    eventq, (int)(abs_timeout - test_clock()) / 1000);

                if (rd_kafka_event_type(rkev) == event_type) {
                        TIMING_STOP(&t_w);
                        return rkev;
                }

                if (!rkev)
                        continue;

                if (rd_kafka_event_error(rkev))
                        TEST_SAY("discarding ignored event %s: %s\n",
                                 rd_kafka_event_name(rkev),
                                 rd_kafka_event_error_string(rkev));
                else
                        TEST_SAY("discarding ignored event %s\n",
                                 rd_kafka_event_name(rkev));
                rd_kafka_event_destroy(rkev);
        }
        TIMING_STOP(&t_w);

        return NULL;
}


void test_SAY(const char *file, int line, int level, const char *str) {
        TEST_SAYL(level, "%s", str);
}

void test_SKIP(const char *file, int line, const char *str) {
        TEST_WARN("SKIPPING TEST: %s", str);
        TEST_LOCK();
        test_curr->state = TEST_SKIPPED;
        if (!*test_curr->failstr) {
                rd_snprintf(test_curr->failstr, sizeof(test_curr->failstr),
                            "%s", str);
                rtrim(test_curr->failstr);
        }
        TEST_UNLOCK();
}

const char *test_curr_name(void) {
        return test_curr->name;
}


/**
 * @brief Dump/print message haders
 */
void test_headers_dump(const char *what,
                       int lvl,
                       const rd_kafka_headers_t *hdrs) {
        size_t idx = 0;
        const char *name, *value;
        size_t size;

        while (!rd_kafka_header_get_all(hdrs, idx++, &name,
                                        (const void **)&value, &size))
                TEST_SAYL(lvl, "%s: Header #%" PRIusz ": %s='%s'\n", what,
                          idx - 1, name, value ? value : "(NULL)");
}


/**
 * @brief Retrieve and return the list of broker ids in the cluster by
 *        sending a Metadata request.
 *
 * @param rk Optional instance to use.
 * @param cntp Will be updated to the number of brokers returned.
 *
 * @returns a malloc:ed list of int32_t broker ids.
 */
int32_t *test_get_broker_ids(rd_kafka_t *use_rk, size_t *cntp) {
        int32_t *ids;
        rd_kafka_t *rk;
        const rd_kafka_metadata_t *md;
        rd_kafka_resp_err_t err;
        size_t i;

        if (!(rk = use_rk))
                rk = test_create_producer();

        err = rd_kafka_metadata(rk, 0, NULL, &md, tmout_multip(5000));
        TEST_ASSERT(!err, "%s", rd_kafka_err2str(err));
        TEST_ASSERT(md->broker_cnt > 0, "%d brokers, expected > 0",
                    md->broker_cnt);

        ids = malloc(sizeof(*ids) * md->broker_cnt);

        for (i = 0; i < (size_t)md->broker_cnt; i++)
                ids[i] = md->brokers[i].id;

        *cntp = md->broker_cnt;

        rd_kafka_metadata_destroy(md);

        if (!use_rk)
                rd_kafka_destroy(rk);

        return ids;
}

/**
 * @brief Get value of a config property from given broker id.
 *
 * @param rk Optional instance to use.
 * @param broker_id Broker to query.
 * @param key Entry key to query.
 *
 * @return an allocated char* which will be non-NULL if `key` is present
 *         and there have been no errors.
 */
char *test_get_broker_config_entry(rd_kafka_t *use_rk,
                                   int32_t broker_id,
                                   const char *key) {
        rd_kafka_t *rk;
        char *entry_value = NULL;
        char errstr[128];
        rd_kafka_AdminOptions_t *options             = NULL;
        rd_kafka_ConfigResource_t *config            = NULL;
        rd_kafka_queue_t *queue                      = NULL;
        const rd_kafka_DescribeConfigs_result_t *res = NULL;
        size_t rconfig_cnt;
        const rd_kafka_ConfigResource_t **rconfigs;
        rd_kafka_resp_err_t err;
        const rd_kafka_ConfigEntry_t **entries;
        size_t entry_cnt;
        size_t j;
        rd_kafka_event_t *rkev;

        if (!(rk = use_rk))
                rk = test_create_producer();

        queue = rd_kafka_queue_new(rk);

        config = rd_kafka_ConfigResource_new(RD_KAFKA_RESOURCE_BROKER,
                                             tsprintf("%" PRId32, broker_id));
        options =
            rd_kafka_AdminOptions_new(rk, RD_KAFKA_ADMIN_OP_DESCRIBECONFIGS);
        err = rd_kafka_AdminOptions_set_request_timeout(options, 10000, errstr,
                                                        sizeof(errstr));
        TEST_ASSERT(!err, "%s", errstr);

        rd_kafka_DescribeConfigs(rk, &config, 1, options, queue);
        rd_kafka_ConfigResource_destroy(config);
        rd_kafka_AdminOptions_destroy(options);

        rkev = test_wait_admin_result(
            queue, RD_KAFKA_EVENT_DESCRIBECONFIGS_RESULT, 10000);

        res = rd_kafka_event_DescribeConfigs_result(rkev);
        TEST_ASSERT(res, "expecting describe config results to be not NULL");

        err = rd_kafka_event_error(rkev);
        TEST_ASSERT(!err, "Expected success, not %s", rd_kafka_err2name(err));

        rconfigs = rd_kafka_DescribeConfigs_result_resources(res, &rconfig_cnt);
        TEST_ASSERT(rconfig_cnt == 1, "Expecting 1 resource, got %" PRIusz,
                    rconfig_cnt);

        err = rd_kafka_ConfigResource_error(rconfigs[0]);


        entries = rd_kafka_ConfigResource_configs(rconfigs[0], &entry_cnt);

        for (j = 0; j < entry_cnt; ++j) {
                const rd_kafka_ConfigEntry_t *e = entries[j];
                const char *cname               = rd_kafka_ConfigEntry_name(e);

                if (!strcmp(cname, key)) {
                        const char *val = rd_kafka_ConfigEntry_value(e);

                        if (val) {
                                entry_value = rd_strdup(val);
                                break;
                        }
                }
        }

        rd_kafka_event_destroy(rkev);
        rd_kafka_queue_destroy(queue);

        if (!use_rk)
                rd_kafka_destroy(rk);

        return entry_value;
}



/**
 * @brief Verify that all topics in \p topics are reported in metadata,
 *        and that none of the topics in \p not_topics are reported.
 *
 * @returns the number of failures (but does not FAIL).
 */
static int verify_topics_in_metadata(rd_kafka_t *rk,
                                     rd_kafka_metadata_topic_t *topics,
                                     size_t topic_cnt,
                                     rd_kafka_metadata_topic_t *not_topics,
                                     size_t not_topic_cnt) {
        const rd_kafka_metadata_t *md;
        rd_kafka_resp_err_t err;
        int ti;
        size_t i;
        int fails = 0;

        /* Mark topics with dummy error which is overwritten
         * when topic is found in metadata, allowing us to check
         * for missed topics. */
        for (i = 0; i < topic_cnt; i++)
                topics[i].err = 12345;

        err = rd_kafka_metadata(rk, 1 /*all_topics*/, NULL, &md,
                                tmout_multip(5000));
        TEST_ASSERT(!err, "metadata failed: %s", rd_kafka_err2str(err));

        for (ti = 0; ti < md->topic_cnt; ti++) {
                const rd_kafka_metadata_topic_t *mdt = &md->topics[ti];

                for (i = 0; i < topic_cnt; i++) {
                        int pi;
                        rd_kafka_metadata_topic_t *exp_mdt;

                        if (strcmp(topics[i].topic, mdt->topic))
                                continue;

                        exp_mdt = &topics[i];

                        exp_mdt->err = mdt->err; /* indicate found */
                        if (mdt->err) {
                                TEST_SAY(
                                    "metadata: "
                                    "Topic %s has error %s\n",
                                    mdt->topic, rd_kafka_err2str(mdt->err));
                                fails++;
                        }

                        if (exp_mdt->partition_cnt > 0 &&
                            mdt->partition_cnt != exp_mdt->partition_cnt) {
                                TEST_SAY(
                                    "metadata: "
                                    "Topic %s, expected %d partitions"
                                    ", not %d\n",
                                    mdt->topic, exp_mdt->partition_cnt,
                                    mdt->partition_cnt);
                                fails++;
                                continue;
                        }

                        /* Verify per-partition values */
                        for (pi = 0;
                             exp_mdt->partitions && pi < exp_mdt->partition_cnt;
                             pi++) {
                                const rd_kafka_metadata_partition_t *mdp =
                                    &mdt->partitions[pi];
                                const rd_kafka_metadata_partition_t *exp_mdp =
                                    &exp_mdt->partitions[pi];

                                if (mdp->id != exp_mdp->id) {
                                        TEST_SAY(
                                            "metadata: "
                                            "Topic %s, "
                                            "partition %d, "
                                            "partition list out of order,"
                                            " expected %d, not %d\n",
                                            mdt->topic, pi, exp_mdp->id,
                                            mdp->id);
                                        fails++;
                                        continue;
                                }

                                if (exp_mdp->replicas) {
                                        if (mdp->replica_cnt !=
                                            exp_mdp->replica_cnt) {
                                                TEST_SAY(
                                                    "metadata: "
                                                    "Topic %s, "
                                                    "partition %d, "
                                                    "expected %d replicas,"
                                                    " not %d\n",
                                                    mdt->topic, pi,
                                                    exp_mdp->replica_cnt,
                                                    mdp->replica_cnt);
                                                fails++;
                                        } else if (
                                            memcmp(
                                                mdp->replicas,
                                                exp_mdp->replicas,
                                                mdp->replica_cnt *
                                                    sizeof(*mdp->replicas))) {
                                                int ri;

                                                TEST_SAY(
                                                    "metadata: "
                                                    "Topic %s, "
                                                    "partition %d, "
                                                    "replica mismatch:\n",
                                                    mdt->topic, pi);

                                                for (ri = 0;
                                                     ri < mdp->replica_cnt;
                                                     ri++) {
                                                        TEST_SAY(
                                                            " #%d: "
                                                            "expected "
                                                            "replica %d, "
                                                            "not %d\n",
                                                            ri,
                                                            exp_mdp
                                                                ->replicas[ri],
                                                            mdp->replicas[ri]);
                                                }

                                                fails++;
                                        }
                                }
                        }
                }

                for (i = 0; i < not_topic_cnt; i++) {
                        if (strcmp(not_topics[i].topic, mdt->topic))
                                continue;

                        TEST_SAY(
                            "metadata: "
                            "Topic %s found in metadata, unexpected\n",
                            mdt->topic);
                        fails++;
                }
        }

        for (i = 0; i < topic_cnt; i++) {
                if ((int)topics[i].err == 12345) {
                        TEST_SAY(
                            "metadata: "
                            "Topic %s not seen in metadata\n",
                            topics[i].topic);
                        fails++;
                }
        }

        if (fails > 0)
                TEST_SAY("Metadata verification for %" PRIusz
                         " topics failed "
                         "with %d errors (see above)\n",
                         topic_cnt, fails);
        else
                TEST_SAY(
                    "Metadata verification succeeded: "
                    "%" PRIusz
                    " desired topics seen, "
                    "%" PRIusz " undesired topics not seen\n",
                    topic_cnt, not_topic_cnt);

        rd_kafka_metadata_destroy(md);

        return fails;
}



/**
 * @brief Wait for metadata to reflect expected and not expected topics
 */
void test_wait_metadata_update(rd_kafka_t *rk,
                               rd_kafka_metadata_topic_t *topics,
                               size_t topic_cnt,
                               rd_kafka_metadata_topic_t *not_topics,
                               size_t not_topic_cnt,
                               int tmout) {
        int64_t abs_timeout;
        test_timing_t t_md;
        rd_kafka_t *our_rk = NULL;

        /* Wait an additional second for the topic to propagate in
         * the cluster. This is not perfect but a cheap workaround for
         * the asynchronous nature of topic creations in Kafka.
         * Sleeping comes before the full metadata requests because otherwise
         * those requests can trigger rejoins in case of
         * regex subscriptions. */
        rd_sleep(1);

        if (!rk)
                rk = our_rk = test_create_handle(RD_KAFKA_PRODUCER, NULL);

        abs_timeout = test_clock() + ((int64_t)tmout * 1000);

        TEST_SAY("Waiting for up to %dms for metadata update\n", tmout);

        TIMING_START(&t_md, "METADATA.WAIT");
        do {
                int md_fails;

                md_fails = verify_topics_in_metadata(rk, topics, topic_cnt,
                                                     not_topics, not_topic_cnt);

                if (!md_fails) {
                        TEST_SAY(
                            "All expected topics (not?) "
                            "seen in metadata\n");
                        abs_timeout = 0;
                        break;
                }

                rd_sleep(1);
        } while (test_clock() < abs_timeout);
        TIMING_STOP(&t_md);

        if (our_rk)
                rd_kafka_destroy(our_rk);

        if (abs_timeout)
                TEST_FAIL("Expected topics not seen in given time.");
}

/**
 * @brief Wait for topic to be available in metadata
 */
void test_wait_topic_exists(rd_kafka_t *rk, const char *topic, int tmout) {
        rd_kafka_metadata_topic_t topics = {.topic = (char *)topic};

        test_wait_metadata_update(rk, &topics, 1, NULL, 0, tmout);
}



/**
 * @brief Wait for up to \p tmout for any type of admin result.
 * @returns the event
 */
rd_kafka_event_t *test_wait_admin_result(rd_kafka_queue_t *q,
                                         rd_kafka_event_type_t evtype,
                                         int tmout) {
        rd_kafka_event_t *rkev;

        while (1) {
                rkev = rd_kafka_queue_poll(q, tmout);
                if (!rkev)
                        TEST_FAIL("Timed out waiting for admin result (%d)\n",
                                  evtype);

                if (rd_kafka_event_type(rkev) == evtype)
                        return rkev;


                if (rd_kafka_event_type(rkev) == RD_KAFKA_EVENT_ERROR) {
                        TEST_WARN(
                            "Received error event while waiting for %d: "
                            "%s: ignoring",
                            evtype, rd_kafka_event_error_string(rkev));
                        continue;
                }


                TEST_ASSERT(rd_kafka_event_type(rkev) == evtype,
                            "Expected event type %d, got %d (%s)", evtype,
                            rd_kafka_event_type(rkev),
                            rd_kafka_event_name(rkev));
        }

        return NULL;
}

/**
 * @brief Wait for up to \p tmout for an admin API result and return the
 *        distilled error code.
 *
 *        Supported APIs:
 *        - AlterConfigs
 *        - IncrementalAlterConfigs
 *        - CreatePartitions
 *        - CreateTopics
 *        - DeleteGroups
 *        - DeleteRecords
 *        - DeleteTopics
 *        - DeleteConsumerGroupOffsets
 *        - DescribeConfigs
 *        - CreateAcls
 */
rd_kafka_resp_err_t test_wait_topic_admin_result(rd_kafka_queue_t *q,
                                                 rd_kafka_event_type_t evtype,
                                                 rd_kafka_event_t **retevent,
                                                 int tmout) {
        rd_kafka_event_t *rkev;
        size_t i;
        const rd_kafka_topic_result_t **terr   = NULL;
        size_t terr_cnt                        = 0;
        const rd_kafka_ConfigResource_t **cres = NULL;
        size_t cres_cnt                        = 0;
        const rd_kafka_acl_result_t **aclres   = NULL;
        size_t aclres_cnt                      = 0;
        int errcnt                             = 0;
        rd_kafka_resp_err_t err;
        const rd_kafka_group_result_t **gres                        = NULL;
        size_t gres_cnt                                             = 0;
        const rd_kafka_ConsumerGroupDescription_t **gdescs          = NULL;
        size_t gdescs_cnt                                           = 0;
        const rd_kafka_error_t **glists_errors                      = NULL;
        size_t glists_error_cnt                                     = 0;
        const rd_kafka_topic_partition_list_t *offsets              = NULL;
        const rd_kafka_DeleteAcls_result_response_t **delete_aclres = NULL;
        size_t delete_aclres_cnt                                    = 0;

        rkev = test_wait_admin_result(q, evtype, tmout);

        if ((err = rd_kafka_event_error(rkev))) {
                TEST_WARN("%s failed: %s\n", rd_kafka_event_name(rkev),
                          rd_kafka_event_error_string(rkev));
                rd_kafka_event_destroy(rkev);
                return err;
        }

        if (evtype == RD_KAFKA_EVENT_CREATETOPICS_RESULT) {
                const rd_kafka_CreateTopics_result_t *res;
                if (!(res = rd_kafka_event_CreateTopics_result(rkev)))
                        TEST_FAIL("Expected a CreateTopics result, not %s",
                                  rd_kafka_event_name(rkev));

                terr = rd_kafka_CreateTopics_result_topics(res, &terr_cnt);

        } else if (evtype == RD_KAFKA_EVENT_DELETETOPICS_RESULT) {
                const rd_kafka_DeleteTopics_result_t *res;
                if (!(res = rd_kafka_event_DeleteTopics_result(rkev)))
                        TEST_FAIL("Expected a DeleteTopics result, not %s",
                                  rd_kafka_event_name(rkev));

                terr = rd_kafka_DeleteTopics_result_topics(res, &terr_cnt);

        } else if (evtype == RD_KAFKA_EVENT_CREATEPARTITIONS_RESULT) {
                const rd_kafka_CreatePartitions_result_t *res;
                if (!(res = rd_kafka_event_CreatePartitions_result(rkev)))
                        TEST_FAIL("Expected a CreatePartitions result, not %s",
                                  rd_kafka_event_name(rkev));

                terr = rd_kafka_CreatePartitions_result_topics(res, &terr_cnt);

        } else if (evtype == RD_KAFKA_EVENT_DESCRIBECONFIGS_RESULT) {
                const rd_kafka_DescribeConfigs_result_t *res;

                if (!(res = rd_kafka_event_DescribeConfigs_result(rkev)))
                        TEST_FAIL("Expected a DescribeConfigs result, not %s",
                                  rd_kafka_event_name(rkev));

                cres =
                    rd_kafka_DescribeConfigs_result_resources(res, &cres_cnt);

        } else if (evtype == RD_KAFKA_EVENT_ALTERCONFIGS_RESULT) {
                const rd_kafka_AlterConfigs_result_t *res;

                if (!(res = rd_kafka_event_AlterConfigs_result(rkev)))
                        TEST_FAIL("Expected a AlterConfigs result, not %s",
                                  rd_kafka_event_name(rkev));

                cres = rd_kafka_AlterConfigs_result_resources(res, &cres_cnt);

        } else if (evtype == RD_KAFKA_EVENT_INCREMENTALALTERCONFIGS_RESULT) {
                const rd_kafka_IncrementalAlterConfigs_result_t *res;

                if (!(res =
                          rd_kafka_event_IncrementalAlterConfigs_result(rkev)))
                        TEST_FAIL(
                            "Expected a IncrementalAlterConfigs result, not %s",
                            rd_kafka_event_name(rkev));

                cres = rd_kafka_IncrementalAlterConfigs_result_resources(
                    res, &cres_cnt);
        } else if (evtype == RD_KAFKA_EVENT_CREATEACLS_RESULT) {
                const rd_kafka_CreateAcls_result_t *res;

                if (!(res = rd_kafka_event_CreateAcls_result(rkev)))
                        TEST_FAIL("Expected a CreateAcls result, not %s",
                                  rd_kafka_event_name(rkev));

                aclres = rd_kafka_CreateAcls_result_acls(res, &aclres_cnt);
        } else if (evtype == RD_KAFKA_EVENT_DELETEACLS_RESULT) {
                const rd_kafka_DeleteAcls_result_t *res;

                if (!(res = rd_kafka_event_DeleteAcls_result(rkev)))
                        TEST_FAIL("Expected a DeleteAcls result, not %s",
                                  rd_kafka_event_name(rkev));

                delete_aclres = rd_kafka_DeleteAcls_result_responses(
                    res, &delete_aclres_cnt);
        } else if (evtype == RD_KAFKA_EVENT_LISTCONSUMERGROUPS_RESULT) {
                const rd_kafka_ListConsumerGroups_result_t *res;
                if (!(res = rd_kafka_event_ListConsumerGroups_result(rkev)))
                        TEST_FAIL(
                            "Expected a ListConsumerGroups result, not %s",
                            rd_kafka_event_name(rkev));

                glists_errors = rd_kafka_ListConsumerGroups_result_errors(
                    res, &glists_error_cnt);
        } else if (evtype == RD_KAFKA_EVENT_DESCRIBECONSUMERGROUPS_RESULT) {
                const rd_kafka_DescribeConsumerGroups_result_t *res;
                if (!(res = rd_kafka_event_DescribeConsumerGroups_result(rkev)))
                        TEST_FAIL(
                            "Expected a DescribeConsumerGroups result, not %s",
                            rd_kafka_event_name(rkev));

                gdescs = rd_kafka_DescribeConsumerGroups_result_groups(
                    res, &gdescs_cnt);
        } else if (evtype == RD_KAFKA_EVENT_DELETEGROUPS_RESULT) {
                const rd_kafka_DeleteGroups_result_t *res;
                if (!(res = rd_kafka_event_DeleteGroups_result(rkev)))
                        TEST_FAIL("Expected a DeleteGroups result, not %s",
                                  rd_kafka_event_name(rkev));

                gres = rd_kafka_DeleteGroups_result_groups(res, &gres_cnt);

        } else if (evtype == RD_KAFKA_EVENT_DELETERECORDS_RESULT) {
                const rd_kafka_DeleteRecords_result_t *res;
                if (!(res = rd_kafka_event_DeleteRecords_result(rkev)))
                        TEST_FAIL("Expected a DeleteRecords result, not %s",
                                  rd_kafka_event_name(rkev));

                offsets = rd_kafka_DeleteRecords_result_offsets(res);

        } else if (evtype == RD_KAFKA_EVENT_DELETECONSUMERGROUPOFFSETS_RESULT) {
                const rd_kafka_DeleteConsumerGroupOffsets_result_t *res;
                if (!(res = rd_kafka_event_DeleteConsumerGroupOffsets_result(
                          rkev)))
                        TEST_FAIL(
                            "Expected a DeleteConsumerGroupOffsets "
                            "result, not %s",
                            rd_kafka_event_name(rkev));

                gres = rd_kafka_DeleteConsumerGroupOffsets_result_groups(
                    rkev, &gres_cnt);

        } else {
                TEST_FAIL("Bad evtype: %d", evtype);
                RD_NOTREACHED();
        }

        /* Check topic errors */
        for (i = 0; i < terr_cnt; i++) {
                if (rd_kafka_topic_result_error(terr[i])) {
                        TEST_WARN("..Topics result: %s: error: %s\n",
                                  rd_kafka_topic_result_name(terr[i]),
                                  rd_kafka_topic_result_error_string(terr[i]));
                        if (!(errcnt++))
                                err = rd_kafka_topic_result_error(terr[i]);
                }
        }

        /* Check resource errors */
        for (i = 0; i < cres_cnt; i++) {
                if (rd_kafka_ConfigResource_error(cres[i])) {
                        TEST_WARN(
                            "ConfigResource result: %d,%s: error: %s\n",
                            rd_kafka_ConfigResource_type(cres[i]),
                            rd_kafka_ConfigResource_name(cres[i]),
                            rd_kafka_ConfigResource_error_string(cres[i]));
                        if (!(errcnt++))
                                err = rd_kafka_ConfigResource_error(cres[i]);
                }
        }

        /* Check ACL errors */
        for (i = 0; i < aclres_cnt; i++) {
                const rd_kafka_error_t *error =
                    rd_kafka_acl_result_error(aclres[i]);
                if (error) {
                        TEST_WARN("AclResult error: %s: %s\n",
                                  rd_kafka_error_name(error),
                                  rd_kafka_error_string(error));
                        if (!(errcnt++))
                                err = rd_kafka_error_code(error);
                }
        }

        /* Check list groups errors */
        for (i = 0; i < glists_error_cnt; i++) {
                const rd_kafka_error_t *error = glists_errors[i];
                TEST_WARN("%s error: %s\n", rd_kafka_event_name(rkev),
                          rd_kafka_error_string(error));
                if (!(errcnt++))
                        err = rd_kafka_error_code(error);
        }

        /* Check describe groups errors */
        for (i = 0; i < gdescs_cnt; i++) {
                const rd_kafka_error_t *error;
                if ((error =
                         rd_kafka_ConsumerGroupDescription_error(gdescs[i]))) {
                        TEST_WARN("%s result: %s: error: %s\n",
                                  rd_kafka_event_name(rkev),
                                  rd_kafka_ConsumerGroupDescription_group_id(
                                      gdescs[i]),
                                  rd_kafka_error_string(error));
                        if (!(errcnt++))
                                err = rd_kafka_error_code(error);
                }
        }

        /* Check group errors */
        for (i = 0; i < gres_cnt; i++) {
                const rd_kafka_topic_partition_list_t *parts;

                if (rd_kafka_group_result_error(gres[i])) {

                        TEST_WARN("%s result: %s: error: %s\n",
                                  rd_kafka_event_name(rkev),
                                  rd_kafka_group_result_name(gres[i]),
                                  rd_kafka_error_string(
                                      rd_kafka_group_result_error(gres[i])));
                        if (!(errcnt++))
                                err = rd_kafka_error_code(
                                    rd_kafka_group_result_error(gres[i]));
                }

                parts = rd_kafka_group_result_partitions(gres[i]);
                if (parts) {
                        int j;
                        for (j = 0; j < parts->cnt; i++) {
                                if (!parts->elems[j].err)
                                        continue;

                                TEST_WARN(
                                    "%s result: %s: "
                                    "%s [%" PRId32 "] error: %s\n",
                                    rd_kafka_event_name(rkev),
                                    rd_kafka_group_result_name(gres[i]),
                                    parts->elems[j].topic,
                                    parts->elems[j].partition,
                                    rd_kafka_err2str(parts->elems[j].err));
                                errcnt++;
                        }
                }
        }

        /* Check offset errors */
        for (i = 0; (offsets && i < (size_t)offsets->cnt); i++) {
                if (offsets->elems[i].err) {
                        TEST_WARN("DeleteRecords result: %s [%d]: error: %s\n",
                                  offsets->elems[i].topic,
                                  offsets->elems[i].partition,
                                  rd_kafka_err2str(offsets->elems[i].err));
                        if (!(errcnt++))
                                err = offsets->elems[i].err;
                }
        }

        /* Check delete ACL errors. */
        for (i = 0; i < delete_aclres_cnt; i++) {
                const rd_kafka_DeleteAcls_result_response_t *res_resp =
                    delete_aclres[i];
                const rd_kafka_error_t *error =
                    rd_kafka_DeleteAcls_result_response_error(res_resp);
                if (error) {
                        TEST_WARN("DeleteAcls result error: %s\n",
                                  rd_kafka_error_string(error));
                        if ((errcnt++) == 0)
                                err = rd_kafka_error_code(error);
                }
        }

        if (!err && retevent)
                *retevent = rkev;
        else
                rd_kafka_event_destroy(rkev);

        return err;
}



/**
 * @brief Topic Admin API helpers
 *
 * @param useq Makes the call async and posts the response in this queue.
 *             If NULL this call will be synchronous and return the error
 *             result.
 *
 * @remark Fails the current test on failure.
 */

rd_kafka_resp_err_t test_CreateTopics_simple(rd_kafka_t *rk,
                                             rd_kafka_queue_t *useq,
                                             char **topics,
                                             size_t topic_cnt,
                                             int num_partitions,
                                             void *opaque) {
        rd_kafka_NewTopic_t **new_topics;
        rd_kafka_AdminOptions_t *options;
        rd_kafka_queue_t *q;
        size_t i;
        const int tmout = 30 * 1000;
        rd_kafka_resp_err_t err;

        new_topics = malloc(sizeof(*new_topics) * topic_cnt);

        for (i = 0; i < topic_cnt; i++) {
                char errstr[512];
                new_topics[i] = rd_kafka_NewTopic_new(
                    topics[i], num_partitions, 1, errstr, sizeof(errstr));
                TEST_ASSERT(new_topics[i],
                            "Failed to NewTopic(\"%s\", %d) #%" PRIusz ": %s",
                            topics[i], num_partitions, i, errstr);
        }

        options = rd_kafka_AdminOptions_new(rk, RD_KAFKA_ADMIN_OP_CREATETOPICS);
        rd_kafka_AdminOptions_set_opaque(options, opaque);

        if (!useq) {
                char errstr[512];

                err = rd_kafka_AdminOptions_set_request_timeout(
                    options, tmout, errstr, sizeof(errstr));
                TEST_ASSERT(!err, "set_request_timeout: %s", errstr);
                err = rd_kafka_AdminOptions_set_operation_timeout(
                    options, tmout - 5000, errstr, sizeof(errstr));
                TEST_ASSERT(!err, "set_operation_timeout: %s", errstr);

                q = rd_kafka_queue_new(rk);
        } else {
                q = useq;
        }

        TEST_SAY("Creating %" PRIusz " topics\n", topic_cnt);

        rd_kafka_CreateTopics(rk, new_topics, topic_cnt, options, q);

        rd_kafka_AdminOptions_destroy(options);

        rd_kafka_NewTopic_destroy_array(new_topics, topic_cnt);
        free(new_topics);

        if (useq)
                return RD_KAFKA_RESP_ERR_NO_ERROR;


        err = test_wait_topic_admin_result(
            q, RD_KAFKA_EVENT_CREATETOPICS_RESULT, NULL, tmout + 5000);

        rd_kafka_queue_destroy(q);

        if (err)
                TEST_FAIL("Failed to create %d topic(s): %s", (int)topic_cnt,
                          rd_kafka_err2str(err));

        return err;
}


rd_kafka_resp_err_t test_CreatePartitions_simple(rd_kafka_t *rk,
                                                 rd_kafka_queue_t *useq,
                                                 const char *topic,
                                                 size_t total_part_cnt,
                                                 void *opaque) {
        rd_kafka_NewPartitions_t *newp[1];
        rd_kafka_AdminOptions_t *options;
        rd_kafka_queue_t *q;
        const int tmout = 30 * 1000;
        rd_kafka_resp_err_t err;
        char errstr[512];

        newp[0] = rd_kafka_NewPartitions_new(topic, total_part_cnt, errstr,
                                             sizeof(errstr));
        TEST_ASSERT(newp[0], "Failed to NewPartitions(\"%s\", %" PRIusz "): %s",
                    topic, total_part_cnt, errstr);

        options =
            rd_kafka_AdminOptions_new(rk, RD_KAFKA_ADMIN_OP_CREATEPARTITIONS);
        rd_kafka_AdminOptions_set_opaque(options, opaque);

        if (!useq) {
                err = rd_kafka_AdminOptions_set_request_timeout(
                    options, tmout, errstr, sizeof(errstr));
                TEST_ASSERT(!err, "set_request_timeout: %s", errstr);
                err = rd_kafka_AdminOptions_set_operation_timeout(
                    options, tmout - 5000, errstr, sizeof(errstr));
                TEST_ASSERT(!err, "set_operation_timeout: %s", errstr);

                q = rd_kafka_queue_new(rk);
        } else {
                q = useq;
        }

        TEST_SAY("Creating (up to) %" PRIusz " partitions for topic \"%s\"\n",
                 total_part_cnt, topic);

        rd_kafka_CreatePartitions(rk, newp, 1, options, q);

        rd_kafka_AdminOptions_destroy(options);

        rd_kafka_NewPartitions_destroy(newp[0]);

        if (useq)
                return RD_KAFKA_RESP_ERR_NO_ERROR;


        err = test_wait_topic_admin_result(
            q, RD_KAFKA_EVENT_CREATEPARTITIONS_RESULT, NULL, tmout + 5000);

        rd_kafka_queue_destroy(q);

        if (err)
                TEST_FAIL("Failed to create partitions: %s",
                          rd_kafka_err2str(err));

        return err;
}


rd_kafka_resp_err_t test_DeleteTopics_simple(rd_kafka_t *rk,
                                             rd_kafka_queue_t *useq,
                                             char **topics,
                                             size_t topic_cnt,
                                             void *opaque) {
        rd_kafka_queue_t *q;
        rd_kafka_DeleteTopic_t **del_topics;
        rd_kafka_AdminOptions_t *options;
        size_t i;
        rd_kafka_resp_err_t err;
        const int tmout = 30 * 1000;

        del_topics = malloc(sizeof(*del_topics) * topic_cnt);

        for (i = 0; i < topic_cnt; i++) {
                del_topics[i] = rd_kafka_DeleteTopic_new(topics[i]);
                TEST_ASSERT(del_topics[i]);
        }

        options = rd_kafka_AdminOptions_new(rk, RD_KAFKA_ADMIN_OP_DELETETOPICS);
        rd_kafka_AdminOptions_set_opaque(options, opaque);

        if (!useq) {
                char errstr[512];

                err = rd_kafka_AdminOptions_set_request_timeout(
                    options, tmout, errstr, sizeof(errstr));
                TEST_ASSERT(!err, "set_request_timeout: %s", errstr);
                err = rd_kafka_AdminOptions_set_operation_timeout(
                    options, tmout - 5000, errstr, sizeof(errstr));
                TEST_ASSERT(!err, "set_operation_timeout: %s", errstr);

                q = rd_kafka_queue_new(rk);
        } else {
                q = useq;
        }

        TEST_SAY("Deleting %" PRIusz " topics\n", topic_cnt);

        rd_kafka_DeleteTopics(rk, del_topics, topic_cnt, options, q);

        rd_kafka_AdminOptions_destroy(options);

        rd_kafka_DeleteTopic_destroy_array(del_topics, topic_cnt);

        free(del_topics);

        if (useq)
                return RD_KAFKA_RESP_ERR_NO_ERROR;

        err = test_wait_topic_admin_result(
            q, RD_KAFKA_EVENT_DELETETOPICS_RESULT, NULL, tmout + 5000);

        rd_kafka_queue_destroy(q);

        if (err)
                TEST_FAIL("Failed to delete topics: %s", rd_kafka_err2str(err));

        return err;
}

rd_kafka_resp_err_t test_DeleteGroups_simple(rd_kafka_t *rk,
                                             rd_kafka_queue_t *useq,
                                             char **groups,
                                             size_t group_cnt,
                                             void *opaque) {
        rd_kafka_queue_t *q;
        rd_kafka_DeleteGroup_t **del_groups;
        rd_kafka_AdminOptions_t *options;
        size_t i;
        rd_kafka_resp_err_t err;
        const int tmout = 30 * 1000;

        del_groups = malloc(sizeof(*del_groups) * group_cnt);

        for (i = 0; i < group_cnt; i++) {
                del_groups[i] = rd_kafka_DeleteGroup_new(groups[i]);
                TEST_ASSERT(del_groups[i]);
        }

        options = rd_kafka_AdminOptions_new(rk, RD_KAFKA_ADMIN_OP_DELETEGROUPS);
        rd_kafka_AdminOptions_set_opaque(options, opaque);

        if (!useq) {
                char errstr[512];

                err = rd_kafka_AdminOptions_set_request_timeout(
                    options, tmout, errstr, sizeof(errstr));
                TEST_ASSERT(!err, "set_request_timeout: %s", errstr);

                q = rd_kafka_queue_new(rk);
        } else {
                q = useq;
        }

        TEST_SAY("Deleting %" PRIusz " groups\n", group_cnt);

        rd_kafka_DeleteGroups(rk, del_groups, group_cnt, options, q);

        rd_kafka_AdminOptions_destroy(options);

        rd_kafka_DeleteGroup_destroy_array(del_groups, group_cnt);
        free(del_groups);

        if (useq)
                return RD_KAFKA_RESP_ERR_NO_ERROR;

        err = test_wait_topic_admin_result(
            q, RD_KAFKA_EVENT_DELETEGROUPS_RESULT, NULL, tmout + 5000);

        rd_kafka_queue_destroy(q);

        if (err)
                TEST_FAIL("Failed to delete groups: %s", rd_kafka_err2str(err));

        return err;
}

rd_kafka_resp_err_t
test_DeleteRecords_simple(rd_kafka_t *rk,
                          rd_kafka_queue_t *useq,
                          const rd_kafka_topic_partition_list_t *offsets,
                          void *opaque) {
        rd_kafka_queue_t *q;
        rd_kafka_AdminOptions_t *options;
        rd_kafka_resp_err_t err;
        rd_kafka_DeleteRecords_t *del_records =
            rd_kafka_DeleteRecords_new(offsets);
        const int tmout = 30 * 1000;

        options =
            rd_kafka_AdminOptions_new(rk, RD_KAFKA_ADMIN_OP_DELETERECORDS);
        rd_kafka_AdminOptions_set_opaque(options, opaque);

        if (!useq) {
                char errstr[512];

                err = rd_kafka_AdminOptions_set_request_timeout(
                    options, tmout, errstr, sizeof(errstr));
                TEST_ASSERT(!err, "set_request_timeout: %s", errstr);
                err = rd_kafka_AdminOptions_set_operation_timeout(
                    options, tmout - 5000, errstr, sizeof(errstr));
                TEST_ASSERT(!err, "set_operation_timeout: %s", errstr);

                q = rd_kafka_queue_new(rk);
        } else {
                q = useq;
        }

        TEST_SAY("Deleting offsets from %d partitions\n", offsets->cnt);

        rd_kafka_DeleteRecords(rk, &del_records, 1, options, q);

        rd_kafka_DeleteRecords_destroy(del_records);

        rd_kafka_AdminOptions_destroy(options);

        if (useq)
                return RD_KAFKA_RESP_ERR_NO_ERROR;

        err = test_wait_topic_admin_result(
            q, RD_KAFKA_EVENT_DELETERECORDS_RESULT, NULL, tmout + 5000);

        rd_kafka_queue_destroy(q);

        if (err)
                TEST_FAIL("Failed to delete records: %s",
                          rd_kafka_err2str(err));

        return err;
}

rd_kafka_resp_err_t test_DeleteConsumerGroupOffsets_simple(
    rd_kafka_t *rk,
    rd_kafka_queue_t *useq,
    const char *group_id,
    const rd_kafka_topic_partition_list_t *offsets,
    void *opaque) {
        rd_kafka_queue_t *q;
        rd_kafka_AdminOptions_t *options;
        rd_kafka_resp_err_t err;
        const int tmout = 30 * 1000;
        rd_kafka_DeleteConsumerGroupOffsets_t *cgoffsets;

        options = rd_kafka_AdminOptions_new(
            rk, RD_KAFKA_ADMIN_OP_DELETECONSUMERGROUPOFFSETS);
        rd_kafka_AdminOptions_set_opaque(options, opaque);

        if (!useq) {
                char errstr[512];

                err = rd_kafka_AdminOptions_set_request_timeout(
                    options, tmout, errstr, sizeof(errstr));
                TEST_ASSERT(!err, "set_request_timeout: %s", errstr);
                err = rd_kafka_AdminOptions_set_operation_timeout(
                    options, tmout - 5000, errstr, sizeof(errstr));
                TEST_ASSERT(!err, "set_operation_timeout: %s", errstr);

                q = rd_kafka_queue_new(rk);
        } else {
                q = useq;
        }

        if (offsets) {
                TEST_SAY(
                    "Deleting committed offsets for group %s and "
                    "%d partitions\n",
                    group_id, offsets->cnt);

                cgoffsets =
                    rd_kafka_DeleteConsumerGroupOffsets_new(group_id, offsets);
        } else {
                TEST_SAY("Provoking invalid DeleteConsumerGroupOffsets call\n");
                cgoffsets = NULL;
        }

        rd_kafka_DeleteConsumerGroupOffsets(rk, &cgoffsets, cgoffsets ? 1 : 0,
                                            options, useq);

        if (cgoffsets)
                rd_kafka_DeleteConsumerGroupOffsets_destroy(cgoffsets);

        rd_kafka_AdminOptions_destroy(options);

        if (useq)
                return RD_KAFKA_RESP_ERR_NO_ERROR;

        err = test_wait_topic_admin_result(
            q, RD_KAFKA_EVENT_DELETECONSUMERGROUPOFFSETS_RESULT, NULL,
            tmout + 5000);

        rd_kafka_queue_destroy(q);

        if (err)
                TEST_FAIL("Failed to delete committed offsets: %s",
                          rd_kafka_err2str(err));

        return err;
}

/**
 * @brief Delta Alter configuration for the given resource,
 *        overwriting/setting the configs provided in \p configs.
 *        Existing configuration remains intact.
 *
 * @param configs 'const char *name, const char *value' tuples
 * @param config_cnt is the number of tuples in \p configs
 */
rd_kafka_resp_err_t test_AlterConfigs_simple(rd_kafka_t *rk,
                                             rd_kafka_ResourceType_t restype,
                                             const char *resname,
                                             const char **configs,
                                             size_t config_cnt) {
        rd_kafka_queue_t *q;
        rd_kafka_ConfigResource_t *confres;
        rd_kafka_event_t *rkev;
        size_t i;
        rd_kafka_resp_err_t err;
        const rd_kafka_ConfigResource_t **results;
        size_t result_cnt;
        const rd_kafka_ConfigEntry_t **configents;
        size_t configent_cnt;
        config_cnt = config_cnt * 2;

        q = rd_kafka_queue_new(rk);

        TEST_SAY("Getting configuration for %d %s\n", restype, resname);

        confres = rd_kafka_ConfigResource_new(restype, resname);
        rd_kafka_DescribeConfigs(rk, &confres, 1, NULL, q);

        err = test_wait_topic_admin_result(
            q, RD_KAFKA_EVENT_DESCRIBECONFIGS_RESULT, &rkev, 15 * 1000);
        if (err) {
                rd_kafka_queue_destroy(q);
                rd_kafka_ConfigResource_destroy(confres);
                return err;
        }

        results = rd_kafka_DescribeConfigs_result_resources(
            rd_kafka_event_DescribeConfigs_result(rkev), &result_cnt);
        TEST_ASSERT(result_cnt == 1,
                    "expected 1 DescribeConfigs result, not %" PRIusz,
                    result_cnt);

        configents =
            rd_kafka_ConfigResource_configs(results[0], &configent_cnt);
        TEST_ASSERT(configent_cnt > 0,
                    "expected > 0 ConfigEntry:s, not %" PRIusz, configent_cnt);

        TEST_SAY("Altering configuration for %d %s\n", restype, resname);

        /* Apply all existing configuration entries to resource object that
         * will later be passed to AlterConfigs. */
        for (i = 0; i < configent_cnt; i++) {
                const char *entry_name =
                    rd_kafka_ConfigEntry_name(configents[i]);

                if (test_broker_version >= TEST_BRKVER(3, 2, 0, 0)) {
                        /* Skip entries that are overwritten to
                         * avoid duplicates, that cause an error since
                         * this broker version. */
                        size_t j;
                        for (j = 0; j < config_cnt; j += 2) {
                                if (!strcmp(configs[j], entry_name)) {
                                        break;
                                }
                        }

                        if (j < config_cnt)
                                continue;
                }

                err = rd_kafka_ConfigResource_set_config(
                    confres, entry_name,
                    rd_kafka_ConfigEntry_value(configents[i]));
                TEST_ASSERT(!err,
                            "Failed to set read-back config %s=%s "
                            "on local resource object",
                            entry_name,
                            rd_kafka_ConfigEntry_value(configents[i]));
        }

        rd_kafka_event_destroy(rkev);

        /* Then apply the configuration to change. */
        for (i = 0; i < config_cnt; i += 2) {
                err = rd_kafka_ConfigResource_set_config(confres, configs[i],
                                                         configs[i + 1]);
                TEST_ASSERT(!err,
                            "Failed to set config %s=%s on "
                            "local resource object",
                            configs[i], configs[i + 1]);
        }

        rd_kafka_AlterConfigs(rk, &confres, 1, NULL, q);

        rd_kafka_ConfigResource_destroy(confres);

        err = test_wait_topic_admin_result(
            q, RD_KAFKA_EVENT_ALTERCONFIGS_RESULT, NULL, 15 * 1000);

        rd_kafka_queue_destroy(q);

        return err;
}

/**
 * @brief Delta Incremental Alter configuration for the given resource,
 *        overwriting/setting the configs provided in \p configs.
 *        Existing configuration remains intact.
 *
 * @param configs 'const char *name, const char *op_type', const char *value'
 * tuples
 * @param config_cnt is the number of tuples in \p configs
 */
rd_kafka_resp_err_t
test_IncrementalAlterConfigs_simple(rd_kafka_t *rk,
                                    rd_kafka_ResourceType_t restype,
                                    const char *resname,
                                    const char **configs,
                                    size_t config_cnt) {
        rd_kafka_queue_t *q;
        rd_kafka_ConfigResource_t *confres;
        size_t i;
        rd_kafka_resp_err_t err;
        rd_kafka_error_t *error;


        TEST_SAY("Incrementally altering configuration for %d %s\n", restype,
                 resname);

        q          = rd_kafka_queue_new(rk);
        confres    = rd_kafka_ConfigResource_new(restype, resname);
        config_cnt = config_cnt * 3;

        /* Apply the configuration to change. */
        for (i = 0; i < config_cnt; i += 3) {
                const char *confname  = configs[i];
                const char *op_string = configs[i + 1];
                const char *confvalue = configs[i + 2];
                rd_kafka_AlterConfigOpType_t op_type =
                    RD_KAFKA_ALTER_CONFIG_OP_TYPE__CNT;

                if (!strcmp(op_string, "SET"))
                        op_type = RD_KAFKA_ALTER_CONFIG_OP_TYPE_SET;
                else if (!strcmp(op_string, "DELETE"))
                        op_type = RD_KAFKA_ALTER_CONFIG_OP_TYPE_DELETE;
                else if (!strcmp(op_string, "APPEND"))
                        op_type = RD_KAFKA_ALTER_CONFIG_OP_TYPE_APPEND;
                else if (!strcmp(op_string, "SUBTRACT"))
                        op_type = RD_KAFKA_ALTER_CONFIG_OP_TYPE_SUBTRACT;
                else
                        TEST_FAIL("Unknown op type %s\n", op_string);

                error = rd_kafka_ConfigResource_add_incremental_config(
                    confres, confname, op_type, confvalue);
                TEST_ASSERT(!error,
                            "Failed to set incremental %s config %s=%s on "
                            "local resource object",
                            op_string, confname, confvalue);
        }

        rd_kafka_IncrementalAlterConfigs(rk, &confres, 1, NULL, q);

        rd_kafka_ConfigResource_destroy(confres);

        err = test_wait_topic_admin_result(
            q, RD_KAFKA_EVENT_INCREMENTALALTERCONFIGS_RESULT, NULL, 15 * 1000);

        rd_kafka_queue_destroy(q);

        return err;
}

/**
 * @brief Topic Admin API helpers
 *
 * @param useq Makes the call async and posts the response in this queue.
 *             If NULL this call will be synchronous and return the error
 *             result.
 *
 * @remark Fails the current test on failure.
 */

rd_kafka_resp_err_t test_CreateAcls_simple(rd_kafka_t *rk,
                                           rd_kafka_queue_t *useq,
                                           rd_kafka_AclBinding_t **acls,
                                           size_t acl_cnt,
                                           void *opaque) {
        rd_kafka_AdminOptions_t *options;
        rd_kafka_queue_t *q;
        rd_kafka_resp_err_t err;
        const int tmout = 30 * 1000;

        options = rd_kafka_AdminOptions_new(rk, RD_KAFKA_ADMIN_OP_CREATEACLS);
        rd_kafka_AdminOptions_set_opaque(options, opaque);

        if (!useq) {
                q = rd_kafka_queue_new(rk);
        } else {
                q = useq;
        }

        TEST_SAY("Creating %" PRIusz " acls\n", acl_cnt);

        rd_kafka_CreateAcls(rk, acls, acl_cnt, options, q);

        rd_kafka_AdminOptions_destroy(options);

        if (useq)
                return RD_KAFKA_RESP_ERR_NO_ERROR;

        err = test_wait_topic_admin_result(q, RD_KAFKA_EVENT_CREATEACLS_RESULT,
                                           NULL, tmout + 5000);

        rd_kafka_queue_destroy(q);

        if (err)
                TEST_FAIL("Failed to create %d acl(s): %s", (int)acl_cnt,
                          rd_kafka_err2str(err));

        return err;
}

/**
 * @brief Topic Admin API helpers
 *
 * @param useq Makes the call async and posts the response in this queue.
 *             If NULL this call will be synchronous and return the error
 *             result.
 *
 * @remark Fails the current test on failure.
 */

rd_kafka_resp_err_t
test_DeleteAcls_simple(rd_kafka_t *rk,
                       rd_kafka_queue_t *useq,
                       rd_kafka_AclBindingFilter_t **acl_filters,
                       size_t acl_filters_cnt,
                       void *opaque) {
        rd_kafka_AdminOptions_t *options;
        rd_kafka_queue_t *q;
        rd_kafka_resp_err_t err;
        const int tmout = 30 * 1000;

        options = rd_kafka_AdminOptions_new(rk, RD_KAFKA_ADMIN_OP_DELETEACLS);
        rd_kafka_AdminOptions_set_opaque(options, opaque);

        if (!useq) {
                q = rd_kafka_queue_new(rk);
        } else {
                q = useq;
        }

        TEST_SAY("Deleting acls using %" PRIusz " filters\n", acl_filters_cnt);

        rd_kafka_DeleteAcls(rk, acl_filters, acl_filters_cnt, options, q);

        rd_kafka_AdminOptions_destroy(options);

        if (useq)
                return RD_KAFKA_RESP_ERR_NO_ERROR;

        err = test_wait_topic_admin_result(q, RD_KAFKA_EVENT_DELETEACLS_RESULT,
                                           NULL, tmout + 5000);

        rd_kafka_queue_destroy(q);

        if (err)
                TEST_FAIL("Failed to delete acl(s): %s", rd_kafka_err2str(err));

        return err;
}

static void test_free_string_array(char **strs, size_t cnt) {
        size_t i;
        for (i = 0; i < cnt; i++)
                free(strs[i]);
        free(strs);
}


/**
 * @return an array of all topics in the cluster matching our the
 *         rdkafka test prefix.
 */
static rd_kafka_resp_err_t
test_get_all_test_topics(rd_kafka_t *rk, char ***topicsp, size_t *topic_cntp) {
        size_t test_topic_prefix_len = strlen(test_topic_prefix);
        const rd_kafka_metadata_t *md;
        char **topics    = NULL;
        size_t topic_cnt = 0;
        int i;
        rd_kafka_resp_err_t err;

        *topic_cntp = 0;
        if (topicsp)
                *topicsp = NULL;

        /* Retrieve list of topics */
        err = rd_kafka_metadata(rk, 1 /*all topics*/, NULL, &md,
                                tmout_multip(10000));
        if (err) {
                TEST_WARN(
                    "%s: Failed to acquire metadata: %s: "
                    "not deleting any topics\n",
                    __FUNCTION__, rd_kafka_err2str(err));
                return err;
        }

        if (md->topic_cnt == 0) {
                TEST_WARN("%s: No topics in cluster\n", __FUNCTION__);
                rd_kafka_metadata_destroy(md);
                return RD_KAFKA_RESP_ERR_NO_ERROR;
        }

        if (topicsp)
                topics = malloc(sizeof(*topics) * md->topic_cnt);

        for (i = 0; i < md->topic_cnt; i++) {
                if (strlen(md->topics[i].topic) >= test_topic_prefix_len &&
                    !strncmp(md->topics[i].topic, test_topic_prefix,
                             test_topic_prefix_len)) {
                        if (topicsp)
                                topics[topic_cnt++] =
                                    rd_strdup(md->topics[i].topic);
                        else
                                topic_cnt++;
                }
        }

        if (topic_cnt == 0) {
                TEST_SAY(
                    "%s: No topics (out of %d) matching our "
                    "test prefix (%s)\n",
                    __FUNCTION__, md->topic_cnt, test_topic_prefix);
                rd_kafka_metadata_destroy(md);
                if (topics)
                        test_free_string_array(topics, topic_cnt);
                return RD_KAFKA_RESP_ERR_NO_ERROR;
        }

        rd_kafka_metadata_destroy(md);

        if (topicsp)
                *topicsp = topics;
        *topic_cntp = topic_cnt;

        return RD_KAFKA_RESP_ERR_NO_ERROR;
}

/**
 * @brief Delete all test topics using the Kafka Admin API.
 */
rd_kafka_resp_err_t test_delete_all_test_topics(int timeout_ms) {
        rd_kafka_t *rk;
        char **topics;
        size_t topic_cnt = 0;
        rd_kafka_resp_err_t err;
        int i;
        rd_kafka_AdminOptions_t *options;
        rd_kafka_queue_t *q;
        char errstr[256];
        int64_t abs_timeout = test_clock() + ((int64_t)timeout_ms * 1000);

        rk = test_create_producer();

        err = test_get_all_test_topics(rk, &topics, &topic_cnt);
        if (err) {
                /* Error already reported by test_get_all_test_topics() */
                rd_kafka_destroy(rk);
                return err;
        }

        if (topic_cnt == 0) {
                rd_kafka_destroy(rk);
                return RD_KAFKA_RESP_ERR_NO_ERROR;
        }

        q = rd_kafka_queue_get_main(rk);

        options = rd_kafka_AdminOptions_new(rk, RD_KAFKA_ADMIN_OP_DELETETOPICS);
        if (rd_kafka_AdminOptions_set_operation_timeout(options, 2 * 60 * 1000,
                                                        errstr, sizeof(errstr)))
                TEST_SAY(_C_YEL
                         "Failed to set DeleteTopics timeout: %s: "
                         "ignoring\n",
                         errstr);

        TEST_SAY(_C_MAG
                 "====> Deleting all test topics with <===="
                 "a timeout of 2 minutes\n");

        test_DeleteTopics_simple(rk, q, topics, topic_cnt, options);

        rd_kafka_AdminOptions_destroy(options);

        while (1) {
                rd_kafka_event_t *rkev;
                const rd_kafka_DeleteTopics_result_t *res;

                rkev = rd_kafka_queue_poll(q, -1);

                res = rd_kafka_event_DeleteTopics_result(rkev);
                if (!res) {
                        TEST_SAY("%s: Ignoring event: %s: %s\n", __FUNCTION__,
                                 rd_kafka_event_name(rkev),
                                 rd_kafka_event_error_string(rkev));
                        rd_kafka_event_destroy(rkev);
                        continue;
                }

                if (rd_kafka_event_error(rkev)) {
                        TEST_WARN("%s: DeleteTopics for %" PRIusz
                                  " topics "
                                  "failed: %s\n",
                                  __FUNCTION__, topic_cnt,
                                  rd_kafka_event_error_string(rkev));
                        err = rd_kafka_event_error(rkev);
                } else {
                        const rd_kafka_topic_result_t **terr;
                        size_t tcnt;
                        int okcnt = 0;

                        terr = rd_kafka_DeleteTopics_result_topics(res, &tcnt);

                        for (i = 0; i < (int)tcnt; i++) {
                                if (!rd_kafka_topic_result_error(terr[i])) {
                                        okcnt++;
                                        continue;
                                }

                                TEST_WARN("%s: Failed to delete topic %s: %s\n",
                                          __FUNCTION__,
                                          rd_kafka_topic_result_name(terr[i]),
                                          rd_kafka_topic_result_error_string(
                                              terr[i]));
                        }

                        TEST_SAY(
                            "%s: DeleteTopics "
                            "succeeded for %d/%" PRIusz " topics\n",
                            __FUNCTION__, okcnt, topic_cnt);
                        err = RD_KAFKA_RESP_ERR_NO_ERROR;
                }

                rd_kafka_event_destroy(rkev);
                break;
        }

        rd_kafka_queue_destroy(q);

        test_free_string_array(topics, topic_cnt);

        /* Wait for topics to be fully deleted */
        while (1) {
                err = test_get_all_test_topics(rk, NULL, &topic_cnt);

                if (!err && topic_cnt == 0)
                        break;

                if (abs_timeout < test_clock()) {
                        TEST_WARN(
                            "%s: Timed out waiting for "
                            "remaining %" PRIusz
                            " deleted topics "
                            "to disappear from cluster metadata\n",
                            __FUNCTION__, topic_cnt);
                        break;
                }

                TEST_SAY("Waiting for remaining %" PRIusz
                         " delete topics "
                         "to disappear from cluster metadata\n",
                         topic_cnt);

                rd_sleep(1);
        }

        rd_kafka_destroy(rk);

        return err;
}



void test_fail0(const char *file,
                int line,
                const char *function,
                int do_lock,
                int fail_now,
                const char *fmt,
                ...) {
        char buf[512];
        int is_thrd = 0;
        size_t of;
        va_list ap;
        char *t;
        char timestr[32];
        time_t tnow = time(NULL);

#ifdef __MINGW32__
        strftime(timestr, sizeof(timestr), "%a %b %d %H:%M:%S %Y",
                 localtime(&tnow));
#elif defined(_WIN32)
        ctime_s(timestr, sizeof(timestr), &tnow);
#else
        ctime_r(&tnow, timestr);
#endif
        t = strchr(timestr, '\n');
        if (t)
                *t = '\0';

        of = rd_snprintf(buf, sizeof(buf), "%s%s%s():%i: ", test_curr->subtest,
                         *test_curr->subtest ? ": " : "", function, line);
        rd_assert(of < sizeof(buf));

        va_start(ap, fmt);
        rd_vsnprintf(buf + of, sizeof(buf) - of, fmt, ap);
        va_end(ap);

        /* Remove trailing newline */
        if ((t = strchr(buf, '\n')) && !*(t + 1))
                *t = '\0';

        TEST_SAYL(0, "TEST FAILURE\n");
        fprintf(stderr,
                "\033[31m### Test \"%s%s%s%s\" failed at %s:%i:%s() at %s: "
                "###\n"
                "%s\n",
                test_curr->name, *test_curr->subtest ? " (" : "",
                test_curr->subtest, *test_curr->subtest ? ")" : "", file, line,
                function, timestr, buf + of);
        if (do_lock)
                TEST_LOCK();
        test_curr->state = TEST_FAILED;
        test_curr->failcnt += 1;
        test_curr->is_fatal_cb = NULL;

        if (!*test_curr->failstr) {
                strncpy(test_curr->failstr, buf, sizeof(test_curr->failstr));
                test_curr->failstr[sizeof(test_curr->failstr) - 1] = '\0';
        }
        if (fail_now && test_curr->mainfunc) {
                tests_running_cnt--;
                is_thrd = 1;
        }
        if (do_lock)
                TEST_UNLOCK();
        if (!fail_now)
                return;
        if (test_assert_on_fail || !is_thrd)
                assert(0);
        else
                thrd_exit(0);
}


/**
 * @brief Destroy a mock cluster and its underlying rd_kafka_t handle
 */
void test_mock_cluster_destroy(rd_kafka_mock_cluster_t *mcluster) {
        rd_kafka_t *rk = rd_kafka_mock_cluster_handle(mcluster);
        rd_kafka_mock_cluster_destroy(mcluster);
        rd_kafka_destroy(rk);
}



/**
 * @brief Create a standalone mock cluster that can be used by multiple
 *        rd_kafka_t instances.
 */
rd_kafka_mock_cluster_t *test_mock_cluster_new(int broker_cnt,
                                               const char **bootstraps) {
        rd_kafka_t *rk;
        rd_kafka_conf_t *conf = rd_kafka_conf_new();
        rd_kafka_mock_cluster_t *mcluster;
        char errstr[256];

        test_conf_common_init(conf, 0);

        test_conf_set(conf, "client.id", "MOCK");

        rk = rd_kafka_new(RD_KAFKA_PRODUCER, conf, errstr, sizeof(errstr));
        TEST_ASSERT(rk, "Failed to create mock cluster rd_kafka_t: %s", errstr);

        mcluster = rd_kafka_mock_cluster_new(rk, broker_cnt);
        TEST_ASSERT(mcluster, "Failed to acquire mock cluster");

        if (bootstraps)
                *bootstraps = rd_kafka_mock_cluster_bootstraps(mcluster);

        return mcluster;
}

/**
 * @brief Get current number of matching requests,
 *        received by mock cluster \p mcluster, matching
 *        function \p match , called with opaque \p opaque .
 */
static size_t test_mock_get_matching_request_cnt(
    rd_kafka_mock_cluster_t *mcluster,
    rd_bool_t (*match)(rd_kafka_mock_request_t *request, void *opaque),
    void *opaque) {
        size_t i;
        size_t request_cnt;
        rd_kafka_mock_request_t **requests;
        size_t matching_request_cnt = 0;

        requests = rd_kafka_mock_get_requests(mcluster, &request_cnt);

        for (i = 0; i < request_cnt; i++) {
                if (match(requests[i], opaque))
                        matching_request_cnt++;
        }

        rd_kafka_mock_request_destroy_array(requests, request_cnt);
        return matching_request_cnt;
}

/**
 * @brief Wait that at least \p expected_cnt matching requests
 *        have been received by the mock cluster,
 *        using match function \p match ,
 *        plus \p confidence_interval_ms has passed
 *
 * @param expected_cnt Number of expected matching request
 * @param confidence_interval_ms Time to wait after \p expected_cnt matching
 *                               requests have been seen
 * @param match Match function that takes a request and \p opaque
 * @param opaque Opaque value needed by function \p match
 *
 * @return Number of matching requests received.
 */
size_t test_mock_wait_matching_requests(
    rd_kafka_mock_cluster_t *mcluster,
    size_t expected_cnt,
    int confidence_interval_ms,
    rd_bool_t (*match)(rd_kafka_mock_request_t *request, void *opaque),
    void *opaque) {
        size_t matching_request_cnt = 0;

        while (matching_request_cnt < expected_cnt) {
                matching_request_cnt =
                    test_mock_get_matching_request_cnt(mcluster, match, opaque);
                if (matching_request_cnt < expected_cnt) {
                        TEST_SAYL(3,
                                  "Still waiting to see %" PRIusz
                                  " requests"
                                  ", got %" PRIusz " \n",
                                  expected_cnt, matching_request_cnt);
                        rd_usleep(100 * 1000, 0);
                }
        }

        rd_usleep(confidence_interval_ms * 1000, 0);
        return test_mock_get_matching_request_cnt(mcluster, match, opaque);
}

/**
 * @brief Sets an assignment for \p member_cnt members in \p mcluster.
 *        Followed by \p member_cnt pairs of
 *        (rd_kafka_t *, rd_kafka_topic_partition_list_t *) corresponding to
 *        a member and its assignment.
 */
void test_mock_cluster_member_assignment(rd_kafka_mock_cluster_t *mcluster,
                                         int member_cnt,
                                         ...) {
        int i             = 0;
        char **member_ids = rd_calloc(member_cnt, sizeof(*member_ids));
        rd_kafka_topic_partition_list_t **assignment =
            rd_calloc(member_cnt, sizeof(*assignment));
        char *group_id = NULL;
        rd_kafka_mock_cgrp_consumer_target_assignment_t *target_assignment;
        va_list ap;

        va_start(ap, member_cnt);
        for (i = 0; i < member_cnt; i++) {
                rd_kafka_consumer_group_metadata_t *cgmetadata = NULL;
                rd_kafka_t *consumer = va_arg(ap, rd_kafka_t *);
                rd_kafka_topic_partition_list_t *member_assignment =
                    va_arg(ap, rd_kafka_topic_partition_list_t *);

                const char *member_id       = NULL;
                const char *member_group_id = NULL;
                rd_bool_t first_time        = rd_true;
                /* Await member joins the group and obtains a member id
                 * to use for setting target assignment. */
                while (!member_id || *member_id == '\0' || !member_group_id) {
                        if (!first_time)
                                rd_usleep(100000, NULL);
                        cgmetadata = rd_kafka_consumer_group_metadata(consumer);
                        member_id  = rd_kafka_consumer_group_metadata_member_id(
                            cgmetadata);
                        member_group_id =
                            rd_kafka_consumer_group_metadata_group_id(
                                cgmetadata);
                        first_time = rd_false;
                }

                if (!group_id)
                        group_id = rd_strdup(member_group_id);
                else
                        rd_assert(!strcmp(group_id, member_group_id));

                member_ids[i] = rd_strdup(member_id);
                assignment[i] =
                    rd_kafka_topic_partition_list_copy(member_assignment);
                rd_kafka_consumer_group_metadata_destroy(cgmetadata);
        }
        va_end(ap);

        target_assignment = rd_kafka_mock_cgrp_consumer_target_assignment_new(
            member_ids, member_cnt, assignment);
        rd_kafka_mock_cgrp_consumer_target_assignment(mcluster, group_id,
                                                      target_assignment);
        rd_kafka_mock_cgrp_consumer_target_assignment_destroy(
            target_assignment);

        for (i = 0; i < member_cnt; i++) {
                rd_free(member_ids[i]);
                rd_kafka_topic_partition_list_destroy(assignment[i]);
        }
        rd_free(member_ids);
        rd_free(assignment);
        rd_free(group_id);
}

/**
 * @name Sub-tests
 */


/**
 * @brief Start a sub-test. \p fmt is optional and allows additional
 *        sub-test info to be displayed, e.g., test parameters.
 *
 * @returns 0 if sub-test should not be run, else 1.
 */
int test_sub_start(const char *func,
                   int line,
                   int is_quick,
                   const char *fmt,
                   ...) {

        if (!is_quick && test_quick)
                return 0;

        if (fmt && *fmt) {
                va_list ap;
                char buf[256];

                va_start(ap, fmt);
                rd_vsnprintf(buf, sizeof(buf), fmt, ap);
                va_end(ap);

                rd_snprintf(test_curr->subtest, sizeof(test_curr->subtest),
                            "%s:%d: %s", func, line, buf);
        } else {
                rd_snprintf(test_curr->subtest, sizeof(test_curr->subtest),
                            "%s:%d", func, line);
        }

        if (subtests_to_run && !strstr(test_curr->subtest, subtests_to_run)) {
                *test_curr->subtest = '\0';
                return 0;
        }

        test_curr->subtest_quick = is_quick;

        TIMING_START(&test_curr->subtest_duration, "SUBTEST");

        TEST_SAY(_C_MAG "[ %s ]\n", test_curr->subtest);

        return 1;
}


/**
 * @brief Reset the current subtest state.
 */
static void test_sub_reset(void) {
        *test_curr->subtest      = '\0';
        test_curr->is_fatal_cb   = NULL;
        test_curr->ignore_dr_err = rd_false;
        test_curr->exp_dr_err    = RD_KAFKA_RESP_ERR_NO_ERROR;
        /* Don't check msg status by default */
        test_curr->exp_dr_status = (rd_kafka_msg_status_t)-1;
        test_curr->dr_mv         = NULL;
}

/**
 * @brief Sub-test has passed.
 */
void test_sub_pass(void) {

        TEST_ASSERT(*test_curr->subtest);

        TEST_SAYL(1, _C_GRN "[ %s: PASS (%.02fs) ]\n", test_curr->subtest,
                  (float)(TIMING_DURATION(&test_curr->subtest_duration) /
                          1000000.0f));

        if (test_curr->subtest_quick && test_quick && !test_on_ci &&
            TIMING_DURATION(&test_curr->subtest_duration) > 45 * 1000 * 1000)
                TEST_WARN(
                    "Subtest %s marked as QUICK but took %.02fs to "
                    "finish: either fix the test or "
                    "remove the _QUICK identifier (limit is 45s)\n",
                    test_curr->subtest,
                    (float)(TIMING_DURATION(&test_curr->subtest_duration) /
                            1000000.0f));

        test_sub_reset();
}


/**
 * @brief Skip sub-test (must have been started with SUB_TEST*()).
 */
void test_sub_skip(const char *fmt, ...) {
        va_list ap;
        char buf[256];

        TEST_ASSERT(*test_curr->subtest);

        va_start(ap, fmt);
        rd_vsnprintf(buf, sizeof(buf), fmt, ap);
        va_end(ap);

        TEST_SAYL(1, _C_YEL "[ %s: SKIP: %s ]\n", test_curr->subtest, buf);

        test_sub_reset();
}

const char *test_consumer_group_protocol() {
        return test_consumer_group_protocol_str;
}

int test_consumer_group_protocol_classic() {
        return !test_consumer_group_protocol_str ||
               !strcmp(test_consumer_group_protocol_str, "classic");
}

int test_consumer_group_protocol_consumer() {
        return test_consumer_group_protocol_str &&
               !strcmp(test_consumer_group_protocol_str, "consumer");
}<|MERGE_RESOLUTION|>--- conflicted
+++ resolved
@@ -264,11 +264,8 @@
 _TEST_DECL(0146_metadata_mock);
 _TEST_DECL(0149_broker_same_host_port_mock);
 _TEST_DECL(0150_telemetry_mock);
-<<<<<<< HEAD
+_TEST_DECL(0151_purge_brokers_mock);
 _TEST_DECL(0152_topic_recreate_mock);
-=======
-_TEST_DECL(0151_purge_brokers_mock);
->>>>>>> db236cdd
 
 /* Manual tests */
 _TEST_DECL(8000_idle);
@@ -528,12 +525,9 @@
     _TEST(0146_metadata_mock, TEST_F_LOCAL),
     _TEST(0149_broker_same_host_port_mock, TEST_F_LOCAL),
     _TEST(0150_telemetry_mock, 0),
-<<<<<<< HEAD
+    _TEST(0151_purge_brokers_mock, TEST_F_LOCAL),
     _TEST(0152_topic_recreate_mock, TEST_F_LOCAL),
-=======
-    _TEST(0151_purge_brokers_mock, TEST_F_LOCAL),
-
->>>>>>> db236cdd
+
 
     /* Manual tests */
     _TEST(8000_idle, TEST_F_MANUAL),
