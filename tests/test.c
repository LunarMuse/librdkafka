--- conflicted
+++ resolved
@@ -255,12 +255,9 @@
 _TEST_DECL(0139_offset_validation_mock);
 _TEST_DECL(0140_commit_metadata);
 _TEST_DECL(0142_reauthentication);
-<<<<<<< HEAD
-_TEST_DECL(0150_telemetry_mock);
-=======
 _TEST_DECL(0143_exponential_backoff_mock);
 _TEST_DECL(0144_idempotence_mock);
->>>>>>> ccf2ba9c
+_TEST_DECL(0150_telemetry_mock);
 
 /* Manual tests */
 _TEST_DECL(8000_idle);
@@ -513,12 +510,9 @@
     _TEST(0139_offset_validation_mock, 0),
     _TEST(0140_commit_metadata, 0),
     _TEST(0142_reauthentication, 0, TEST_BRKVER(2, 2, 0, 0)),
-<<<<<<< HEAD
-    _TEST(0150_telemetry_mock, 0),
-=======
     _TEST(0143_exponential_backoff_mock, TEST_F_LOCAL),
     _TEST(0144_idempotence_mock, TEST_F_LOCAL, TEST_BRKVER(0, 11, 0, 0)),
->>>>>>> ccf2ba9c
+    _TEST(0150_telemetry_mock, 0),
 
 
     /* Manual tests */
