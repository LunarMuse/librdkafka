<<<<<<< HEAD
# librdkafka v2.4.0 (can change)

librdkafka v2.4.0 is a feature release:

 * [KIP-467](https://cwiki.apache.org/confluence/display/KAFKA/KIP-467%3A+Augment+ProduceResponse+error+messaging+for+specific+culprit+records) Augment ProduceResponse error messaging for specific culprit records (#).

=======
# librdkafka v2.4.0

librdkafka v2.4.0 is a feature release:

 * [KIP-848](https://cwiki.apache.org/confluence/display/KAFKA/KIP-848%3A+The+Next+Generation+of+the+Consumer+Rebalance+Protocol): The Next Generation of the Consumer Rebalance Protocol.
   **Early Access**: This should be used only for evaluation and must not be used in production. Features and contract of this KIP might change in future (#4610).
 * [KIP-467](https://cwiki.apache.org/confluence/display/KAFKA/KIP-467%3A+Augment+ProduceResponse+error+messaging+for+specific+culprit+records): Augment ProduceResponse error messaging for specific culprit records (#4583).
 * [KIP-516](https://cwiki.apache.org/confluence/display/KAFKA/KIP-516%3A+Topic+Identifiers)
   Continue partial implementation by adding a metadata cache by topic id
   and updating the topic id corresponding to the partition name (#4676)
 * Upgrade OpenSSL to v3.0.12 (while building from source) with various security fixes,
   check the [release notes](https://www.openssl.org/news/cl30.txt).
 * Integration tests can be started in KRaft mode and run against any
   GitHub Kafka branch other than the released versions.
 * Fix pipeline inclusion of static binaries (#4666)
 * Fix to main loop timeout calculation leading to a tight loop for a
   max period of 1 ms (#4671).
 * Fixed a bug causing duplicate message consumption from a stale
   fetch start offset in some particular cases (#4636)
 * Fix to metadata cache expiration on full metadata refresh (#4677).
 * Fix for a wrong error returned on full metadata refresh before joining
   a consumer group (#4678).
 * Fix to metadata refresh interruption (#4679).
 * Fix for an undesired partition migration with stale leader epoch (#4680).
 * Fix hang in cooperative consumer mode if an assignment is processed
   while closing the consumer (#4528).


## Upgrade considerations

 * With KIP 467, INVALID_MSG (Java: CorruptRecordExpection) will
   be retried automatically. INVALID_RECORD (Java: InvalidRecordException) instead
   is not retriable and will be set only to the records that caused the
   error. Rest of records in the batch will fail with the new error code
   _INVALID_DIFFERENT_RECORD (Java: KafkaException) and can be retried manually,
   depending on the application logic (#4583).


## Early Access

### [KIP-848](https://cwiki.apache.org/confluence/display/KAFKA/KIP-848%3A+The+Next+Generation+of+the+Consumer+Rebalance+Protocol): The Next Generation of the Consumer Rebalance Protocol
 * With this new protocol the role of the Group Leader (a member) is removed and
   the assignment is calculated by the Group Coordinator (a broker) and sent
   to each member through heartbeats.

   The feature is still _not production-ready_.
   It's possible to try it in a non-production enviroment.

   A [guide](INTRODUCTION.md#next-generation-of-the-consumer-group-protocol-kip-848) is available
   with considerations and steps to follow to test it (#4610).


## Fixes

### General fixes

 * Issues: [confluentinc/confluent-kafka-go#981](https://github.com/confluentinc/confluent-kafka-go/issues/981).
   In librdkafka release pipeline a static build containing libsasl2
   could be chosen instead of the alternative one without it.
   That caused the libsasl2 dependency to be required in confluent-kafka-go
   v2.1.0-linux-musl-arm64 and v2.3.0-linux-musl-arm64.
   Solved by correctly excluding the binary configured with that library,
   when targeting a static build.
   Happening since v2.0.2, with specified platforms,
   when using static binaries (#4666).
 * Issues: #4684.
   When the main thread loop was awakened less than 1 ms
   before the expiration of a timeout, it was serving with a zero timeout,
   leading to increased CPU usage until the timeout was reached.
   Happening since 1.x.
 * Issues: #4685.
   Metadata cache was cleared on full metadata refresh, leading to unnecessary
   refreshes and occasional `UNKNOWN_TOPIC_OR_PART` errors. Solved by updating
   cache for existing or hinted entries instead of clearing them.
   Happening since 2.1.0 (#4677).
 * Issues: #4589.
   A metadata call before member joins consumer group,
   could lead to an `UNKNOWN_TOPIC_OR_PART` error. Solved by updating
   the consumer group following a metadata refresh only in safe states.
   Happening since 2.1.0 (#4678).
 * Issues: #4577.
   Metadata refreshes without partition leader change could lead to a loop of
   metadata calls at fixed intervals. Solved by stopping metadata refresh when
   all existing metadata is non-stale. Happening since 2.3.0 (#4679).
 * Issues: #4687.
   A partition migration could happen, using stale metadata, when the partition
   was undergoing a validation and being retried because of an error.
   Solved by doing a partition migration only with a non-stale leader epoch.
   Happening since 2.1.0 (#4680).

### Consumer fixes

 * Issues: #4686.
   In case of subscription change with a consumer using the cooperative assignor
   it could resume fetching from a previous position.
   That could also happen if resuming a partition that wasn't paused.
   Fixed by ensuring that a resume operation is completely a no-op when
   the partition isn't paused.
   Happening since 1.x (#4636).
 * Issues: #4527.
   While using the cooperative assignor, given an assignment is received while closing the consumer
   it's possible that it gets stuck in state WAIT_ASSIGN_CALL, while the method is converted to
   a full unassign. Solved by changing state from WAIT_ASSIGN_CALL to WAIT_UNASSIGN_CALL
   while doing this conversion.
   Happening since 1.x (#4528).

>>>>>>> 2587cac7


# librdkafka v2.3.0

librdkafka v2.3.0 is a feature release:

 * [KIP-516](https://cwiki.apache.org/confluence/display/KAFKA/KIP-516%3A+Topic+Identifiers)
   Partial support of topic identifiers. Topic identifiers in metadata response
   available through the new `rd_kafka_DescribeTopics` function (#4300, #4451).
 * [KIP-117](https://cwiki.apache.org/confluence/display/KAFKA/KIP-117%3A+Add+a+public+AdminClient+API+for+Kafka+admin+operations) Add support for AdminAPI `DescribeCluster()` and `DescribeTopics()`
  (#4240, @jainruchir).
 * [KIP-430](https://cwiki.apache.org/confluence/display/KAFKA/KIP-430+-+Return+Authorized+Operations+in+Describe+Responses):
   Return authorized operations in Describe Responses.
   (#4240, @jainruchir).
 * [KIP-580](https://cwiki.apache.org/confluence/display/KAFKA/KIP-580%3A+Exponential+Backoff+for+Kafka+Clients): Added Exponential Backoff mechanism for
   retriable requests with `retry.backoff.ms` as minimum backoff and `retry.backoff.max.ms` as the
   maximum backoff, with 20% jitter (#4422).
 * [KIP-396](https://cwiki.apache.org/confluence/pages/viewpage.action?pageId=97551484): completed the implementation with
   the addition of ListOffsets (#4225).
 * Fixed ListConsumerGroupOffsets not fetching offsets for all the topics in a group with Apache Kafka version below 2.4.0.
 * Add missing destroy that leads to leaking partition structure memory when there
   are partition leader changes and a stale leader epoch is received (#4429).
 * Fix a segmentation fault when closing a consumer using the
   cooperative-sticky assignor before the first assignment (#4381).
 * Fix for insufficient buffer allocation when allocating rack information (@wolfchimneyrock, #4449).
 * Fix for infinite loop of OffsetForLeaderEpoch requests on quick leader changes. (#4433).
 * Fix to add leader epoch to control messages, to make sure they're stored
   for committing even without a subsequent fetch message (#4434).
 * Fix for stored offsets not being committed if they lacked the leader epoch (#4442).
 * Upgrade OpenSSL to v3.0.11 (while building from source) with various security fixes,
   check the [release notes](https://www.openssl.org/news/cl30.txt)
   (#4454, started by @migarc1).
 * Fix to ensure permanent errors during offset validation continue being retried and
   don't cause an offset reset (#4447).
 * Fix to ensure max.poll.interval.ms is reset when rd_kafka_poll is called with
   consume_cb (#4431).
 * Fix for idempotent producer fatal errors, triggered after a possibly persisted message state (#4438).
 * Fix `rd_kafka_query_watermark_offsets` continuing beyond timeout expiry (#4460).
 * Fix `rd_kafka_query_watermark_offsets` not refreshing the partition leader
   after a leader change and subsequent `NOT_LEADER_OR_FOLLOWER` error (#4225).


## Upgrade considerations

 * `retry.backoff.ms`:
   If it is set greater than `retry.backoff.max.ms` which has the default value of 1000 ms then it is assumes the value of `retry.backoff.max.ms`.
   To change this behaviour make sure that `retry.backoff.ms` is always less than `retry.backoff.max.ms`.
   If equal then the backoff will be linear instead of exponential.

 * `topic.metadata.refresh.fast.interval.ms`:
   If it is set greater than `retry.backoff.max.ms` which has the default value of 1000 ms then it is assumes the value of `retry.backoff.max.ms`.
   To change this behaviour make sure that `topic.metadata.refresh.fast.interval.ms` is always less than `retry.backoff.max.ms`.
   If equal then the backoff will be linear instead of exponential.


## Fixes

### General fixes

 * An assertion failed with insufficient buffer size when allocating
   rack information on 32bit architectures.
   Solved by aligning all allocations to the maximum allowed word size (#4449).
 * The timeout for `rd_kafka_query_watermark_offsets` was not enforced after
   making the necessary ListOffsets requests, and thus, it never timed out in
   case of broker/network issues. Fixed by setting an absolute timeout (#4460).

### Idempotent producer fixes

 * After a possibly persisted error, such as a disconnection or a timeout, next expected sequence
   used to increase, leading to a fatal error if the message wasn't persisted and
   the second one in queue failed with an `OUT_OF_ORDER_SEQUENCE_NUMBER`.
   The error could contain the message "sequence desynchronization" with
   just one possibly persisted error or "rewound sequence number" in case of
   multiple errored messages.
   Solved by treating the possible persisted message as _not_ persisted,
   and expecting a `DUPLICATE_SEQUENCE_NUMBER` error in case it was or
   `NO_ERROR` in case it wasn't, in both cases the message will be considered
   delivered (#4438).

### Consumer fixes

  * Stored offsets were excluded from the commit if the leader epoch was
    less than committed epoch, as it's possible if leader epoch is the default -1.
    This didn't happen in Python, Go and .NET bindings when stored position was
    taken from the message.
    Solved by checking only that the stored offset is greater
    than committed one, if either stored or committed leader epoch is -1 (#4442).
  * If an OffsetForLeaderEpoch request was being retried, and the leader changed
    while the retry was in-flight, an infinite loop of requests was triggered,
    because we weren't updating the leader epoch correctly.
    Fixed by updating the leader epoch before sending the request (#4433).
  * During offset validation a permanent error like host resolution failure
    would cause an offset reset.
    This isn't what's expected or what the Java implementation does.
    Solved by retrying even in case of permanent errors (#4447).
  * If using `rd_kafka_poll_set_consumer`, along with a consume callback, and then
    calling `rd_kafka_poll` to service the callbacks, would not reset
    `max.poll.interval.ms.` This was because we were only checking `rk_rep` for
    consumer messages, while the method to service the queue internally also
    services the queue forwarded to from `rk_rep`, which is `rkcg_q`.
    Solved by moving the `max.poll.interval.ms` check into `rd_kafka_q_serve` (#4431).
  * After a leader change a `rd_kafka_query_watermark_offsets` call would continue
    trying to call ListOffsets on the old leader, if the topic wasn't included in
    the subscription set, so it started querying the new leader only after
    `topic.metadata.refresh.interval.ms` (#4225).



# librdkafka v2.2.0

librdkafka v2.2.0 is a feature release:

 * Fix a segmentation fault when subscribing to non-existent topics and
   using the consume batch functions (#4273).
 * Store offset commit metadata in `rd_kafka_offsets_store` (@mathispesch, #4084).
 * Fix a bug that happens when skipping tags, causing buffer underflow in
   MetadataResponse (#4278).
 * Fix a bug where topic leader is not refreshed in the same metadata call even if the leader is
   present.
 * [KIP-881](https://cwiki.apache.org/confluence/display/KAFKA/KIP-881%3A+Rack-aware+Partition+Assignment+for+Kafka+Consumers):
   Add support for rack-aware partition assignment for consumers
   (#4184, #4291, #4252).
 * Fix several bugs with sticky assignor in case of partition ownership
   changing between members of the consumer group (#4252).
 * [KIP-368](https://cwiki.apache.org/confluence/display/KAFKA/KIP-368%3A+Allow+SASL+Connections+to+Periodically+Re-Authenticate):
   Allow SASL Connections to Periodically Re-Authenticate
   (#4301, started by @vctoriawu).
 * Avoid treating an OpenSSL error as a permanent error and treat unclean SSL
   closes as normal ones (#4294).
 * Added `fetch.queue.backoff.ms` to the consumer to control how long
   the consumer backs off next fetch attempt. (@bitemyapp, @edenhill, #2879)
 * [KIP-235](https://cwiki.apache.org/confluence/display/KAFKA/KIP-235%3A+Add+DNS+alias+support+for+secured+connection):
   Add DNS alias support for secured connection (#4292).
 * [KIP-339](https://cwiki.apache.org/confluence/display/KAFKA/KIP-339%3A+Create+a+new+IncrementalAlterConfigs+API):
   IncrementalAlterConfigs API (started by @PrasanthV454, #4110).
 * [KIP-554](https://cwiki.apache.org/confluence/display/KAFKA/KIP-554%3A+Add+Broker-side+SCRAM+Config+API): Add Broker-side SCRAM Config API (#4241).


## Enhancements

 * Added `fetch.queue.backoff.ms` to the consumer to control how long
   the consumer backs off next fetch attempt. When the pre-fetch queue
   has exceeded its queuing thresholds: `queued.min.messages` and
   `queued.max.messages.kbytes` it backs off for 1 seconds.
   If those parameters have to be set too high to hold 1 s of data,
   this new parameter allows to back off the fetch earlier, reducing memory
   requirements.


## Fixes

### General fixes

 * Fix a bug that happens when skipping tags, causing buffer underflow in
   MetadataResponse. This is triggered since RPC version 9 (v2.1.0),
   when using Confluent Platform, only when racks are set,
   observers are activated and there is more than one partition.
   Fixed by skipping the correct amount of bytes when tags are received.
 * Avoid treating an OpenSSL error as a permanent error and treat unclean SSL
   closes as normal ones. When SSL connections are closed without `close_notify`,
   in OpenSSL 3.x a new type of error is set and it was interpreted as permanent
   in librdkafka. It can cause a different issue depending on the RPC.
   If received when waiting for OffsetForLeaderEpoch response, it triggers
   an offset reset following the configured policy.
   Solved by treating SSL errors as transport errors and
   by setting an OpenSSL flag that allows to treat unclean SSL closes as normal
   ones. These types of errors can happen it the other side doesn't support `close_notify` or if there's a TCP connection reset.


### Consumer fixes

  * In case of multiple owners of a partition with different generations, the
    sticky assignor would pick the earliest (lowest generation) member as the
    current owner, which would lead to stickiness violations. Fixed by
    choosing the latest (highest generation) member.
  * In case where the same partition is owned by two members with the same
    generation, it indicates an issue. The sticky assignor had some code to
    handle this, but it was non-functional, and did not have parity with the
    Java assignor. Fixed by invalidating any such partition from the current
    assignment completely.



# librdkafka v2.1.1

librdkafka v2.1.1 is a maintenance release:

 * Avoid duplicate messages when a fetch response is received
   in the middle of an offset validation request (#4261).
 * Fix segmentation fault when subscribing to a non-existent topic and
   calling `rd_kafka_message_leader_epoch()` on the polled `rkmessage` (#4245).
 * Fix a segmentation fault when fetching from follower and the partition lease
   expires while waiting for the result of a list offsets operation (#4254).
 * Fix documentation for the admin request timeout, incorrectly stating -1 for infinite
   timeout. That timeout can't be infinite.
 * Fix CMake pkg-config cURL require and use
   pkg-config `Requires.private` field (@FantasqueX, @stertingen, #4180).
 * Fixes certain cases where polling would not keep the consumer
   in the group or make it rejoin it (#4256).
 * Fix to the C++ set_leader_epoch method of TopicPartitionImpl,
   that wasn't storing the passed value (@pavel-pimenov, #4267).

## Fixes

### Consumer fixes

 * Duplicate messages can be emitted when a fetch response is received
   in the middle of an offset validation request. Solved by avoiding
   a restart from last application offset when offset validation succeeds.
 * When fetching from follower, if the partition lease expires after 5 minutes,
   and a list offsets operation was requested to retrieve the earliest
   or latest offset, it resulted in segmentation fault. This was fixed by
   allowing threads different from the main one to call
   the `rd_kafka_toppar_set_fetch_state` function, given they hold
   the lock on the `rktp`.
 * In v2.1.0, a bug was fixed which caused polling any queue to reset the
   `max.poll.interval.ms`. Only certain functions were made to reset the timer,
   but it is possible for the user to obtain the queue with messages from
   the broker, skipping these functions. This was fixed by encoding information
   in a queue itself, that, whether polling, resets the timer.



# librdkafka v2.1.0

librdkafka v2.1.0 is a feature release:

* [KIP-320](https://cwiki.apache.org/confluence/display/KAFKA/KIP-320%3A+Allow+fetchers+to+detect+and+handle+log+truncation)
  Allow fetchers to detect and handle log truncation (#4122).
* Fix a reference count issue blocking the consumer from closing (#4187).
* Fix a protocol issue with ListGroups API, where an extra
  field was appended for API Versions greater than or equal to 3 (#4207).
* Fix an issue with `max.poll.interval.ms`, where polling any queue would cause
  the timeout to be reset (#4176).
* Fix seek partition timeout, was one thousand times lower than the passed
  value (#4230).
* Fix multiple inconsistent behaviour in batch APIs during **pause** or **resume** operations (#4208).
  See **Consumer fixes** section below for more information.
* Update lz4.c from upstream. Fixes [CVE-2021-3520](https://github.com/advisories/GHSA-gmc7-pqv9-966m)
  (by @filimonov, #4232).
* Upgrade OpenSSL to v3.0.8 with various security fixes,
  check the [release notes](https://www.openssl.org/news/cl30.txt) (#4215).

## Enhancements

 * Added `rd_kafka_topic_partition_get_leader_epoch()` (and `set..()`).
 * Added partition leader epoch APIs:
   - `rd_kafka_topic_partition_get_leader_epoch()` (and `set..()`)
   - `rd_kafka_message_leader_epoch()`
   - `rd_kafka_*assign()` and `rd_kafka_seek_partitions()` now supports
     partitions with a leader epoch set.
   - `rd_kafka_offsets_for_times()` will return per-partition leader-epochs.
   - `leader_epoch`, `stored_leader_epoch`, and `committed_leader_epoch`
     added to per-partition statistics.


## Fixes

### OpenSSL fixes

 * Fixed OpenSSL static build not able to use external modules like FIPS
   provider module.

### Consumer fixes

 * A reference count issue was blocking the consumer from closing.
   The problem would happen when a partition is lost, because forcibly
   unassigned from the consumer or if the corresponding topic is deleted.
 * When using `rd_kafka_seek_partitions`, the remaining timeout was
   converted from microseconds to milliseconds but the expected unit
   for that parameter is microseconds.
 * Fixed known issues related to Batch Consume APIs mentioned in v2.0.0
   release notes.
 * Fixed `rd_kafka_consume_batch()` and `rd_kafka_consume_batch_queue()`
   intermittently updating `app_offset` and `store_offset` incorrectly when
   **pause** or **resume** was being used for a partition.
 * Fixed `rd_kafka_consume_batch()` and `rd_kafka_consume_batch_queue()`
   intermittently skipping offsets when **pause** or **resume** was being
   used for a partition.


## Known Issues

### Consume Batch API

 * When `rd_kafka_consume_batch()` and `rd_kafka_consume_batch_queue()` APIs are used with
   any of the **seek**, **pause**, **resume** or **rebalancing** operation, `on_consume`
   interceptors might be called incorrectly (maybe multiple times) for not consumed messages.

### Consume API

 * Duplicate messages can be emitted when a fetch response is received
   in the middle of an offset validation request.
 * Segmentation fault when subscribing to a non-existent topic and
   calling `rd_kafka_message_leader_epoch()` on the polled `rkmessage`.



# librdkafka v2.0.2

librdkafka v2.0.2 is a maintenance release:

* Fix OpenSSL version in Win32 nuget package (#4152).



# librdkafka v2.0.1

librdkafka v2.0.1 is a maintenance release:

* Fixed nuget package for Linux ARM64 release (#4150).



# librdkafka v2.0.0

librdkafka v2.0.0 is a feature release:

 * [KIP-88](https://cwiki.apache.org/confluence/display/KAFKA/KIP-88%3A+OffsetFetch+Protocol+Update)
   OffsetFetch Protocol Update (#3995).
 * [KIP-222](https://cwiki.apache.org/confluence/display/KAFKA/KIP-222+-+Add+Consumer+Group+operations+to+Admin+API)
   Add Consumer Group operations to Admin API (started by @lesterfan, #3995).
 * [KIP-518](https://cwiki.apache.org/confluence/display/KAFKA/KIP-518%3A+Allow+listing+consumer+groups+per+state)
   Allow listing consumer groups per state (#3995).
 * [KIP-396](https://cwiki.apache.org/confluence/pages/viewpage.action?pageId=97551484)
   Partially implemented: support for AlterConsumerGroupOffsets
   (started by @lesterfan, #3995).
 * OpenSSL 3.0.x support - the maximum bundled OpenSSL version is now 3.0.7 (previously 1.1.1q).
 * Fixes to the transactional and idempotent producer.


## Upgrade considerations

### OpenSSL 3.0.x

#### OpenSSL default ciphers

The introduction of OpenSSL 3.0.x in the self-contained librdkafka bundles
changes the default set of available ciphers, in particular all obsolete
or insecure ciphers and algorithms as listed in the
OpenSSL [legacy](https://www.openssl.org/docs/man3.0/man7/OSSL_PROVIDER-legacy.html)
manual page are now disabled by default.

**WARNING**: These ciphers are disabled for security reasons and it is
highly recommended NOT to use them.

Should you need to use any of these old ciphers you'll need to explicitly
enable the `legacy` provider by configuring `ssl.providers=default,legacy`
on the librdkafka client.

#### OpenSSL engines and providers

OpenSSL 3.0.x deprecates the use of engines, which is being replaced by
providers. As such librdkafka will emit a deprecation warning if
`ssl.engine.location` is configured.

OpenSSL providers may be configured with the new `ssl.providers`
configuration property.

### Broker TLS certificate hostname verification

The default value for `ssl.endpoint.identification.algorithm` has been
changed from `none` (no hostname verification) to `https`, which enables
broker hostname verification (to counter man-in-the-middle
impersonation attacks) by default.

To restore the previous behaviour, set `ssl.endpoint.identification.algorithm` to `none`.

## Known Issues

### Poor Consumer batch API messaging guarantees

The Consumer Batch APIs `rd_kafka_consume_batch()` and `rd_kafka_consume_batch_queue()`
are not thread safe if `rkmessages_size` is greater than 1 and any of the **seek**,
**pause**, **resume** or **rebalancing** operation is performed in parallel with any of
the above APIs. Some of the messages might be lost, or erroneously returned to the
application, in the above scenario.

It is strongly recommended to use the Consumer Batch APIs and the mentioned
operations in sequential order in order to get consistent result.

For **rebalancing** operation to work in sequencial manner, please set `rebalance_cb`
configuration property (refer [examples/rdkafka_complex_consumer_example.c]
(examples/rdkafka_complex_consumer_example.c) for the help with the usage) for the consumer.

## Enhancements

 * Self-contained static libraries can now be built on Linux arm64 (#4005).
 * Updated to zlib 1.2.13, zstd 1.5.2, and curl 7.86.0 in self-contained
   librdkafka bundles.
 * Added `on_broker_state_change()` interceptor
 * The C++ API no longer returns strings by const value, which enables better move optimization in callers.
 * Added `rd_kafka_sasl_set_credentials()` API to update SASL credentials.
 * Setting `allow.auto.create.topics` will no longer give a warning if used by a producer, since that is an expected use case.
  Improvement in documentation for this property.
 * Added a `resolve_cb` configuration setting that permits using custom DNS resolution logic.
 * Added `rd_kafka_mock_broker_error_stack_cnt()`.
 * The librdkafka.redist NuGet package has been updated to have fewer external
   dependencies for its bundled librdkafka builds, as everything but cyrus-sasl
   is now built-in. There are bundled builds with and without linking to
   cyrus-sasl for maximum compatibility.
 * Admin API DescribeGroups() now provides the group instance id
   for static members [KIP-345](https://cwiki.apache.org/confluence/display/KAFKA/KIP-345%3A+Introduce+static+membership+protocol+to+reduce+consumer+rebalances) (#3995).


## Fixes

### General fixes

 * Windows: couldn't read a PKCS#12 keystore correctly because binary mode
   wasn't explicitly set and Windows defaults to text mode.
 * Fixed memory leak when loading SSL certificates (@Mekk, #3930)
 * Load all CA certificates from `ssl.ca.pem`, not just the first one.
 * Each HTTP request made when using OAUTHBEARER OIDC would leak a small
   amount of memory.

### Transactional producer fixes

 * When a PID epoch bump is requested and the producer is waiting
   to reconnect to the transaction coordinator, a failure in a find coordinator
   request could cause an assert to fail. This is fixed by retrying when the
   coordinator is known (#4020).
 * Transactional APIs (except `send_offsets_for_transaction()`) that
   timeout due to low timeout_ms may now be resumed by calling the same API
   again, as the operation continues in the background.
 * For fatal idempotent producer errors that may be recovered by bumping the
   epoch the current transaction must first be aborted prior to the epoch bump.
   This is now handled correctly, which fixes issues seen with fenced
   transactional producers on fatal idempotency errors.
 * Timeouts for EndTxn requests (transaction commits and aborts) are now
   automatically retried and the error raised to the application is also
   a retriable error.
 * TxnOffsetCommitRequests were retried immediately upon temporary errors in
   `send_offsets_to_transactions()`, causing excessive network requests.
   These retries are now delayed 500ms.
 * If `init_transactions()` is called with an infinite timeout (-1),
   the timeout will be limited to 2 * `transaction.timeout.ms`.
   The application may retry and resume the call if a retriable error is
   returned.


### Consumer fixes

 * Back-off and retry JoinGroup request if coordinator load is in progress.
 * Fix `rd_kafka_consume_batch()` and `rd_kafka_consume_batch_queue()` skipping
   other partitions' offsets intermittently when **seek**, **pause**, **resume**
   or **rebalancing** is used for a partition.
 * Fix `rd_kafka_consume_batch()` and `rd_kafka_consume_batch_queue()`
   intermittently returing incorrect partitions' messages if **rebalancing**
   happens during these operations.

# librdkafka v1.9.2

librdkafka v1.9.2 is a maintenance release:

 * The SASL OAUTHBEAR OIDC POST field was sometimes truncated by one byte (#3192).
 * The bundled version of OpenSSL has been upgraded to version 1.1.1q for non-Windows builds. Windows builds remain on OpenSSL 1.1.1n for the time being.
 * The bundled version of Curl has been upgraded to version 7.84.0.



# librdkafka v1.9.1

librdkafka v1.9.1 is a maintenance release:

 * The librdkafka.redist NuGet package now contains OSX M1/arm64 builds.
 * Self-contained static libraries can now be built on OSX M1 too, thanks to
   disabling curl's configure runtime check.



# librdkafka v1.9.0

librdkafka v1.9.0 is a feature release:

 * Added KIP-768 OUATHBEARER OIDC support (by @jliunyu, #3560)
 * Added KIP-140 Admin API ACL support (by @emasab, #2676)


## Upgrade considerations

 * Consumer:
   `rd_kafka_offsets_store()` (et.al) will now return an error for any
   partition that is not currently assigned (through `rd_kafka_*assign()`).
   This prevents a race condition where an application would store offsets
   after the assigned partitions had been revoked (which resets the stored
   offset), that could cause these old stored offsets to be committed later
   when the same partitions were assigned to this consumer again - effectively
   overwriting any committed offsets by any consumers that were assigned the
   same partitions previously. This would typically result in the offsets
   rewinding and messages to be reprocessed.
   As an extra effort to avoid this situation the stored offset is now
   also reset when partitions are assigned (through `rd_kafka_*assign()`).
   Applications that explicitly call `..offset*_store()` will now need
   to handle the case where `RD_KAFKA_RESP_ERR__STATE` is returned
   in the per-partition `.err` field - meaning the partition is no longer
   assigned to this consumer and the offset could not be stored for commit.


## Enhancements

 * Improved producer queue scheduling. Fixes the performance regression
   introduced in v1.7.0 for some produce patterns. (#3538, #2912)
 * Windows: Added native Win32 IO/Queue scheduling. This removes the
   internal TCP loopback connections that were previously used for timely
   queue wakeups.
 * Added `socket.connection.setup.timeout.ms` (default 30s).
   The maximum time allowed for broker connection setups (TCP connection as
   well as SSL and SASL handshakes) is now limited to this value.
   This fixes the issue with stalled broker connections in the case of network
   or load balancer problems.
   The Java clients has an exponential backoff to this timeout which is
   limited by `socket.connection.setup.timeout.max.ms` - this was not
   implemented in librdkafka due to differences in connection handling and
   `ERR__ALL_BROKERS_DOWN` error reporting. Having a lower initial connection
   setup timeout and then increase the timeout for the next attempt would
   yield possibly false-positive `ERR__ALL_BROKERS_DOWN` too early.
 * SASL OAUTHBEARER refresh callbacks can now be scheduled for execution
   on librdkafka's background thread. This solves the problem where an
   application has a custom SASL OAUTHBEARER refresh callback and thus needs to
   call `rd_kafka_poll()` (et.al.) at least once to trigger the
   refresh callback before being able to connect to brokers.
   With the new `rd_kafka_conf_enable_sasl_queue()` configuration API and
   `rd_kafka_sasl_background_callbacks_enable()` the refresh callbacks
   can now be triggered automatically on the librdkafka background thread.
 * `rd_kafka_queue_get_background()` now creates the background thread
   if not already created.
 * Added `rd_kafka_consumer_close_queue()` and `rd_kafka_consumer_closed()`.
   This allow applications and language bindings to implement asynchronous
   consumer close.
 * Bundled zlib upgraded to version 1.2.12.
 * Bundled OpenSSL upgraded to 1.1.1n.
 * Added `test.mock.broker.rtt` to simulate RTT/latency for mock brokers.


## Fixes

### General fixes

 * Fix various 1 second delays due to internal broker threads blocking on IO
   even though there are events to handle.
   These delays could be seen randomly in any of the non produce/consume
   request APIs, such as `commit_transaction()`, `list_groups()`, etc.
 * Windows: some applications would crash with an error message like
   `no OPENSSL_Applink()` written to the console if `ssl.keystore.location`
   was configured.
   This regression was introduced in v1.8.0 due to use of vcpkgs and how
   keystore file was read. #3554.
 * Windows 32-bit only: 64-bit atomic reads were in fact not atomic and could
   in rare circumstances yield incorrect values.
   One manifestation of this issue was the `max.poll.interval.ms` consumer
   timer expiring even though the application was polling according to profile.
   Fixed by @WhiteWind (#3815).
 * `rd_kafka_clusterid()` would previously fail with timeout if
   called on cluster with no visible topics (#3620).
   The clusterid is now returned as soon as metadata has been retrieved.
 * Fix hang in `rd_kafka_list_groups()` if there are no available brokers
   to connect to (#3705).
 * Millisecond timeouts (`timeout_ms`) in various APIs, such as `rd_kafka_poll()`,
   was limited to roughly 36 hours before wrapping. (#3034)
 * If a metadata request triggered by `rd_kafka_metadata()` or consumer group rebalancing
   encountered a non-retriable error it would not be propagated to the caller and thus
   cause a stall or timeout, this has now been fixed. (@aiquestion, #3625)
 * AdminAPI `DeleteGroups()` and `DeleteConsumerGroupOffsets()`:
   if the given coordinator connection was not up by the time these calls were
   initiated and the first connection attempt failed then no further connection
   attempts were performed, ulimately leading to the calls timing out.
   This is now fixed by keep retrying to connect to the group coordinator
   until the connection is successful or the call times out.
   Additionally, the coordinator will be now re-queried once per second until
   the coordinator comes up or the call times out, to detect change in
   coordinators.
 * Mock cluster `rd_kafka_mock_broker_set_down()` would previously
   accept and then disconnect new connections, it now refuses new connections.


### Consumer fixes

 * `rd_kafka_offsets_store()` (et.al) will now return an error for any
   partition that is not currently assigned (through `rd_kafka_*assign()`).
   See **Upgrade considerations** above for more information.
 * `rd_kafka_*assign()` will now reset/clear the stored offset.
   See **Upgrade considerations** above for more information.
 * `seek()` followed by `pause()` would overwrite the seeked offset when
   later calling `resume()`. This is now fixed. (#3471).
   **Note**: Avoid storing offsets (`offsets_store()`) after calling
   `seek()` as this may later interfere with resuming a paused partition,
   instead store offsets prior to calling seek.
 * A `ERR_MSG_SIZE_TOO_LARGE` consumer error would previously be raised
   if the consumer received a maximum sized FetchResponse only containing
   (transaction) aborted messages with no control messages. The fetching did
   not stop, but some applications would terminate upon receiving this error.
   No error is now raised in this case. (#2993)
   Thanks to @jacobmikesell for providing an application to reproduce the
   issue.
 * The consumer no longer backs off the next fetch request (default 500ms) when
   the parsed fetch response is truncated (which is a valid case).
   This should speed up the message fetch rate in case of maximum sized
   fetch responses.
 * Fix consumer crash (`assert: rkbuf->rkbuf_rkb`) when parsing
   malformed JoinGroupResponse consumer group metadata state.
 * Fix crash (`cant handle op type`) when using `consume_batch_queue()` (et.al)
   and an OAUTHBEARER refresh callback was set.
   The callback is now triggered by the consume call. (#3263)
 * Fix `partition.assignment.strategy` ordering when multiple strategies are configured.
   If there is more than one eligible strategy, preference is determined by the
   configured order of strategies. The partitions are assigned to group members according
   to the strategy order preference now. (#3818)
 * Any form of unassign*() (absolute or incremental) is now allowed during
   consumer close rebalancing and they're all treated as absolute unassigns.
   (@kevinconaway)


### Transactional producer fixes

 * Fix message loss in idempotent/transactional producer.
   A corner case has been identified that may cause idempotent/transactional
   messages to be lost despite being reported as successfully delivered:
   During cluster instability a restarting broker may report existing topics
   as non-existent for some time before it is able to acquire up to date
   cluster and topic metadata.
   If an idempotent/transactional producer updates its topic metadata cache
   from such a broker the producer will consider the topic to be removed from
   the cluster and thus remove its local partition objects for the given topic.
   This also removes the internal message sequence number counter for the given
   partitions.
   If the producer later receives proper topic metadata for the cluster the
   previously "removed" topics will be rediscovered and new partition objects
   will be created in the producer. These new partition objects, with no
   knowledge of previous incarnations, would start counting partition messages
   at zero again.
   If new messages were produced for these partitions by the same producer
   instance, the same message sequence numbers would be sent to the broker.
   If the broker still maintains state for the producer's PID and Epoch it could
   deem that these messages with reused sequence numbers had already been
   written to the log and treat them as legit duplicates.
   This would seem to the producer that these new messages were successfully
   written to the partition log by the broker when they were in fact discarded
   as duplicates, leading to silent message loss.
   The fix included in this release is to save the per-partition idempotency
   state when a partition is removed, and then recover and use that saved
   state if the partition comes back at a later time.
 * The transactional producer would retry (re)initializing its PID if a
   `PRODUCER_FENCED` error was returned from the
   broker (added in Apache Kafka 2.8), which could cause the producer to
   seemingly hang.
   This error code is now correctly handled by raising a fatal error.
 * If the given group coordinator connection was not up by the time
   `send_offsets_to_transactions()` was called, and the first connection
   attempt failed then no further connection attempts were performed, ulimately
   leading to `send_offsets_to_transactions()` timing out, and possibly
   also the transaction timing out on the transaction coordinator.
   This is now fixed by keep retrying to connect to the group coordinator
   until the connection is successful or the call times out.
   Additionally, the coordinator will be now re-queried once per second until
   the coordinator comes up or the call times out, to detect change in
   coordinators.


### Producer fixes

 * Improved producer queue wakeup scheduling. This should significantly
   decrease the number of wakeups and thus syscalls for high message rate
   producers. (#3538, #2912)
 * The logic for enforcing that `message.timeout.ms` is greather than
   an explicitly configured `linger.ms` was incorrect and instead of
   erroring out early the lingering time was automatically adjusted to the
   message timeout, ignoring the configured `linger.ms`.
   This has now been fixed so that an error is returned when instantiating the
   producer. Thanks to @larry-cdn77 for analysis and test-cases. (#3709)


# librdkafka v1.8.2

librdkafka v1.8.2 is a maintenance release.

## Enhancements

 * Added `ssl.ca.pem` to add CA certificate by PEM string. (#2380)
 * Prebuilt binaries for Mac OSX now contain statically linked OpenSSL v1.1.1l.
   Previously the OpenSSL version was either v1.1.1 or v1.0.2 depending on
   build type.

## Fixes

 * The `librdkafka.redist` 1.8.0 package had two flaws:
   - the linux-arm64 .so build was a linux-x64 build.
   - the included Windows MSVC 140 runtimes for x64 were infact x86.
   The release script has been updated to verify the architectures of
   provided artifacts to avoid this happening in the future.
 * Prebuilt binaries for Mac OSX Sierra (10.12) and older are no longer provided.
   This affects [confluent-kafka-go](https://github.com/confluentinc/confluent-kafka-go).
 * Some of the prebuilt binaries for Linux were built on Ubuntu 14.04,
   these builds are now performed on Ubuntu 16.04 instead.
   This may affect users on ancient Linux distributions.
 * It was not possible to configure `ssl.ca.location` on OSX, the property
   would automatically revert back to `probe` (default value).
   This regression was introduced in v1.8.0. (#3566)
 * librdkafka's internal timers would not start if the timeout was set to 0,
   which would result in some timeout operations not being enforced correctly,
   e.g., the transactional producer API timeouts.
   These timers are now started with a timeout of 1 microsecond.

### Transactional producer fixes

 * Upon quick repeated leader changes the transactional producer could receive
   an `OUT_OF_ORDER_SEQUENCE` error from the broker, which triggered an
   Epoch bump on the producer resulting in an InitProducerIdRequest being sent
   to the transaction coordinator in the middle of a transaction.
   This request would start a new transaction on the coordinator, but the
   producer would still think (erroneously) it was in current transaction.
   Any messages produced in the current transaction prior to this event would
   be silently lost when the application committed the transaction, leading
   to message loss.
   This has been fixed by setting the Abortable transaction error state
   in the producer. #3575.
 * The transactional producer could stall during a transaction if the transaction
   coordinator changed while adding offsets to the transaction (send_offsets_to_transaction()).
   This stall lasted until the coordinator connection went down, the
   transaction timed out, transaction was aborted, or messages were produced
   to a new partition, whichever came first. #3571.



*Note: there was no v1.8.1 librdkafka release*


# librdkafka v1.8.0

librdkafka v1.8.0 is a security release:

 * Upgrade bundled zlib version from 1.2.8 to 1.2.11 in the `librdkafka.redist`
   NuGet package. The updated zlib version fixes CVEs:
   CVE-2016-9840, CVE-2016-9841, CVE-2016-9842, CVE-2016-9843
   See https://github.com/confluentinc/librdkafka/issues/2934 for more information.
 * librdkafka now uses [vcpkg](https://vcpkg.io/) for up-to-date Windows
   dependencies in the `librdkafka.redist` NuGet package:
   OpenSSL 1.1.1l, zlib 1.2.11, zstd 1.5.0.
 * The upstream dependency (OpenSSL, zstd, zlib) source archive checksums are
   now verified when building with `./configure --install-deps`.
   These builds are used by the librdkafka builds bundled with
   confluent-kafka-go, confluent-kafka-python and confluent-kafka-dotnet.


## Enhancements

 * Producer `flush()` now overrides the `linger.ms` setting for the duration
   of the `flush()` call, effectively triggering immediate transmission of
   queued messages. (#3489)

## Fixes

### General fixes

 * Correctly detect presence of zlib via compilation check. (Chris Novakovic)
 * `ERR__ALL_BROKERS_DOWN` is no longer emitted when the coordinator
   connection goes down, only when all standard named brokers have been tried.
   This fixes the issue with `ERR__ALL_BROKERS_DOWN` being triggered on
   `consumer_close()`. It is also now only emitted if the connection was fully
   up (past handshake), and not just connected.
 * `rd_kafka_query_watermark_offsets()`, `rd_kafka_offsets_for_times()`,
   `consumer_lag` metric, and `auto.offset.reset` now honour
   `isolation.level` and will return the Last Stable Offset (LSO)
   when `isolation.level` is set to `read_committed` (default), rather than
   the uncommitted high-watermark when it is set to `read_uncommitted`. (#3423)
 * SASL GSSAPI is now usable when `sasl.kerberos.min.time.before.relogin`
   is set to 0 - which disables ticket refreshes (by @mpekalski, #3431).
 * Rename internal crc32c() symbol to rd_crc32c() to avoid conflict with
   other static libraries (#3421).
 * `txidle` and `rxidle` in the statistics object was emitted as 18446744073709551615 when no idle was known. -1 is now emitted instead. (#3519)


### Consumer fixes

 * Automatically retry offset commits on `ERR_REQUEST_TIMED_OUT`,
   `ERR_COORDINATOR_NOT_AVAILABLE`, and `ERR_NOT_COORDINATOR` (#3398).
   Offset commits will be retried twice.
 * Timed auto commits did not work when only using assign() and not subscribe().
   This regression was introduced in v1.7.0.
 * If the topics matching the current subscription changed (or the application
   updated the subscription) while there was an outstanding JoinGroup or
   SyncGroup request, an additional request would sometimes be sent before
   handling the response of the first. This in turn lead to internal state
   issues that could cause a crash or malbehaviour.
   The consumer will now wait for any outstanding JoinGroup or SyncGroup
   responses before re-joining the group.
 * `auto.offset.reset` could previously be triggered by temporary errors,
   such as disconnects and timeouts (after the two retries are exhausted).
   This is now fixed so that the auto offset reset policy is only triggered
   for permanent errors.
 * The error that triggers `auto.offset.reset` is now logged to help the
   application owner identify the reason of the reset.
 * If a rebalance takes longer than a consumer's `session.timeout.ms`, the
   consumer will remain in the group as long as it receives heartbeat responses
   from the broker.


### Admin fixes

 * `DeleteRecords()` could crash if one of the underlying requests
   (for a given partition leader) failed at the transport level (e.g., timeout).
   (#3476).



# librdkafka v1.7.0

librdkafka v1.7.0 is feature release:

 * [KIP-360](https://cwiki.apache.org/confluence/pages/viewpage.action?pageId=89068820) - Improve reliability of transactional producer.
   Requires Apache Kafka 2.5 or later.
 * OpenSSL Engine support (`ssl.engine.location`) by @adinigam and @ajbarb.


## Enhancements

 * Added `connections.max.idle.ms` to automatically close idle broker
   connections.
   This feature is disabled by default unless `bootstrap.servers` contains
   the string `azure` in which case the default is set to <4 minutes to improve
   connection reliability and circumvent limitations with the Azure load
   balancers (see #3109 for more information).
 * Bumped to OpenSSL 1.1.1k in binary librdkafka artifacts.
 * The binary librdkafka artifacts for Alpine are now using Alpine 3.12.
   OpenSSL 1.1.1k.
 * Improved static librdkafka Windows builds using MinGW (@neptoess, #3130).
 * The `librdkafka.redist` NuGet package now has updated zlib, zstd and
   OpenSSL versions (from vcpkg).


## Security considerations

 * The zlib version bundled with the `librdkafka.redist` NuGet package has now been upgraded
   from zlib 1.2.8 to 1.2.11, fixing the following CVEs:
   * CVE-2016-9840: undefined behaviour (compiler dependent) in inflate (decompression) code: this is used by the librdkafka consumer. Risk of successfully exploitation through consumed messages is eastimated very low.
   * CVE-2016-9841: undefined behaviour (compiler dependent) in inflate code: this is used by the librdkafka consumer. Risk of successfully exploitation through consumed messages is eastimated very low.
   * CVE-2016-9842: undefined behaviour in inflateMark(): this API is not used by librdkafka.
   * CVE-2016-9843: issue in crc32_big() which is called from crc32_z(): this API is not used by librdkafka.

## Upgrade considerations

 * The C++ `oauthbearer_token_refresh_cb()` was missing a `Handle *`
   argument that has now been added. This is a breaking change but the original
   function signature is considered a bug.
   This change only affects C++ OAuth developers.
 * [KIP-735](https://cwiki.apache.org/confluence/display/KAFKA/KIP-735%3A+Increase+default+consumer+session+timeout) The consumer `session.timeout.ms`
   default was changed from 10 to 45 seconds to make consumer groups more
   robust and less sensitive to temporary network and cluster issues.
 * Statistics: `consumer_lag` is now using the `committed_offset`,
   while the new `consumer_lag_stored` is using `stored_offset`
   (offset to be committed).
   This is more correct than the previous `consumer_lag` which was using
   either `committed_offset` or `app_offset` (last message passed
   to application).
 * The `librdkafka.redist` NuGet package is now built with MSVC runtime v140
   (VS 2015). Previous versions were built with MSVC runtime v120 (VS 2013).


## Fixes

### General fixes

 * Fix accesses to freed metadata cache mutexes on client termination (#3279)
 * There was a race condition on receiving updated metadata where a broker id
   update (such as bootstrap to proper broker transformation) could finish after
   the topic metadata cache was updated, leading to existing brokers seemingly
   being not available.
   One occurrence of this issue was query_watermark_offsets() that could return
   `ERR__UNKNOWN_PARTITION` for existing partitions shortly after the
   client instance was created.
 * The OpenSSL context is now initialized with `TLS_client_method()`
   (on OpenSSL >= 1.1.0) instead of the deprecated and outdated
   `SSLv23_client_method()`.
 * The initial cluster connection on client instance creation could sometimes
   be delayed up to 1 second if a `group.id` or `transactional.id`
   was configured (#3305).
 * Speed up triggering of new broker connections in certain cases by exiting
   the broker thread io/op poll loop when a wakeup op is received.
 * SASL GSSAPI: The Kerberos kinit refresh command was triggered from
   `rd_kafka_new()` which made this call blocking if the refresh command
   was taking long. The refresh is now performed by the background rdkafka
   main thread.
 * Fix busy-loop (100% CPU on the broker threads) during the handshake phase
   of an SSL connection.
 * Disconnects during SSL handshake are now propagated as transport errors
   rather than SSL errors, since these disconnects are at the transport level
   (e.g., incorrect listener, flaky load balancer, etc) and not due to SSL
   issues.
 * Increment metadata fast refresh interval backoff exponentially (@ajbarb, #3237).
 * Unthrottled requests are no longer counted in the `brokers[].throttle`
   statistics object.
 * Log CONFWARN warning when global topic configuration properties
   are overwritten by explicitly setting a `default_topic_conf`.

### Consumer fixes

 * If a rebalance happened during a `consume_batch..()` call the already
   accumulated messages for revoked partitions were not purged, which would
   pass messages to the application for partitions that were no longer owned
   by the consumer. Fixed by @jliunyu. #3340.
 * Fix balancing and reassignment issues with the cooperative-sticky assignor.
   #3306.
 * Fix incorrect detection of first rebalance in sticky assignor (@hallfox).
 * Aborted transactions with no messages produced to a partition could
   cause further successfully committed messages in the same Fetch response to
   be ignored, resulting in consumer-side message loss.
   A log message along the lines `Abort txn ctrl msg bad order at offset
   7501: expected before or at 7702: messages in aborted transactions may be delivered to the application`
   would be seen.
   This is a rare occurrence where a transactional producer would register with
   the partition but not produce any messages before aborting the transaction.
 * The consumer group deemed cached metadata up to date by checking
   `topic.metadata.refresh.interval.ms`: if this property was set too low
   it would cause cached metadata to be unusable and new metadata to be fetched,
   which could delay the time it took for a rebalance to settle.
   It now correctly uses `metadata.max.age.ms` instead.
 * The consumer group timed auto commit would attempt commits during rebalances,
   which could result in "Illegal generation" errors. This is now fixed, the
   timed auto committer is only employed in the steady state when no rebalances
   are taking places. Offsets are still auto committed when partitions are
   revoked.
 * Retriable FindCoordinatorRequest errors are no longer propagated to
   the application as they are retried automatically.
 * Fix rare crash (assert `rktp_started`) on consumer termination
   (introduced in v1.6.0).
 * Fix unaligned access and possibly corrupted snappy decompression when
   building with MSVC (@azat)
 * A consumer configured with the `cooperative-sticky` assignor did
   not actively Leave the group on unsubscribe(). This delayed the
   rebalance for the remaining group members by up to `session.timeout.ms`.
 * The current subscription list was sometimes leaked when unsubscribing.

### Producer fixes

 * The timeout value of `flush()` was not respected when delivery reports
   were scheduled as events (such as for confluent-kafka-go) rather than
   callbacks.
 * There was a race conditition in `purge()` which could cause newly
   created partition objects, or partitions that were changing leaders, to
   not have their message queues purged. This could cause
   `abort_transaction()` to time out. This issue is now fixed.
 * In certain high-thruput produce rate patterns producing could stall for
   1 second, regardless of `linger.ms`, due to rate-limiting of internal
   queue wakeups. This is now fixed by not rate-limiting queue wakeups but
   instead limiting them to one wakeup per queue reader poll. #2912.

### Transactional Producer fixes

 * KIP-360: Fatal Idempotent producer errors are now recoverable by the
   transactional producer and will raise a `txn_requires_abort()` error.
 * If the cluster went down between `produce()` and `commit_transaction()`
   and before any partitions had been registered with the coordinator, the
   messages would time out but the commit would succeed because nothing
   had been sent to the coordinator. This is now fixed.
 * If the current transaction failed while `commit_transaction()` was
   checking the current transaction state an invalid state transaction could
   occur which in turn would trigger a assertion crash.
   This issue showed up as "Invalid txn state transition: .." crashes, and is
   now fixed by properly synchronizing both checking and transition of state.



# librdkafka v1.6.1

librdkafka v1.6.1 is a maintenance release.

## Upgrade considerations

 * Fatal idempotent producer errors are now also fatal to the transactional
   producer. This is a necessary step to maintain data integrity prior to
   librdkafka supporting KIP-360. Applications should check any transactional
   API errors for the is_fatal flag and decommission the transactional producer
   if the flag is set.
 * The consumer error raised by `auto.offset.reset=error` now has error-code
   set to `ERR__AUTO_OFFSET_RESET` to allow an application to differentiate
   between auto offset resets and other consumer errors.


## Fixes

### General fixes

 * Admin API and transactional `send_offsets_to_transaction()` coordinator
   requests, such as TxnOffsetCommitRequest, could in rare cases be sent
   multiple times which could cause a crash.
 * `ssl.ca.location=probe` is now enabled by default on Mac OSX since the
   librdkafka-bundled OpenSSL might not have the same default CA search paths
   as the system or brew installed OpenSSL. Probing scans all known locations.

### Transactional Producer fixes

 * Fatal idempotent producer errors are now also fatal to the transactional
   producer.
 * The transactional producer could crash if the transaction failed while
   `send_offsets_to_transaction()` was called.
 * Group coordinator requests for transactional
   `send_offsets_to_transaction()` calls would leak memory if the
   underlying request was attempted to be sent after the transaction had
   failed.
 * When gradually producing to multiple partitions (resulting in multiple
   underlying AddPartitionsToTxnRequests) subsequent partitions could get
   stuck in pending state under certain conditions. These pending partitions
   would not send queued messages to the broker and eventually trigger
   message timeouts, failing the current transaction. This is now fixed.
 * Committing an empty transaction (no messages were produced and no
   offsets were sent) would previously raise a fatal error due to invalid state
   on the transaction coordinator. We now allow empty/no-op transactions to
   be committed.

### Consumer fixes

 * The consumer will now retry indefinitely (or until the assignment is changed)
   to retrieve committed offsets. This fixes the issue where only two retries
   were attempted when outstanding transactions were blocking OffsetFetch
   requests with `ERR_UNSTABLE_OFFSET_COMMIT`. #3265





# librdkafka v1.6.0

librdkafka v1.6.0 is feature release:

 * [KIP-429 Incremental rebalancing](https://cwiki.apache.org/confluence/display/KAFKA/KIP-429%3A+Kafka+Consumer+Incremental+Rebalance+Protocol) with sticky
   consumer group partition assignor (KIP-54) (by @mhowlett).
 * [KIP-480 Sticky producer partitioning](https://cwiki.apache.org/confluence/display/KAFKA/KIP-480%3A+Sticky+Partitioner) (`sticky.partitioning.linger.ms`) -
   achieves higher throughput and lower latency through sticky selection
   of random partition (by @abbycriswell).
 * AdminAPI: Add support for `DeleteRecords()`, `DeleteGroups()` and
   `DeleteConsumerGroupOffsets()` (by @gridaphobe)
 * [KIP-447 Producer scalability for exactly once semantics](https://cwiki.apache.org/confluence/display/KAFKA/KIP-447%3A+Producer+scalability+for+exactly+once+semantics) -
   allows a single transactional producer to be used for multiple input
   partitions. Requires Apache Kafka 2.5 or later.
 * Transactional producer fixes and improvements, see **Transactional Producer fixes** below.
 * The [librdkafka.redist](https://www.nuget.org/packages/librdkafka.redist/)
   NuGet package now supports Linux ARM64/Aarch64.


## Upgrade considerations

 * Sticky producer partitioning (`sticky.partitioning.linger.ms`) is
   enabled by default (10 milliseconds) which affects the distribution of
   randomly partitioned messages, where previously these messages would be
   evenly distributed over the available partitions they are now partitioned
   to a single partition for the duration of the sticky time
   (10 milliseconds by default) before a new random sticky partition
   is selected.
 * The new KIP-447 transactional producer scalability guarantees are only
   supported on Apache Kafka 2.5 or later, on earlier releases you will
   need to use one producer per input partition for EOS. This limitation
   is not enforced by the producer or broker.
 * Error handling for the transactional producer has been improved, see
   the **Transactional Producer fixes** below for more information.


## Known issues

 * The Transactional Producer's API timeout handling is inconsistent with the
   underlying protocol requests, it is therefore strongly recommended that
   applications call `rd_kafka_commit_transaction()` and
   `rd_kafka_abort_transaction()` with the `timeout_ms` parameter
   set to `-1`, which will use the remaining transaction timeout.


## Enhancements

 * KIP-107, KIP-204: AdminAPI: Added `DeleteRecords()` (by @gridaphobe).
 * KIP-229: AdminAPI: Added `DeleteGroups()` (by @gridaphobe).
 * KIP-496: AdminAPI: Added `DeleteConsumerGroupOffsets()`.
 * KIP-464: AdminAPI: Added support for broker-side default partition count
   and replication factor for `CreateTopics()`.
 * Windows: Added `ssl.ca.certificate.stores` to specify a list of
   Windows Certificate Stores to read CA certificates from, e.g.,
   `CA,Root`. `Root` remains the default store.
 * Use reentrant `rand_r()` on supporting platforms which decreases lock
   contention (@azat).
 * Added `assignor` debug context for troubleshooting consumer partition
   assignments.
 * Updated to OpenSSL v1.1.1i when building dependencies.
 * Update bundled lz4 (used when `./configure --disable-lz4-ext`) to v1.9.3
   which has vast performance improvements.
 * Added `rd_kafka_conf_get_default_topic_conf()` to retrieve the
   default topic configuration object from a global configuration object.
 * Added `conf` debugging context to `debug` - shows set configuration
   properties on client and topic instantiation. Sensitive properties
   are redacted.
 * Added `rd_kafka_queue_yield()` to cancel a blocking queue call.
 * Will now log a warning when multiple ClusterIds are seen, which is an
   indication that the client might be erroneously configured to connect to
   multiple clusters which is not supported.
 * Added `rd_kafka_seek_partitions()` to seek multiple partitions to
   per-partition specific offsets.


## Fixes

### General fixes

 * Fix a use-after-free crash when certain coordinator requests were retried.
 * The C++ `oauthbearer_set_token()` function would call `free()` on
   a `new`-created pointer, possibly leading to crashes or heap corruption (#3194)

### Consumer fixes

 * The consumer assignment and consumer group implementations have been
   decoupled, simplified and made more strict and robust. This will sort out
   a number of edge cases for the consumer where the behaviour was previously
   undefined.
 * Partition fetch state was not set to STOPPED if OffsetCommit failed.
 * The session timeout is now enforced locally also when the coordinator
   connection is down, which was not previously the case.


### Transactional Producer fixes

 * Transaction commit or abort failures on the broker, such as when the
   producer was fenced by a newer instance, were not propagated to the
   application resulting in failed commits seeming successful.
   This was a critical race condition for applications that had a delay after
   producing messages (or sendings offsets) before committing or
   aborting the transaction. This issue has now been fixed and test coverage
   improved.
 * The transactional producer API would return `RD_KAFKA_RESP_ERR__STATE`
   when API calls were attempted after the transaction had failed, we now
   try to return the error that caused the transaction to fail in the first
   place, such as `RD_KAFKA_RESP_ERR__FENCED` when the producer has
   been fenced, or `RD_KAFKA_RESP_ERR__TIMED_OUT` when the transaction
   has timed out.
 * Transactional producer retry count for transactional control protocol
   requests has been increased from 3 to infinite, retriable errors
   are now automatically retried by the producer until success or the
   transaction timeout is exceeded. This fixes the case where
   `rd_kafka_send_offsets_to_transaction()` would fail the current
   transaction into an abortable state when `CONCURRENT_TRANSACTIONS` was
   returned by the broker (which is a transient error) and the 3 retries
   were exhausted.


### Producer fixes

 * Calling `rd_kafka_topic_new()` with a topic config object with
   `message.timeout.ms` set could sometimes adjust the global `linger.ms`
   property (if not explicitly configured) which was not desired, this is now
   fixed and the auto adjustment is only done based on the
   `default_topic_conf` at producer creation.
 * `rd_kafka_flush()` could previously return `RD_KAFKA_RESP_ERR__TIMED_OUT`
   just as the timeout was reached if the messages had been flushed but
   there were now no more messages. This has been fixed.




# librdkafka v1.5.3

librdkafka v1.5.3 is a maintenance release.

## Upgrade considerations

 * CentOS 6 is now EOL and is no longer included in binary librdkafka packages,
   such as NuGet.

## Fixes

### General fixes

 * Fix a use-after-free crash when certain coordinator requests were retried.
 * Coordinator requests could be left uncollected on instance destroy which
   could lead to hang.
 * Fix rare 1 second stalls by forcing rdkafka main thread wakeup when a new
   next-timer-to-be-fired is scheduled.
 * Fix additional cases where broker-side automatic topic creation might be
   triggered unexpectedly.
 * AdminAPI: The operation_timeout (on-broker timeout) previously defaulted to 0,
   but now defaults to `socket.timeout.ms` (60s).
 * Fix possible crash for Admin API protocol requests that fail at the
   transport layer or prior to sending.


### Consumer fixes

 * Consumer would not filter out messages for aborted transactions
   if the messages were compressed (#3020).
 * Consumer destroy without prior `close()` could hang in certain
   cgrp states (@gridaphobe, #3127).
 * Fix possible null dereference in `Message::errstr()` (#3140).
 * The `roundrobin` partition assignment strategy could get stuck in an
   endless loop or generate uneven assignments in case the group members
   had asymmetric subscriptions (e.g., c1 subscribes to t1,t2 while c2
   subscribes to t2,t3).  (#3159)
 * Mixing committed and logical or absolute offsets in the partitions
   passed to `rd_kafka_assign()` would in previous released ignore the
   logical or absolute offsets and use the committed offsets for all partitions.
   This is now fixed. (#2938)




# librdkafka v1.5.2

librdkafka v1.5.2 is a maintenance release.


## Upgrade considerations

 * The default value for the producer configuration property `retries` has
   been increased from 2 to infinity, effectively limiting Produce retries to
   only `message.timeout.ms`.
   As the reasons for the automatic internal retries vary (various broker error
   codes as well as transport layer issues), it doesn't make much sense to limit
   the number of retries for retriable errors, but instead only limit the
   retries based on the allowed time to produce a message.
 * The default value for the producer configuration property
   `request.timeout.ms` has been increased from 5 to 30 seconds to match
   the Apache Kafka Java producer default.
   This change yields increased robustness for broker-side congestion.


## Enhancements

 * The generated `CONFIGURATION.md` (through `rd_kafka_conf_properties_show())`)
   now include all properties and values, regardless if they were included in
   the build, and setting a disabled property or value through
   `rd_kafka_conf_set()` now returns `RD_KAFKA_CONF_INVALID` and provides
   a more useful error string saying why the property can't be set.
 * Consumer configs on producers and vice versa will now be logged with
   warning messages on client instantiation.

## Fixes

### Security fixes

 * There was an incorrect call to zlib's `inflateGetHeader()` with
   unitialized memory pointers that could lead to the GZIP header of a fetched
   message batch to be copied to arbitrary memory.
   This function call has now been completely removed since the result was
   not used.
   Reported by Ilja van Sprundel.


### General fixes

 * `rd_kafka_topic_opaque()` (used by the C++ API) would cause object
   refcounting issues when used on light-weight (error-only) topic objects
   such as consumer errors (#2693).
 * Handle name resolution failures when formatting IP addresses in error logs,
   and increase printed hostname limit to ~256 bytes (was ~60).
 * Broker sockets would be closed twice (thus leading to potential race
   condition with fd-reuse in other threads) if a custom `socket_cb` would
   return error.

### Consumer fixes

 * The `roundrobin` `partition.assignment.strategy` could crash (assert)
   for certain combinations of members and partitions.
   This is a regression in v1.5.0. (#3024)
 * The C++ `KafkaConsumer` destructor did not destroy the underlying
   C `rd_kafka_t` instance, causing a leak if `close()` was not used.
 * Expose rich error strings for C++ Consumer `Message->errstr()`.
 * The consumer could get stuck if an outstanding commit failed during
   rebalancing (#2933).
 * Topic authorization errors during fetching are now reported only once (#3072).

### Producer fixes

 * Topic authorization errors are now properly propagated for produced messages,
   both through delivery reports and as `ERR_TOPIC_AUTHORIZATION_FAILED`
   return value from `produce*()` (#2215)
 * Treat cluster authentication failures as fatal in the transactional
   producer (#2994).
 * The transactional producer code did not properly reference-count partition
   objects which could in very rare circumstances lead to a use-after-free bug
   if a topic was deleted from the cluster when a transaction was using it.
 * `ERR_KAFKA_STORAGE_ERROR` is now correctly treated as a retriable
   produce error (#3026).
 * Messages that timed out locally would not fail the ongoing transaction.
   If the application did not take action on failed messages in its delivery
   report callback and went on to commit the transaction, the transaction would
   be successfully committed, simply omitting the failed messages.
 * EndTxnRequests (sent on commit/abort) are only retried in allowed
   states (#3041).
   Previously the transaction could hang on commit_transaction() if an abortable
   error was hit and the EndTxnRequest was to be retried.


*Note: there was no v1.5.1 librdkafka release*




# librdkafka v1.5.0

The v1.5.0 release brings usability improvements, enhancements and fixes to
librdkafka.

## Enhancements

 * Improved broker connection error reporting with more useful information and
   hints on the cause of the problem.
 * Consumer: Propagate errors when subscribing to unavailable topics (#1540)
 * Producer: Add `batch.size` producer configuration property (#638)
 * Add `topic.metadata.propagation.max.ms` to allow newly manually created
   topics to be propagated throughout the cluster before reporting them
   as non-existent. This fixes race issues where CreateTopics() is
   quickly followed by produce().
 * Prefer least idle connection for periodic metadata refreshes, et.al.,
   to allow truly idle connections to time out and to avoid load-balancer-killed
   idle connection errors (#2845)
 * Added `rd_kafka_event_debug_contexts()` to get the debug contexts for
   a debug log line (by @wolfchimneyrock).
 * Added Test scenarios which define the cluster configuration.
 * Added MinGW-w64 builds (@ed-alertedh, #2553)
 * `./configure --enable-XYZ` now requires the XYZ check to pass,
   and `--disable-XYZ` disables the feature altogether (@benesch)
 * Added `rd_kafka_produceva()` which takes an array of produce arguments
   for situations where the existing `rd_kafka_producev()` va-arg approach
   can't be used.
 * Added `rd_kafka_message_broker_id()` to see the broker that a message
   was produced or fetched from, or an error was associated with.
 * Added RTT/delay simulation to mock brokers.


## Upgrade considerations

 * Subscribing to non-existent and unauthorized topics will now propagate
   errors `RD_KAFKA_RESP_ERR_UNKNOWN_TOPIC_OR_PART` and
   `RD_KAFKA_RESP_ERR_TOPIC_AUTHORIZATION_FAILED` to the application through
   the standard consumer error (the err field in the message object).
 * Consumer will no longer trigger auto creation of topics,
   `allow.auto.create.topics=true` may be used to re-enable the old deprecated
   functionality.
 * The default consumer pre-fetch queue threshold `queued.max.messages.kbytes`
   has been decreased from 1GB to 64MB to avoid excessive network usage for low
   and medium throughput consumer applications. High throughput consumer
   applications may need to manually set this property to a higher value.
 * The default consumer Fetch wait time has been increased from 100ms to 500ms
   to avoid excessive network usage for low throughput topics.
 * If OpenSSL is linked statically, or `ssl.ca.location=probe` is configured,
   librdkafka will probe known CA certificate paths and automatically use the
   first one found. This should alleviate the need to configure
   `ssl.ca.location` when the statically linked OpenSSL's OPENSSLDIR differs
   from the system's CA certificate path.
 * The heuristics for handling Apache Kafka < 0.10 brokers has been removed to
   improve connection error handling for modern Kafka versions.
   Users on Brokers 0.9.x or older should already be configuring
   `api.version.request=false` and `broker.version.fallback=...` so there
   should be no functional change.
 * The default producer batch accumulation time, `linger.ms`, has been changed
   from 0.5ms to 5ms to improve batch sizes and throughput while reducing
   the per-message protocol overhead.
   Applications that require lower produce latency than 5ms will need to
   manually set `linger.ms` to a lower value.
 * librdkafka's build tooling now requires Python 3.x (python3 interpreter).


## Fixes

### General fixes

 * The client could crash in rare circumstances on ApiVersion or
   SaslHandshake request timeouts (#2326)
 * `./configure --LDFLAGS='a=b, c=d'` with arguments containing = are now
   supported (by @sky92zwq).
 * `./configure` arguments now take precedence over cached `configure` variables
   from previous invocation.
 * Fix theoretical crash on coord request failure.
 * Unknown partition error could be triggered for existing partitions when
   additional partitions were added to a topic (@benesch, #2915)
 * Quickly refresh topic metadata for desired but non-existent partitions.
   This will speed up the initial discovery delay when new partitions are added
   to an existing topic (#2917).


### Consumer fixes

 * The roundrobin partition assignor could crash if subscriptions
   where asymmetrical (different sets from different members of the group).
   Thanks to @ankon and @wilmai for identifying the root cause (#2121).
 * The consumer assignors could ignore some topics if there were more subscribed
   topics than consumers in taking part in the assignment.
 * The consumer would connect to all partition leaders of a topic even
   for partitions that were not being consumed (#2826).
 * Initial consumer group joins should now be a couple of seconds quicker
   thanks expedited query intervals (@benesch).
 * Fix crash and/or inconsistent subscriptions when using multiple consumers
   (in the same process) with wildcard topics on Windows.
 * Don't propagate temporary offset lookup errors to application.
 * Immediately refresh topic metadata when partitions are reassigned to other
   brokers, avoiding a fetch stall of up to `topic.metadata.refresh.interval.ms`. (#2955)
 * Memory for batches containing control messages would not be freed when
   using the batch consume APIs (@pf-qiu, #2990).


### Producer fixes

 * Proper locking for transaction state in EndTxn handler.



# librdkafka v1.4.4

v1.4.4 is a maintenance release with the following fixes and enhancements:

 * Transactional producer could crash on request timeout due to dereferencing
   NULL pointer of non-existent response object.
 * Mark `rd_kafka_send_offsets_to_transaction()` CONCURRENT_TRANSACTION (et.al)
   errors as retriable.
 * Fix crash on transactional coordinator FindCoordinator request failure.
 * Minimize broker re-connect delay when broker's connection is needed to
   send requests.
 * Proper locking for transaction state in EndTxn handler.
 * `socket.timeout.ms` was ignored when `transactional.id` was set.
 * Added RTT/delay simulation to mock brokers.

*Note: there was no v1.4.3 librdkafka release*



# librdkafka v1.4.2

v1.4.2 is a maintenance release with the following fixes and enhancements:

 * Fix produce/consume hang after partition goes away and comes back,
   such as when a topic is deleted and re-created.
 * Consumer: Reset the stored offset when partitions are un-assign()ed (fixes #2782).
    This fixes the case where a manual offset-less commit() or the auto-committer
    would commit a stored offset from a previous assignment before
    a new message was consumed by the application.
 * Probe known CA cert paths and set default `ssl.ca.location` accordingly
   if OpenSSL is statically linked or `ssl.ca.location` is set to `probe`.
 * Per-partition OffsetCommit errors were unhandled (fixes #2791)
 * Seed the PRNG (random number generator) by default, allow application to
   override with `enable.random.seed=false` (#2795)
 * Fix stack overwrite (of 1 byte) when SaslHandshake MechCnt is zero
 * Align bundled c11 threads (tinycthreads) constants to glibc and musl (#2681)
 * Fix return value of rd_kafka_test_fatal_error() (by @ckb42)
 * Ensure CMake sets disabled defines to zero on Windows (@benesch)


*Note: there was no v1.4.1 librdkafka release*





# Older releases

See https://github.com/confluentinc/librdkafka/releases<|MERGE_RESOLUTION|>--- conflicted
+++ resolved
@@ -1,11 +1,3 @@
-<<<<<<< HEAD
-# librdkafka v2.4.0 (can change)
-
-librdkafka v2.4.0 is a feature release:
-
- * [KIP-467](https://cwiki.apache.org/confluence/display/KAFKA/KIP-467%3A+Augment+ProduceResponse+error+messaging+for+specific+culprit+records) Augment ProduceResponse error messaging for specific culprit records (#).
-
-=======
 # librdkafka v2.4.0
 
 librdkafka v2.4.0 is a feature release:
@@ -112,7 +104,6 @@
    while doing this conversion.
    Happening since 1.x (#4528).
 
->>>>>>> 2587cac7
 
 
 # librdkafka v2.3.0
