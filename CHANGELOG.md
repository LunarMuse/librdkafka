--- conflicted
+++ resolved
@@ -1,3 +1,28 @@
+# librdkafka v2.9.0
+
+ * Identify brokers only by broker id (#4557, @mfleming)
+ * Remove unavailable brokers and their thread (#4557, @mfleming)
+
+
+## Fixes
+
+### General fixes
+
+ * Issues: #4212
+   Identify brokers only by broker id, as happens in Java,
+   avoid to find the broker with same hostname and use the same thread
+   and connection.
+   Happens since 1.x (#4557, @mfleming).
+ * Issues: #4557
+   Remove brokers not reported in a metadata call, along with their thread.
+   Avoids that unavailable brokers are selected for a new connection when
+   there's no one available. We cannot tell if a broker was removed
+   temporarily or permanently so we always remove it and it'll be added back when
+   it becomes available again.
+   Happens since 1.x (#4557, @mfleming).
+
+
+
 # librdkafka v2.8.0
 
 librdkafka v2.8.0 is a maintenance release:
@@ -177,10 +202,6 @@
 
 librdkafka v2.5.0 is a feature release.
 
-<<<<<<< HEAD
- * Identify brokers only by broker id (#4557, @mfleming)
- * Remove unavailable brokers and their thread (#4557, @mfleming)
-=======
 * [KIP-951](https://cwiki.apache.org/confluence/display/KAFKA/KIP-951%3A+Leader+discovery+optimisations+for+the+client)
   Leader discovery optimisations for the client (#4756, #4767).
 * Fix segfault when using long client id because of erased segment when using flexver. (#4689)
@@ -197,7 +218,6 @@
    ABI compatibility from CentOS 8 on is maintained through pypa/manylinux,
    AlmaLinux based.
    See also [Confluent supported OSs page](https://docs.confluent.io/platform/current/installation/versions-interoperability.html#operating-systems) (#4775).
->>>>>>> 93877617
 
 ## Enhancements
 
@@ -227,25 +247,6 @@
    Happening on large batches. Solved by using the same backoff baseline for all messages
    in the batch.
    Happens since 2.2.0 (#4750).
-
-
-
-## Fixes
-
-### General fixes
-
- * Issues: #4212
-   Identify brokers only by broker id, as happens in Java,
-   avoid to find the broker with same hostname and use the same thread
-   and connection.
-   Happens since 1.x (#4557, @mfleming).
- * Issues: #4557
-   Remove brokers not reported in a metadata call, along with their thread.
-   Avoids that unavailable brokers are selected for a new connection when
-   there's no one available. We cannot tell if a broker was removed
-   temporarily or permanently so we always remove it and it'll be added back when
-   it becomes available again.
-   Happens since 1.x (#4557, @mfleming).
 
 
 
