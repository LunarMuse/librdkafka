# librdkafka v2.3.1

librdkafka v2.3.1 is a maintenance release:

 * Upgrade OpenSSL to v3.0.12 (while building from source) with various security fixes,
   check the [release notes](https://www.openssl.org/news/cl30.txt).
 * Integration tests can be started in KRaft mode and run against any
   GitHub Kafka branch other than the released versions.
<<<<<<< HEAD
 * Fix for a loop of ListOffset requests, happening in a Fetch From Follower
   scenario, if such request is made to the follower (#4616, @kphelps).
=======
 * Fix pipeline inclusion of static binaries (#4666)
 * Fix to main loop timeout calculation leading to a tight loop for a
   max period of 1 ms (#4671).
 * Fixed a bug causing duplicate message consumption from a stale
   fetch start offset in some particular cases (#4636)
>>>>>>> 5b798cdc


## Fixes

<<<<<<< HEAD
### Consumer fixes

  * When an out of range on a follower caused an offset reset, the corresponding
    ListOffsets request is made to the follower, causing a repeated
    "Not leader for partition" error. Fixed by sending the request always
    to the leader.
    Happening since 1.5.0 (tested version) or previous ones (#4616).
=======
### General fixes

 * In librdkafka release pipeline a static build containing libsasl2
   could be chosen instead of the alternative one without it.
   That caused the libsasl2 dependency to be required in confluent-kafka-go
   v2.1.0-linux-musl-arm64 and v2.3.0-linux-musl-arm64.
   Solved by correctly excluding the binary configured with that library,
   when targeting a static build.
   Happening since v2.0.2, with specified platforms, when using static binaries (#4666).
 * When the main thread loop was awakened less than 1 ms
   before the expiration of a timeout, it was serving with a zero timeout,
   leading to increased CPU usage until the timeout was reached.
   Happening since 1.x (#4671).

### Consumer fixes

 * In case of subscription change with a consumer using the cooperative assignor
   it could resume fetching from a previous position.
   That could also happen if resuming a partition that wasn't paused.
   Fixed by ensuring that a resume operation is completely a no-op when
   the partition isn't paused (#4636).
>>>>>>> 5b798cdc



# librdkafka v2.3.0

librdkafka v2.3.0 is a feature release:

 * [KIP-516](https://cwiki.apache.org/confluence/display/KAFKA/KIP-516%3A+Topic+Identifiers)
   Partial support of topic identifiers. Topic identifiers in metadata response
   available through the new `rd_kafka_DescribeTopics` function (#4300, #4451).
 * [KIP-117](https://cwiki.apache.org/confluence/display/KAFKA/KIP-117%3A+Add+a+public+AdminClient+API+for+Kafka+admin+operations) Add support for AdminAPI `DescribeCluster()` and `DescribeTopics()`
  (#4240, @jainruchir).
 * [KIP-430](https://cwiki.apache.org/confluence/display/KAFKA/KIP-430+-+Return+Authorized+Operations+in+Describe+Responses):
   Return authorized operations in Describe Responses.
   (#4240, @jainruchir).
 * [KIP-580](https://cwiki.apache.org/confluence/display/KAFKA/KIP-580%3A+Exponential+Backoff+for+Kafka+Clients): Added Exponential Backoff mechanism for
   retriable requests with `retry.backoff.ms` as minimum backoff and `retry.backoff.max.ms` as the
   maximum backoff, with 20% jitter (#4422).
 * [KIP-396](https://cwiki.apache.org/confluence/pages/viewpage.action?pageId=97551484): completed the implementation with
   the addition of ListOffsets (#4225).
 * Fixed ListConsumerGroupOffsets not fetching offsets for all the topics in a group with Apache Kafka version below 2.4.0.
 * Add missing destroy that leads to leaking partition structure memory when there
   are partition leader changes and a stale leader epoch is received (#4429).
 * Fix a segmentation fault when closing a consumer using the
   cooperative-sticky assignor before the first assignment (#4381).
 * Fix for insufficient buffer allocation when allocating rack information (@wolfchimneyrock, #4449).
 * Fix for infinite loop of OffsetForLeaderEpoch requests on quick leader changes. (#4433).
 * Fix to add leader epoch to control messages, to make sure they're stored
   for committing even without a subsequent fetch message (#4434).
 * Fix for stored offsets not being committed if they lacked the leader epoch (#4442).
 * Upgrade OpenSSL to v3.0.11 (while building from source) with various security fixes,
   check the [release notes](https://www.openssl.org/news/cl30.txt)
   (#4454, started by @migarc1).
 * Fix to ensure permanent errors during offset validation continue being retried and
   don't cause an offset reset (#4447).
 * Fix to ensure max.poll.interval.ms is reset when rd_kafka_poll is called with
   consume_cb (#4431).
 * Fix for idempotent producer fatal errors, triggered after a possibly persisted message state (#4438).
 * Fix `rd_kafka_query_watermark_offsets` continuing beyond timeout expiry (#4460).
 * Fix `rd_kafka_query_watermark_offsets` not refreshing the partition leader
   after a leader change and subsequent `NOT_LEADER_OR_FOLLOWER` error (#4225).


## Upgrade considerations

 * `retry.backoff.ms`:
   If it is set greater than `retry.backoff.max.ms` which has the default value of 1000 ms then it is assumes the value of `retry.backoff.max.ms`.
   To change this behaviour make sure that `retry.backoff.ms` is always less than `retry.backoff.max.ms`.
   If equal then the backoff will be linear instead of exponential.

 * `topic.metadata.refresh.fast.interval.ms`:
   If it is set greater than `retry.backoff.max.ms` which has the default value of 1000 ms then it is assumes the value of `retry.backoff.max.ms`.
   To change this behaviour make sure that `topic.metadata.refresh.fast.interval.ms` is always less than `retry.backoff.max.ms`.
   If equal then the backoff will be linear instead of exponential.


## Fixes

### General fixes

 * An assertion failed with insufficient buffer size when allocating
   rack information on 32bit architectures.
   Solved by aligning all allocations to the maximum allowed word size (#4449).
 * The timeout for `rd_kafka_query_watermark_offsets` was not enforced after
   making the necessary ListOffsets requests, and thus, it never timed out in
   case of broker/network issues. Fixed by setting an absolute timeout (#4460).

### Idempotent producer fixes

 * After a possibly persisted error, such as a disconnection or a timeout, next expected sequence
   used to increase, leading to a fatal error if the message wasn't persisted and
   the second one in queue failed with an `OUT_OF_ORDER_SEQUENCE_NUMBER`.
   The error could contain the message "sequence desynchronization" with
   just one possibly persisted error or "rewound sequence number" in case of
   multiple errored messages.
   Solved by treating the possible persisted message as _not_ persisted,
   and expecting a `DUPLICATE_SEQUENCE_NUMBER` error in case it was or
   `NO_ERROR` in case it wasn't, in both cases the message will be considered
   delivered (#4438).

### Consumer fixes

  * Stored offsets were excluded from the commit if the leader epoch was
    less than committed epoch, as it's possible if leader epoch is the default -1.
    This didn't happen in Python, Go and .NET bindings when stored position was
    taken from the message.
    Solved by checking only that the stored offset is greater
    than committed one, if either stored or committed leader epoch is -1 (#4442).
  * If an OffsetForLeaderEpoch request was being retried, and the leader changed
    while the retry was in-flight, an infinite loop of requests was triggered,
    because we weren't updating the leader epoch correctly.
    Fixed by updating the leader epoch before sending the request (#4433).
  * During offset validation a permanent error like host resolution failure
    would cause an offset reset.
    This isn't what's expected or what the Java implementation does.
    Solved by retrying even in case of permanent errors (#4447).
  * If using `rd_kafka_poll_set_consumer`, along with a consume callback, and then
    calling `rd_kafka_poll` to service the callbacks, would not reset
    `max.poll.interval.ms.` This was because we were only checking `rk_rep` for
    consumer messages, while the method to service the queue internally also
    services the queue forwarded to from `rk_rep`, which is `rkcg_q`.
    Solved by moving the `max.poll.interval.ms` check into `rd_kafka_q_serve` (#4431).
  * After a leader change a `rd_kafka_query_watermark_offsets` call would continue
    trying to call ListOffsets on the old leader, if the topic wasn't included in
    the subscription set, so it started querying the new leader only after
    `topic.metadata.refresh.interval.ms` (#4225).



# librdkafka v2.2.0

librdkafka v2.2.0 is a feature release:

 * Fix a segmentation fault when subscribing to non-existent topics and
   using the consume batch functions (#4273).
 * Store offset commit metadata in `rd_kafka_offsets_store` (@mathispesch, #4084).
 * Fix a bug that happens when skipping tags, causing buffer underflow in
   MetadataResponse (#4278).
 * Fix a bug where topic leader is not refreshed in the same metadata call even if the leader is
   present.
 * [KIP-881](https://cwiki.apache.org/confluence/display/KAFKA/KIP-881%3A+Rack-aware+Partition+Assignment+for+Kafka+Consumers):
   Add support for rack-aware partition assignment for consumers
   (#4184, #4291, #4252).
 * Fix several bugs with sticky assignor in case of partition ownership
   changing between members of the consumer group (#4252).
 * [KIP-368](https://cwiki.apache.org/confluence/display/KAFKA/KIP-368%3A+Allow+SASL+Connections+to+Periodically+Re-Authenticate):
   Allow SASL Connections to Periodically Re-Authenticate
   (#4301, started by @vctoriawu).
 * Avoid treating an OpenSSL error as a permanent error and treat unclean SSL
   closes as normal ones (#4294).
 * Added `fetch.queue.backoff.ms` to the consumer to control how long
   the consumer backs off next fetch attempt. (@bitemyapp, @edenhill, #2879)
 * [KIP-235](https://cwiki.apache.org/confluence/display/KAFKA/KIP-235%3A+Add+DNS+alias+support+for+secured+connection):
   Add DNS alias support for secured connection (#4292).
 * [KIP-339](https://cwiki.apache.org/confluence/display/KAFKA/KIP-339%3A+Create+a+new+IncrementalAlterConfigs+API):
   IncrementalAlterConfigs API (started by @PrasanthV454, #4110).
 * [KIP-554](https://cwiki.apache.org/confluence/display/KAFKA/KIP-554%3A+Add+Broker-side+SCRAM+Config+API): Add Broker-side SCRAM Config API (#4241).


## Enhancements

 * Added `fetch.queue.backoff.ms` to the consumer to control how long
   the consumer backs off next fetch attempt. When the pre-fetch queue
   has exceeded its queuing thresholds: `queued.min.messages` and
   `queued.max.messages.kbytes` it backs off for 1 seconds.
   If those parameters have to be set too high to hold 1 s of data,
   this new parameter allows to back off the fetch earlier, reducing memory
   requirements.


## Fixes

### General fixes

 * Fix a bug that happens when skipping tags, causing buffer underflow in
   MetadataResponse. This is triggered since RPC version 9 (v2.1.0),
   when using Confluent Platform, only when racks are set,
   observers are activated and there is more than one partition.
   Fixed by skipping the correct amount of bytes when tags are received.
 * Avoid treating an OpenSSL error as a permanent error and treat unclean SSL
   closes as normal ones. When SSL connections are closed without `close_notify`,
   in OpenSSL 3.x a new type of error is set and it was interpreted as permanent
   in librdkafka. It can cause a different issue depending on the RPC.
   If received when waiting for OffsetForLeaderEpoch response, it triggers
   an offset reset following the configured policy.
   Solved by treating SSL errors as transport errors and
   by setting an OpenSSL flag that allows to treat unclean SSL closes as normal
   ones. These types of errors can happen it the other side doesn't support `close_notify` or if there's a TCP connection reset.


### Consumer fixes

  * In case of multiple owners of a partition with different generations, the
    sticky assignor would pick the earliest (lowest generation) member as the
    current owner, which would lead to stickiness violations. Fixed by
    choosing the latest (highest generation) member.
  * In case where the same partition is owned by two members with the same
    generation, it indicates an issue. The sticky assignor had some code to
    handle this, but it was non-functional, and did not have parity with the
    Java assignor. Fixed by invalidating any such partition from the current
    assignment completely.



# librdkafka v2.1.1

librdkafka v2.1.1 is a maintenance release:

 * Avoid duplicate messages when a fetch response is received
   in the middle of an offset validation request (#4261).
 * Fix segmentation fault when subscribing to a non-existent topic and
   calling `rd_kafka_message_leader_epoch()` on the polled `rkmessage` (#4245).
 * Fix a segmentation fault when fetching from follower and the partition lease
   expires while waiting for the result of a list offsets operation (#4254).
 * Fix documentation for the admin request timeout, incorrectly stating -1 for infinite
   timeout. That timeout can't be infinite.
 * Fix CMake pkg-config cURL require and use
   pkg-config `Requires.private` field (@FantasqueX, @stertingen, #4180).
 * Fixes certain cases where polling would not keep the consumer
   in the group or make it rejoin it (#4256).
 * Fix to the C++ set_leader_epoch method of TopicPartitionImpl,
   that wasn't storing the passed value (@pavel-pimenov, #4267).

## Fixes

### Consumer fixes

 * Duplicate messages can be emitted when a fetch response is received
   in the middle of an offset validation request. Solved by avoiding
   a restart from last application offset when offset validation succeeds.
 * When fetching from follower, if the partition lease expires after 5 minutes,
   and a list offsets operation was requested to retrieve the earliest
   or latest offset, it resulted in segmentation fault. This was fixed by
   allowing threads different from the main one to call
   the `rd_kafka_toppar_set_fetch_state` function, given they hold
   the lock on the `rktp`.
 * In v2.1.0, a bug was fixed which caused polling any queue to reset the
   `max.poll.interval.ms`. Only certain functions were made to reset the timer,
   but it is possible for the user to obtain the queue with messages from
   the broker, skipping these functions. This was fixed by encoding information
   in a queue itself, that, whether polling, resets the timer.



# librdkafka v2.1.0

librdkafka v2.1.0 is a feature release:

* [KIP-320](https://cwiki.apache.org/confluence/display/KAFKA/KIP-320%3A+Allow+fetchers+to+detect+and+handle+log+truncation)
  Allow fetchers to detect and handle log truncation (#4122).
* Fix a reference count issue blocking the consumer from closing (#4187).
* Fix a protocol issue with ListGroups API, where an extra
  field was appended for API Versions greater than or equal to 3 (#4207).
* Fix an issue with `max.poll.interval.ms`, where polling any queue would cause
  the timeout to be reset (#4176).
* Fix seek partition timeout, was one thousand times lower than the passed
  value (#4230).
* Fix multiple inconsistent behaviour in batch APIs during **pause** or **resume** operations (#4208).
  See **Consumer fixes** section below for more information.
* Update lz4.c from upstream. Fixes [CVE-2021-3520](https://github.com/advisories/GHSA-gmc7-pqv9-966m)
  (by @filimonov, #4232).
* Upgrade OpenSSL to v3.0.8 with various security fixes,
  check the [release notes](https://www.openssl.org/news/cl30.txt) (#4215).

## Enhancements

 * Added `rd_kafka_topic_partition_get_leader_epoch()` (and `set..()`).
 * Added partition leader epoch APIs:
   - `rd_kafka_topic_partition_get_leader_epoch()` (and `set..()`)
   - `rd_kafka_message_leader_epoch()`
   - `rd_kafka_*assign()` and `rd_kafka_seek_partitions()` now supports
     partitions with a leader epoch set.
   - `rd_kafka_offsets_for_times()` will return per-partition leader-epochs.
   - `leader_epoch`, `stored_leader_epoch`, and `committed_leader_epoch`
     added to per-partition statistics.


## Fixes

### OpenSSL fixes

 * Fixed OpenSSL static build not able to use external modules like FIPS
   provider module.

### Consumer fixes

 * A reference count issue was blocking the consumer from closing.
   The problem would happen when a partition is lost, because forcibly
   unassigned from the consumer or if the corresponding topic is deleted.
 * When using `rd_kafka_seek_partitions`, the remaining timeout was
   converted from microseconds to milliseconds but the expected unit
   for that parameter is microseconds.
 * Fixed known issues related to Batch Consume APIs mentioned in v2.0.0
   release notes.
 * Fixed `rd_kafka_consume_batch()` and `rd_kafka_consume_batch_queue()`
   intermittently updating `app_offset` and `store_offset` incorrectly when
   **pause** or **resume** was being used for a partition.
 * Fixed `rd_kafka_consume_batch()` and `rd_kafka_consume_batch_queue()`
   intermittently skipping offsets when **pause** or **resume** was being
   used for a partition.


## Known Issues

### Consume Batch API

 * When `rd_kafka_consume_batch()` and `rd_kafka_consume_batch_queue()` APIs are used with
   any of the **seek**, **pause**, **resume** or **rebalancing** operation, `on_consume`
   interceptors might be called incorrectly (maybe multiple times) for not consumed messages.

### Consume API

 * Duplicate messages can be emitted when a fetch response is received
   in the middle of an offset validation request.
 * Segmentation fault when subscribing to a non-existent topic and
   calling `rd_kafka_message_leader_epoch()` on the polled `rkmessage`.



# librdkafka v2.0.2

librdkafka v2.0.2 is a maintenance release:

* Fix OpenSSL version in Win32 nuget package (#4152).



# librdkafka v2.0.1

librdkafka v2.0.1 is a maintenance release:

* Fixed nuget package for Linux ARM64 release (#4150).



# librdkafka v2.0.0

librdkafka v2.0.0 is a feature release:

 * [KIP-88](https://cwiki.apache.org/confluence/display/KAFKA/KIP-88%3A+OffsetFetch+Protocol+Update)
   OffsetFetch Protocol Update (#3995).
 * [KIP-222](https://cwiki.apache.org/confluence/display/KAFKA/KIP-222+-+Add+Consumer+Group+operations+to+Admin+API)
   Add Consumer Group operations to Admin API (started by @lesterfan, #3995).
 * [KIP-518](https://cwiki.apache.org/confluence/display/KAFKA/KIP-518%3A+Allow+listing+consumer+groups+per+state)
   Allow listing consumer groups per state (#3995).
 * [KIP-396](https://cwiki.apache.org/confluence/pages/viewpage.action?pageId=97551484)
   Partially implemented: support for AlterConsumerGroupOffsets
   (started by @lesterfan, #3995).
 * OpenSSL 3.0.x support - the maximum bundled OpenSSL version is now 3.0.7 (previously 1.1.1q).
 * Fixes to the transactional and idempotent producer.


## Upgrade considerations

### OpenSSL 3.0.x

#### OpenSSL default ciphers

The introduction of OpenSSL 3.0.x in the self-contained librdkafka bundles
changes the default set of available ciphers, in particular all obsolete
or insecure ciphers and algorithms as listed in the
OpenSSL [legacy](https://www.openssl.org/docs/man3.0/man7/OSSL_PROVIDER-legacy.html)
manual page are now disabled by default.

**WARNING**: These ciphers are disabled for security reasons and it is
highly recommended NOT to use them.

Should you need to use any of these old ciphers you'll need to explicitly
enable the `legacy` provider by configuring `ssl.providers=default,legacy`
on the librdkafka client.

#### OpenSSL engines and providers

OpenSSL 3.0.x deprecates the use of engines, which is being replaced by
providers. As such librdkafka will emit a deprecation warning if
`ssl.engine.location` is configured.

OpenSSL providers may be configured with the new `ssl.providers`
configuration property.

### Broker TLS certificate hostname verification

The default value for `ssl.endpoint.identification.algorithm` has been
changed from `none` (no hostname verification) to `https`, which enables
broker hostname verification (to counter man-in-the-middle
impersonation attacks) by default.

To restore the previous behaviour, set `ssl.endpoint.identification.algorithm` to `none`.

## Known Issues

### Poor Consumer batch API messaging guarantees

The Consumer Batch APIs `rd_kafka_consume_batch()` and `rd_kafka_consume_batch_queue()`
are not thread safe if `rkmessages_size` is greater than 1 and any of the **seek**,
**pause**, **resume** or **rebalancing** operation is performed in parallel with any of
the above APIs. Some of the messages might be lost, or erroneously returned to the
application, in the above scenario.

It is strongly recommended to use the Consumer Batch APIs and the mentioned
operations in sequential order in order to get consistent result.

For **rebalancing** operation to work in sequencial manner, please set `rebalance_cb`
configuration property (refer [examples/rdkafka_complex_consumer_example.c]
(examples/rdkafka_complex_consumer_example.c) for the help with the usage) for the consumer.

## Enhancements

 * Self-contained static libraries can now be built on Linux arm64 (#4005).
 * Updated to zlib 1.2.13, zstd 1.5.2, and curl 7.86.0 in self-contained
   librdkafka bundles.
 * Added `on_broker_state_change()` interceptor
 * The C++ API no longer returns strings by const value, which enables better move optimization in callers.
 * Added `rd_kafka_sasl_set_credentials()` API to update SASL credentials.
 * Setting `allow.auto.create.topics` will no longer give a warning if used by a producer, since that is an expected use case.
  Improvement in documentation for this property.
 * Added a `resolve_cb` configuration setting that permits using custom DNS resolution logic.
 * Added `rd_kafka_mock_broker_error_stack_cnt()`.
 * The librdkafka.redist NuGet package has been updated to have fewer external
   dependencies for its bundled librdkafka builds, as everything but cyrus-sasl
   is now built-in. There are bundled builds with and without linking to
   cyrus-sasl for maximum compatibility.
 * Admin API DescribeGroups() now provides the group instance id
   for static members [KIP-345](https://cwiki.apache.org/confluence/display/KAFKA/KIP-345%3A+Introduce+static+membership+protocol+to+reduce+consumer+rebalances) (#3995).


## Fixes

### General fixes

 * Windows: couldn't read a PKCS#12 keystore correctly because binary mode
   wasn't explicitly set and Windows defaults to text mode.
 * Fixed memory leak when loading SSL certificates (@Mekk, #3930)
 * Load all CA certificates from `ssl.ca.pem`, not just the first one.
 * Each HTTP request made when using OAUTHBEARER OIDC would leak a small
   amount of memory.

### Transactional producer fixes

 * When a PID epoch bump is requested and the producer is waiting
   to reconnect to the transaction coordinator, a failure in a find coordinator
   request could cause an assert to fail. This is fixed by retrying when the
   coordinator is known (#4020).
 * Transactional APIs (except `send_offsets_for_transaction()`) that
   timeout due to low timeout_ms may now be resumed by calling the same API
   again, as the operation continues in the background.
 * For fatal idempotent producer errors that may be recovered by bumping the
   epoch the current transaction must first be aborted prior to the epoch bump.
   This is now handled correctly, which fixes issues seen with fenced
   transactional producers on fatal idempotency errors.
 * Timeouts for EndTxn requests (transaction commits and aborts) are now
   automatically retried and the error raised to the application is also
   a retriable error.
 * TxnOffsetCommitRequests were retried immediately upon temporary errors in
   `send_offsets_to_transactions()`, causing excessive network requests.
   These retries are now delayed 500ms.
 * If `init_transactions()` is called with an infinite timeout (-1),
   the timeout will be limited to 2 * `transaction.timeout.ms`.
   The application may retry and resume the call if a retriable error is
   returned.


### Consumer fixes

 * Back-off and retry JoinGroup request if coordinator load is in progress.
 * Fix `rd_kafka_consume_batch()` and `rd_kafka_consume_batch_queue()` skipping
   other partitions' offsets intermittently when **seek**, **pause**, **resume**
   or **rebalancing** is used for a partition.
 * Fix `rd_kafka_consume_batch()` and `rd_kafka_consume_batch_queue()`
   intermittently returing incorrect partitions' messages if **rebalancing**
   happens during these operations.

# librdkafka v1.9.2

librdkafka v1.9.2 is a maintenance release:

 * The SASL OAUTHBEAR OIDC POST field was sometimes truncated by one byte (#3192).
 * The bundled version of OpenSSL has been upgraded to version 1.1.1q for non-Windows builds. Windows builds remain on OpenSSL 1.1.1n for the time being.
 * The bundled version of Curl has been upgraded to version 7.84.0.



# librdkafka v1.9.1

librdkafka v1.9.1 is a maintenance release:

 * The librdkafka.redist NuGet package now contains OSX M1/arm64 builds.
 * Self-contained static libraries can now be built on OSX M1 too, thanks to
   disabling curl's configure runtime check.



# librdkafka v1.9.0

librdkafka v1.9.0 is a feature release:

 * Added KIP-768 OUATHBEARER OIDC support (by @jliunyu, #3560)
 * Added KIP-140 Admin API ACL support (by @emasab, #2676)


## Upgrade considerations

 * Consumer:
   `rd_kafka_offsets_store()` (et.al) will now return an error for any
   partition that is not currently assigned (through `rd_kafka_*assign()`).
   This prevents a race condition where an application would store offsets
   after the assigned partitions had been revoked (which resets the stored
   offset), that could cause these old stored offsets to be committed later
   when the same partitions were assigned to this consumer again - effectively
   overwriting any committed offsets by any consumers that were assigned the
   same partitions previously. This would typically result in the offsets
   rewinding and messages to be reprocessed.
   As an extra effort to avoid this situation the stored offset is now
   also reset when partitions are assigned (through `rd_kafka_*assign()`).
   Applications that explicitly call `..offset*_store()` will now need
   to handle the case where `RD_KAFKA_RESP_ERR__STATE` is returned
   in the per-partition `.err` field - meaning the partition is no longer
   assigned to this consumer and the offset could not be stored for commit.


## Enhancements

 * Improved producer queue scheduling. Fixes the performance regression
   introduced in v1.7.0 for some produce patterns. (#3538, #2912)
 * Windows: Added native Win32 IO/Queue scheduling. This removes the
   internal TCP loopback connections that were previously used for timely
   queue wakeups.
 * Added `socket.connection.setup.timeout.ms` (default 30s).
   The maximum time allowed for broker connection setups (TCP connection as
   well as SSL and SASL handshakes) is now limited to this value.
   This fixes the issue with stalled broker connections in the case of network
   or load balancer problems.
   The Java clients has an exponential backoff to this timeout which is
   limited by `socket.connection.setup.timeout.max.ms` - this was not
   implemented in librdkafka due to differences in connection handling and
   `ERR__ALL_BROKERS_DOWN` error reporting. Having a lower initial connection
   setup timeout and then increase the timeout for the next attempt would
   yield possibly false-positive `ERR__ALL_BROKERS_DOWN` too early.
 * SASL OAUTHBEARER refresh callbacks can now be scheduled for execution
   on librdkafka's background thread. This solves the problem where an
   application has a custom SASL OAUTHBEARER refresh callback and thus needs to
   call `rd_kafka_poll()` (et.al.) at least once to trigger the
   refresh callback before being able to connect to brokers.
   With the new `rd_kafka_conf_enable_sasl_queue()` configuration API and
   `rd_kafka_sasl_background_callbacks_enable()` the refresh callbacks
   can now be triggered automatically on the librdkafka background thread.
 * `rd_kafka_queue_get_background()` now creates the background thread
   if not already created.
 * Added `rd_kafka_consumer_close_queue()` and `rd_kafka_consumer_closed()`.
   This allow applications and language bindings to implement asynchronous
   consumer close.
 * Bundled zlib upgraded to version 1.2.12.
 * Bundled OpenSSL upgraded to 1.1.1n.
 * Added `test.mock.broker.rtt` to simulate RTT/latency for mock brokers.


## Fixes

### General fixes

 * Fix various 1 second delays due to internal broker threads blocking on IO
   even though there are events to handle.
   These delays could be seen randomly in any of the non produce/consume
   request APIs, such as `commit_transaction()`, `list_groups()`, etc.
 * Windows: some applications would crash with an error message like
   `no OPENSSL_Applink()` written to the console if `ssl.keystore.location`
   was configured.
   This regression was introduced in v1.8.0 due to use of vcpkgs and how
   keystore file was read. #3554.
 * Windows 32-bit only: 64-bit atomic reads were in fact not atomic and could
   in rare circumstances yield incorrect values.
   One manifestation of this issue was the `max.poll.interval.ms` consumer
   timer expiring even though the application was polling according to profile.
   Fixed by @WhiteWind (#3815).
 * `rd_kafka_clusterid()` would previously fail with timeout if
   called on cluster with no visible topics (#3620).
   The clusterid is now returned as soon as metadata has been retrieved.
 * Fix hang in `rd_kafka_list_groups()` if there are no available brokers
   to connect to (#3705).
 * Millisecond timeouts (`timeout_ms`) in various APIs, such as `rd_kafka_poll()`,
   was limited to roughly 36 hours before wrapping. (#3034)
 * If a metadata request triggered by `rd_kafka_metadata()` or consumer group rebalancing
   encountered a non-retriable error it would not be propagated to the caller and thus
   cause a stall or timeout, this has now been fixed. (@aiquestion, #3625)
 * AdminAPI `DeleteGroups()` and `DeleteConsumerGroupOffsets()`:
   if the given coordinator connection was not up by the time these calls were
   initiated and the first connection attempt failed then no further connection
   attempts were performed, ulimately leading to the calls timing out.
   This is now fixed by keep retrying to connect to the group coordinator
   until the connection is successful or the call times out.
   Additionally, the coordinator will be now re-queried once per second until
   the coordinator comes up or the call times out, to detect change in
   coordinators.
 * Mock cluster `rd_kafka_mock_broker_set_down()` would previously
   accept and then disconnect new connections, it now refuses new connections.


### Consumer fixes

 * `rd_kafka_offsets_store()` (et.al) will now return an error for any
   partition that is not currently assigned (through `rd_kafka_*assign()`).
   See **Upgrade considerations** above for more information.
 * `rd_kafka_*assign()` will now reset/clear the stored offset.
   See **Upgrade considerations** above for more information.
 * `seek()` followed by `pause()` would overwrite the seeked offset when
   later calling `resume()`. This is now fixed. (#3471).
   **Note**: Avoid storing offsets (`offsets_store()`) after calling
   `seek()` as this may later interfere with resuming a paused partition,
   instead store offsets prior to calling seek.
 * A `ERR_MSG_SIZE_TOO_LARGE` consumer error would previously be raised
   if the consumer received a maximum sized FetchResponse only containing
   (transaction) aborted messages with no control messages. The fetching did
   not stop, but some applications would terminate upon receiving this error.
   No error is now raised in this case. (#2993)
   Thanks to @jacobmikesell for providing an application to reproduce the
   issue.
 * The consumer no longer backs off the next fetch request (default 500ms) when
   the parsed fetch response is truncated (which is a valid case).
   This should speed up the message fetch rate in case of maximum sized
   fetch responses.
 * Fix consumer crash (`assert: rkbuf->rkbuf_rkb`) when parsing
   malformed JoinGroupResponse consumer group metadata state.
 * Fix crash (`cant handle op type`) when using `consume_batch_queue()` (et.al)
   and an OAUTHBEARER refresh callback was set.
   The callback is now triggered by the consume call. (#3263)
 * Fix `partition.assignment.strategy` ordering when multiple strategies are configured.
   If there is more than one eligible strategy, preference is determined by the
   configured order of strategies. The partitions are assigned to group members according
   to the strategy order preference now. (#3818)
 * Any form of unassign*() (absolute or incremental) is now allowed during
   consumer close rebalancing and they're all treated as absolute unassigns.
   (@kevinconaway)


### Transactional producer fixes

 * Fix message loss in idempotent/transactional producer.
   A corner case has been identified that may cause idempotent/transactional
   messages to be lost despite being reported as successfully delivered:
   During cluster instability a restarting broker may report existing topics
   as non-existent for some time before it is able to acquire up to date
   cluster and topic metadata.
   If an idempotent/transactional producer updates its topic metadata cache
   from such a broker the producer will consider the topic to be removed from
   the cluster and thus remove its local partition objects for the given topic.
   This also removes the internal message sequence number counter for the given
   partitions.
   If the producer later receives proper topic metadata for the cluster the
   previously "removed" topics will be rediscovered and new partition objects
   will be created in the producer. These new partition objects, with no
   knowledge of previous incarnations, would start counting partition messages
   at zero again.
   If new messages were produced for these partitions by the same producer
   instance, the same message sequence numbers would be sent to the broker.
   If the broker still maintains state for the producer's PID and Epoch it could
   deem that these messages with reused sequence numbers had already been
   written to the log and treat them as legit duplicates.
   This would seem to the producer that these new messages were successfully
   written to the partition log by the broker when they were in fact discarded
   as duplicates, leading to silent message loss.
   The fix included in this release is to save the per-partition idempotency
   state when a partition is removed, and then recover and use that saved
   state if the partition comes back at a later time.
 * The transactional producer would retry (re)initializing its PID if a
   `PRODUCER_FENCED` error was returned from the
   broker (added in Apache Kafka 2.8), which could cause the producer to
   seemingly hang.
   This error code is now correctly handled by raising a fatal error.
 * If the given group coordinator connection was not up by the time
   `send_offsets_to_transactions()` was called, and the first connection
   attempt failed then no further connection attempts were performed, ulimately
   leading to `send_offsets_to_transactions()` timing out, and possibly
   also the transaction timing out on the transaction coordinator.
   This is now fixed by keep retrying to connect to the group coordinator
   until the connection is successful or the call times out.
   Additionally, the coordinator will be now re-queried once per second until
   the coordinator comes up or the call times out, to detect change in
   coordinators.


### Producer fixes

 * Improved producer queue wakeup scheduling. This should significantly
   decrease the number of wakeups and thus syscalls for high message rate
   producers. (#3538, #2912)
 * The logic for enforcing that `message.timeout.ms` is greather than
   an explicitly configured `linger.ms` was incorrect and instead of
   erroring out early the lingering time was automatically adjusted to the
   message timeout, ignoring the configured `linger.ms`.
   This has now been fixed so that an error is returned when instantiating the
   producer. Thanks to @larry-cdn77 for analysis and test-cases. (#3709)


# librdkafka v1.8.2

librdkafka v1.8.2 is a maintenance release.

## Enhancements

 * Added `ssl.ca.pem` to add CA certificate by PEM string. (#2380)
 * Prebuilt binaries for Mac OSX now contain statically linked OpenSSL v1.1.1l.
   Previously the OpenSSL version was either v1.1.1 or v1.0.2 depending on
   build type.

## Fixes

 * The `librdkafka.redist` 1.8.0 package had two flaws:
   - the linux-arm64 .so build was a linux-x64 build.
   - the included Windows MSVC 140 runtimes for x64 were infact x86.
   The release script has been updated to verify the architectures of
   provided artifacts to avoid this happening in the future.
 * Prebuilt binaries for Mac OSX Sierra (10.12) and older are no longer provided.
   This affects [confluent-kafka-go](https://github.com/confluentinc/confluent-kafka-go).
 * Some of the prebuilt binaries for Linux were built on Ubuntu 14.04,
   these builds are now performed on Ubuntu 16.04 instead.
   This may affect users on ancient Linux distributions.
 * It was not possible to configure `ssl.ca.location` on OSX, the property
   would automatically revert back to `probe` (default value).
   This regression was introduced in v1.8.0. (#3566)
 * librdkafka's internal timers would not start if the timeout was set to 0,
   which would result in some timeout operations not being enforced correctly,
   e.g., the transactional producer API timeouts.
   These timers are now started with a timeout of 1 microsecond.

### Transactional producer fixes

 * Upon quick repeated leader changes the transactional producer could receive
   an `OUT_OF_ORDER_SEQUENCE` error from the broker, which triggered an
   Epoch bump on the producer resulting in an InitProducerIdRequest being sent
   to the transaction coordinator in the middle of a transaction.
   This request would start a new transaction on the coordinator, but the
   producer would still think (erroneously) it was in current transaction.
   Any messages produced in the current transaction prior to this event would
   be silently lost when the application committed the transaction, leading
   to message loss.
   This has been fixed by setting the Abortable transaction error state
   in the producer. #3575.
 * The transactional producer could stall during a transaction if the transaction
   coordinator changed while adding offsets to the transaction (send_offsets_to_transaction()).
   This stall lasted until the coordinator connection went down, the
   transaction timed out, transaction was aborted, or messages were produced
   to a new partition, whichever came first. #3571.



*Note: there was no v1.8.1 librdkafka release*


# librdkafka v1.8.0

librdkafka v1.8.0 is a security release:

 * Upgrade bundled zlib version from 1.2.8 to 1.2.11 in the `librdkafka.redist`
   NuGet package. The updated zlib version fixes CVEs:
   CVE-2016-9840, CVE-2016-9841, CVE-2016-9842, CVE-2016-9843
   See https://github.com/confluentinc/librdkafka/issues/2934 for more information.
 * librdkafka now uses [vcpkg](https://vcpkg.io/) for up-to-date Windows
   dependencies in the `librdkafka.redist` NuGet package:
   OpenSSL 1.1.1l, zlib 1.2.11, zstd 1.5.0.
 * The upstream dependency (OpenSSL, zstd, zlib) source archive checksums are
   now verified when building with `./configure --install-deps`.
   These builds are used by the librdkafka builds bundled with
   confluent-kafka-go, confluent-kafka-python and confluent-kafka-dotnet.


## Enhancements

 * Producer `flush()` now overrides the `linger.ms` setting for the duration
   of the `flush()` call, effectively triggering immediate transmission of
   queued messages. (#3489)

## Fixes

### General fixes

 * Correctly detect presence of zlib via compilation check. (Chris Novakovic)
 * `ERR__ALL_BROKERS_DOWN` is no longer emitted when the coordinator
   connection goes down, only when all standard named brokers have been tried.
   This fixes the issue with `ERR__ALL_BROKERS_DOWN` being triggered on
   `consumer_close()`. It is also now only emitted if the connection was fully
   up (past handshake), and not just connected.
 * `rd_kafka_query_watermark_offsets()`, `rd_kafka_offsets_for_times()`,
   `consumer_lag` metric, and `auto.offset.reset` now honour
   `isolation.level` and will return the Last Stable Offset (LSO)
   when `isolation.level` is set to `read_committed` (default), rather than
   the uncommitted high-watermark when it is set to `read_uncommitted`. (#3423)
 * SASL GSSAPI is now usable when `sasl.kerberos.min.time.before.relogin`
   is set to 0 - which disables ticket refreshes (by @mpekalski, #3431).
 * Rename internal crc32c() symbol to rd_crc32c() to avoid conflict with
   other static libraries (#3421).
 * `txidle` and `rxidle` in the statistics object was emitted as 18446744073709551615 when no idle was known. -1 is now emitted instead. (#3519)


### Consumer fixes

 * Automatically retry offset commits on `ERR_REQUEST_TIMED_OUT`,
   `ERR_COORDINATOR_NOT_AVAILABLE`, and `ERR_NOT_COORDINATOR` (#3398).
   Offset commits will be retried twice.
 * Timed auto commits did not work when only using assign() and not subscribe().
   This regression was introduced in v1.7.0.
 * If the topics matching the current subscription changed (or the application
   updated the subscription) while there was an outstanding JoinGroup or
   SyncGroup request, an additional request would sometimes be sent before
   handling the response of the first. This in turn lead to internal state
   issues that could cause a crash or malbehaviour.
   The consumer will now wait for any outstanding JoinGroup or SyncGroup
   responses before re-joining the group.
 * `auto.offset.reset` could previously be triggered by temporary errors,
   such as disconnects and timeouts (after the two retries are exhausted).
   This is now fixed so that the auto offset reset policy is only triggered
   for permanent errors.
 * The error that triggers `auto.offset.reset` is now logged to help the
   application owner identify the reason of the reset.
 * If a rebalance takes longer than a consumer's `session.timeout.ms`, the
   consumer will remain in the group as long as it receives heartbeat responses
   from the broker.


### Admin fixes

 * `DeleteRecords()` could crash if one of the underlying requests
   (for a given partition leader) failed at the transport level (e.g., timeout).
   (#3476).



# librdkafka v1.7.0

librdkafka v1.7.0 is feature release:

 * [KIP-360](https://cwiki.apache.org/confluence/pages/viewpage.action?pageId=89068820) - Improve reliability of transactional producer.
   Requires Apache Kafka 2.5 or later.
 * OpenSSL Engine support (`ssl.engine.location`) by @adinigam and @ajbarb.


## Enhancements

 * Added `connections.max.idle.ms` to automatically close idle broker
   connections.
   This feature is disabled by default unless `bootstrap.servers` contains
   the string `azure` in which case the default is set to <4 minutes to improve
   connection reliability and circumvent limitations with the Azure load
   balancers (see #3109 for more information).
 * Bumped to OpenSSL 1.1.1k in binary librdkafka artifacts.
 * The binary librdkafka artifacts for Alpine are now using Alpine 3.12.
   OpenSSL 1.1.1k.
 * Improved static librdkafka Windows builds using MinGW (@neptoess, #3130).
 * The `librdkafka.redist` NuGet package now has updated zlib, zstd and
   OpenSSL versions (from vcpkg).


## Security considerations

 * The zlib version bundled with the `librdkafka.redist` NuGet package has now been upgraded
   from zlib 1.2.8 to 1.2.11, fixing the following CVEs:
   * CVE-2016-9840: undefined behaviour (compiler dependent) in inflate (decompression) code: this is used by the librdkafka consumer. Risk of successfully exploitation through consumed messages is eastimated very low.
   * CVE-2016-9841: undefined behaviour (compiler dependent) in inflate code: this is used by the librdkafka consumer. Risk of successfully exploitation through consumed messages is eastimated very low.
   * CVE-2016-9842: undefined behaviour in inflateMark(): this API is not used by librdkafka.
   * CVE-2016-9843: issue in crc32_big() which is called from crc32_z(): this API is not used by librdkafka.

## Upgrade considerations

 * The C++ `oauthbearer_token_refresh_cb()` was missing a `Handle *`
   argument that has now been added. This is a breaking change but the original
   function signature is considered a bug.
   This change only affects C++ OAuth developers.
 * [KIP-735](https://cwiki.apache.org/confluence/display/KAFKA/KIP-735%3A+Increase+default+consumer+session+timeout) The consumer `session.timeout.ms`
   default was changed from 10 to 45 seconds to make consumer groups more
   robust and less sensitive to temporary network and cluster issues.
 * Statistics: `consumer_lag` is now using the `committed_offset`,
   while the new `consumer_lag_stored` is using `stored_offset`
   (offset to be committed).
   This is more correct than the previous `consumer_lag` which was using
   either `committed_offset` or `app_offset` (last message passed
   to application).
 * The `librdkafka.redist` NuGet package is now built with MSVC runtime v140
   (VS 2015). Previous versions were built with MSVC runtime v120 (VS 2013).


## Fixes

### General fixes

 * Fix accesses to freed metadata cache mutexes on client termination (#3279)
 * There was a race condition on receiving updated metadata where a broker id
   update (such as bootstrap to proper broker transformation) could finish after
   the topic metadata cache was updated, leading to existing brokers seemingly
   being not available.
   One occurrence of this issue was query_watermark_offsets() that could return
   `ERR__UNKNOWN_PARTITION` for existing partitions shortly after the
   client instance was created.
 * The OpenSSL context is now initialized with `TLS_client_method()`
   (on OpenSSL >= 1.1.0) instead of the deprecated and outdated
   `SSLv23_client_method()`.
 * The initial cluster connection on client instance creation could sometimes
   be delayed up to 1 second if a `group.id` or `transactional.id`
   was configured (#3305).
 * Speed up triggering of new broker connections in certain cases by exiting
   the broker thread io/op poll loop when a wakeup op is received.
 * SASL GSSAPI: The Kerberos kinit refresh command was triggered from
   `rd_kafka_new()` which made this call blocking if the refresh command
   was taking long. The refresh is now performed by the background rdkafka
   main thread.
 * Fix busy-loop (100% CPU on the broker threads) during the handshake phase
   of an SSL connection.
 * Disconnects during SSL handshake are now propagated as transport errors
   rather than SSL errors, since these disconnects are at the transport level
   (e.g., incorrect listener, flaky load balancer, etc) and not due to SSL
   issues.
 * Increment metadata fast refresh interval backoff exponentially (@ajbarb, #3237).
 * Unthrottled requests are no longer counted in the `brokers[].throttle`
   statistics object.
 * Log CONFWARN warning when global topic configuration properties
   are overwritten by explicitly setting a `default_topic_conf`.

### Consumer fixes

 * If a rebalance happened during a `consume_batch..()` call the already
   accumulated messages for revoked partitions were not purged, which would
   pass messages to the application for partitions that were no longer owned
   by the consumer. Fixed by @jliunyu. #3340.
 * Fix balancing and reassignment issues with the cooperative-sticky assignor.
   #3306.
 * Fix incorrect detection of first rebalance in sticky assignor (@hallfox).
 * Aborted transactions with no messages produced to a partition could
   cause further successfully committed messages in the same Fetch response to
   be ignored, resulting in consumer-side message loss.
   A log message along the lines `Abort txn ctrl msg bad order at offset
   7501: expected before or at 7702: messages in aborted transactions may be delivered to the application`
   would be seen.
   This is a rare occurrence where a transactional producer would register with
   the partition but not produce any messages before aborting the transaction.
 * The consumer group deemed cached metadata up to date by checking
   `topic.metadata.refresh.interval.ms`: if this property was set too low
   it would cause cached metadata to be unusable and new metadata to be fetched,
   which could delay the time it took for a rebalance to settle.
   It now correctly uses `metadata.max.age.ms` instead.
 * The consumer group timed auto commit would attempt commits during rebalances,
   which could result in "Illegal generation" errors. This is now fixed, the
   timed auto committer is only employed in the steady state when no rebalances
   are taking places. Offsets are still auto committed when partitions are
   revoked.
 * Retriable FindCoordinatorRequest errors are no longer propagated to
   the application as they are retried automatically.
 * Fix rare crash (assert `rktp_started`) on consumer termination
   (introduced in v1.6.0).
 * Fix unaligned access and possibly corrupted snappy decompression when
   building with MSVC (@azat)
 * A consumer configured with the `cooperative-sticky` assignor did
   not actively Leave the group on unsubscribe(). This delayed the
   rebalance for the remaining group members by up to `session.timeout.ms`.
 * The current subscription list was sometimes leaked when unsubscribing.

### Producer fixes

 * The timeout value of `flush()` was not respected when delivery reports
   were scheduled as events (such as for confluent-kafka-go) rather than
   callbacks.
 * There was a race conditition in `purge()` which could cause newly
   created partition objects, or partitions that were changing leaders, to
   not have their message queues purged. This could cause
   `abort_transaction()` to time out. This issue is now fixed.
 * In certain high-thruput produce rate patterns producing could stall for
   1 second, regardless of `linger.ms`, due to rate-limiting of internal
   queue wakeups. This is now fixed by not rate-limiting queue wakeups but
   instead limiting them to one wakeup per queue reader poll. #2912.

### Transactional Producer fixes

 * KIP-360: Fatal Idempotent producer errors are now recoverable by the
   transactional producer and will raise a `txn_requires_abort()` error.
 * If the cluster went down between `produce()` and `commit_transaction()`
   and before any partitions had been registered with the coordinator, the
   messages would time out but the commit would succeed because nothing
   had been sent to the coordinator. This is now fixed.
 * If the current transaction failed while `commit_transaction()` was
   checking the current transaction state an invalid state transaction could
   occur which in turn would trigger a assertion crash.
   This issue showed up as "Invalid txn state transition: .." crashes, and is
   now fixed by properly synchronizing both checking and transition of state.



# librdkafka v1.6.1

librdkafka v1.6.1 is a maintenance release.

## Upgrade considerations

 * Fatal idempotent producer errors are now also fatal to the transactional
   producer. This is a necessary step to maintain data integrity prior to
   librdkafka supporting KIP-360. Applications should check any transactional
   API errors for the is_fatal flag and decommission the transactional producer
   if the flag is set.
 * The consumer error raised by `auto.offset.reset=error` now has error-code
   set to `ERR__AUTO_OFFSET_RESET` to allow an application to differentiate
   between auto offset resets and other consumer errors.


## Fixes

### General fixes

 * Admin API and transactional `send_offsets_to_transaction()` coordinator
   requests, such as TxnOffsetCommitRequest, could in rare cases be sent
   multiple times which could cause a crash.
 * `ssl.ca.location=probe` is now enabled by default on Mac OSX since the
   librdkafka-bundled OpenSSL might not have the same default CA search paths
   as the system or brew installed OpenSSL. Probing scans all known locations.

### Transactional Producer fixes

 * Fatal idempotent producer errors are now also fatal to the transactional
   producer.
 * The transactional producer could crash if the transaction failed while
   `send_offsets_to_transaction()` was called.
 * Group coordinator requests for transactional
   `send_offsets_to_transaction()` calls would leak memory if the
   underlying request was attempted to be sent after the transaction had
   failed.
 * When gradually producing to multiple partitions (resulting in multiple
   underlying AddPartitionsToTxnRequests) subsequent partitions could get
   stuck in pending state under certain conditions. These pending partitions
   would not send queued messages to the broker and eventually trigger
   message timeouts, failing the current transaction. This is now fixed.
 * Committing an empty transaction (no messages were produced and no
   offsets were sent) would previously raise a fatal error due to invalid state
   on the transaction coordinator. We now allow empty/no-op transactions to
   be committed.

### Consumer fixes

 * The consumer will now retry indefinitely (or until the assignment is changed)
   to retrieve committed offsets. This fixes the issue where only two retries
   were attempted when outstanding transactions were blocking OffsetFetch
   requests with `ERR_UNSTABLE_OFFSET_COMMIT`. #3265





# librdkafka v1.6.0

librdkafka v1.6.0 is feature release:

 * [KIP-429 Incremental rebalancing](https://cwiki.apache.org/confluence/display/KAFKA/KIP-429%3A+Kafka+Consumer+Incremental+Rebalance+Protocol) with sticky
   consumer group partition assignor (KIP-54) (by @mhowlett).
 * [KIP-480 Sticky producer partitioning](https://cwiki.apache.org/confluence/display/KAFKA/KIP-480%3A+Sticky+Partitioner) (`sticky.partitioning.linger.ms`) -
   achieves higher throughput and lower latency through sticky selection
   of random partition (by @abbycriswell).
 * AdminAPI: Add support for `DeleteRecords()`, `DeleteGroups()` and
   `DeleteConsumerGroupOffsets()` (by @gridaphobe)
 * [KIP-447 Producer scalability for exactly once semantics](https://cwiki.apache.org/confluence/display/KAFKA/KIP-447%3A+Producer+scalability+for+exactly+once+semantics) -
   allows a single transactional producer to be used for multiple input
   partitions. Requires Apache Kafka 2.5 or later.
 * Transactional producer fixes and improvements, see **Transactional Producer fixes** below.
 * The [librdkafka.redist](https://www.nuget.org/packages/librdkafka.redist/)
   NuGet package now supports Linux ARM64/Aarch64.


## Upgrade considerations

 * Sticky producer partitioning (`sticky.partitioning.linger.ms`) is
   enabled by default (10 milliseconds) which affects the distribution of
   randomly partitioned messages, where previously these messages would be
   evenly distributed over the available partitions they are now partitioned
   to a single partition for the duration of the sticky time
   (10 milliseconds by default) before a new random sticky partition
   is selected.
 * The new KIP-447 transactional producer scalability guarantees are only
   supported on Apache Kafka 2.5 or later, on earlier releases you will
   need to use one producer per input partition for EOS. This limitation
   is not enforced by the producer or broker.
 * Error handling for the transactional producer has been improved, see
   the **Transactional Producer fixes** below for more information.


## Known issues

 * The Transactional Producer's API timeout handling is inconsistent with the
   underlying protocol requests, it is therefore strongly recommended that
   applications call `rd_kafka_commit_transaction()` and
   `rd_kafka_abort_transaction()` with the `timeout_ms` parameter
   set to `-1`, which will use the remaining transaction timeout.


## Enhancements

 * KIP-107, KIP-204: AdminAPI: Added `DeleteRecords()` (by @gridaphobe).
 * KIP-229: AdminAPI: Added `DeleteGroups()` (by @gridaphobe).
 * KIP-496: AdminAPI: Added `DeleteConsumerGroupOffsets()`.
 * KIP-464: AdminAPI: Added support for broker-side default partition count
   and replication factor for `CreateTopics()`.
 * Windows: Added `ssl.ca.certificate.stores` to specify a list of
   Windows Certificate Stores to read CA certificates from, e.g.,
   `CA,Root`. `Root` remains the default store.
 * Use reentrant `rand_r()` on supporting platforms which decreases lock
   contention (@azat).
 * Added `assignor` debug context for troubleshooting consumer partition
   assignments.
 * Updated to OpenSSL v1.1.1i when building dependencies.
 * Update bundled lz4 (used when `./configure --disable-lz4-ext`) to v1.9.3
   which has vast performance improvements.
 * Added `rd_kafka_conf_get_default_topic_conf()` to retrieve the
   default topic configuration object from a global configuration object.
 * Added `conf` debugging context to `debug` - shows set configuration
   properties on client and topic instantiation. Sensitive properties
   are redacted.
 * Added `rd_kafka_queue_yield()` to cancel a blocking queue call.
 * Will now log a warning when multiple ClusterIds are seen, which is an
   indication that the client might be erroneously configured to connect to
   multiple clusters which is not supported.
 * Added `rd_kafka_seek_partitions()` to seek multiple partitions to
   per-partition specific offsets.


## Fixes

### General fixes

 * Fix a use-after-free crash when certain coordinator requests were retried.
 * The C++ `oauthbearer_set_token()` function would call `free()` on
   a `new`-created pointer, possibly leading to crashes or heap corruption (#3194)

### Consumer fixes

 * The consumer assignment and consumer group implementations have been
   decoupled, simplified and made more strict and robust. This will sort out
   a number of edge cases for the consumer where the behaviour was previously
   undefined.
 * Partition fetch state was not set to STOPPED if OffsetCommit failed.
 * The session timeout is now enforced locally also when the coordinator
   connection is down, which was not previously the case.


### Transactional Producer fixes

 * Transaction commit or abort failures on the broker, such as when the
   producer was fenced by a newer instance, were not propagated to the
   application resulting in failed commits seeming successful.
   This was a critical race condition for applications that had a delay after
   producing messages (or sendings offsets) before committing or
   aborting the transaction. This issue has now been fixed and test coverage
   improved.
 * The transactional producer API would return `RD_KAFKA_RESP_ERR__STATE`
   when API calls were attempted after the transaction had failed, we now
   try to return the error that caused the transaction to fail in the first
   place, such as `RD_KAFKA_RESP_ERR__FENCED` when the producer has
   been fenced, or `RD_KAFKA_RESP_ERR__TIMED_OUT` when the transaction
   has timed out.
 * Transactional producer retry count for transactional control protocol
   requests has been increased from 3 to infinite, retriable errors
   are now automatically retried by the producer until success or the
   transaction timeout is exceeded. This fixes the case where
   `rd_kafka_send_offsets_to_transaction()` would fail the current
   transaction into an abortable state when `CONCURRENT_TRANSACTIONS` was
   returned by the broker (which is a transient error) and the 3 retries
   were exhausted.


### Producer fixes

 * Calling `rd_kafka_topic_new()` with a topic config object with
   `message.timeout.ms` set could sometimes adjust the global `linger.ms`
   property (if not explicitly configured) which was not desired, this is now
   fixed and the auto adjustment is only done based on the
   `default_topic_conf` at producer creation.
 * `rd_kafka_flush()` could previously return `RD_KAFKA_RESP_ERR__TIMED_OUT`
   just as the timeout was reached if the messages had been flushed but
   there were now no more messages. This has been fixed.




# librdkafka v1.5.3

librdkafka v1.5.3 is a maintenance release.

## Upgrade considerations

 * CentOS 6 is now EOL and is no longer included in binary librdkafka packages,
   such as NuGet.

## Fixes

### General fixes

 * Fix a use-after-free crash when certain coordinator requests were retried.
 * Coordinator requests could be left uncollected on instance destroy which
   could lead to hang.
 * Fix rare 1 second stalls by forcing rdkafka main thread wakeup when a new
   next-timer-to-be-fired is scheduled.
 * Fix additional cases where broker-side automatic topic creation might be
   triggered unexpectedly.
 * AdminAPI: The operation_timeout (on-broker timeout) previously defaulted to 0,
   but now defaults to `socket.timeout.ms` (60s).
 * Fix possible crash for Admin API protocol requests that fail at the
   transport layer or prior to sending.


### Consumer fixes

 * Consumer would not filter out messages for aborted transactions
   if the messages were compressed (#3020).
 * Consumer destroy without prior `close()` could hang in certain
   cgrp states (@gridaphobe, #3127).
 * Fix possible null dereference in `Message::errstr()` (#3140).
 * The `roundrobin` partition assignment strategy could get stuck in an
   endless loop or generate uneven assignments in case the group members
   had asymmetric subscriptions (e.g., c1 subscribes to t1,t2 while c2
   subscribes to t2,t3).  (#3159)
 * Mixing committed and logical or absolute offsets in the partitions
   passed to `rd_kafka_assign()` would in previous released ignore the
   logical or absolute offsets and use the committed offsets for all partitions.
   This is now fixed. (#2938)




# librdkafka v1.5.2

librdkafka v1.5.2 is a maintenance release.


## Upgrade considerations

 * The default value for the producer configuration property `retries` has
   been increased from 2 to infinity, effectively limiting Produce retries to
   only `message.timeout.ms`.
   As the reasons for the automatic internal retries vary (various broker error
   codes as well as transport layer issues), it doesn't make much sense to limit
   the number of retries for retriable errors, but instead only limit the
   retries based on the allowed time to produce a message.
 * The default value for the producer configuration property
   `request.timeout.ms` has been increased from 5 to 30 seconds to match
   the Apache Kafka Java producer default.
   This change yields increased robustness for broker-side congestion.


## Enhancements

 * The generated `CONFIGURATION.md` (through `rd_kafka_conf_properties_show())`)
   now include all properties and values, regardless if they were included in
   the build, and setting a disabled property or value through
   `rd_kafka_conf_set()` now returns `RD_KAFKA_CONF_INVALID` and provides
   a more useful error string saying why the property can't be set.
 * Consumer configs on producers and vice versa will now be logged with
   warning messages on client instantiation.

## Fixes

### Security fixes

 * There was an incorrect call to zlib's `inflateGetHeader()` with
   unitialized memory pointers that could lead to the GZIP header of a fetched
   message batch to be copied to arbitrary memory.
   This function call has now been completely removed since the result was
   not used.
   Reported by Ilja van Sprundel.


### General fixes

 * `rd_kafka_topic_opaque()` (used by the C++ API) would cause object
   refcounting issues when used on light-weight (error-only) topic objects
   such as consumer errors (#2693).
 * Handle name resolution failures when formatting IP addresses in error logs,
   and increase printed hostname limit to ~256 bytes (was ~60).
 * Broker sockets would be closed twice (thus leading to potential race
   condition with fd-reuse in other threads) if a custom `socket_cb` would
   return error.

### Consumer fixes

 * The `roundrobin` `partition.assignment.strategy` could crash (assert)
   for certain combinations of members and partitions.
   This is a regression in v1.5.0. (#3024)
 * The C++ `KafkaConsumer` destructor did not destroy the underlying
   C `rd_kafka_t` instance, causing a leak if `close()` was not used.
 * Expose rich error strings for C++ Consumer `Message->errstr()`.
 * The consumer could get stuck if an outstanding commit failed during
   rebalancing (#2933).
 * Topic authorization errors during fetching are now reported only once (#3072).

### Producer fixes

 * Topic authorization errors are now properly propagated for produced messages,
   both through delivery reports and as `ERR_TOPIC_AUTHORIZATION_FAILED`
   return value from `produce*()` (#2215)
 * Treat cluster authentication failures as fatal in the transactional
   producer (#2994).
 * The transactional producer code did not properly reference-count partition
   objects which could in very rare circumstances lead to a use-after-free bug
   if a topic was deleted from the cluster when a transaction was using it.
 * `ERR_KAFKA_STORAGE_ERROR` is now correctly treated as a retriable
   produce error (#3026).
 * Messages that timed out locally would not fail the ongoing transaction.
   If the application did not take action on failed messages in its delivery
   report callback and went on to commit the transaction, the transaction would
   be successfully committed, simply omitting the failed messages.
 * EndTxnRequests (sent on commit/abort) are only retried in allowed
   states (#3041).
   Previously the transaction could hang on commit_transaction() if an abortable
   error was hit and the EndTxnRequest was to be retried.


*Note: there was no v1.5.1 librdkafka release*




# librdkafka v1.5.0

The v1.5.0 release brings usability improvements, enhancements and fixes to
librdkafka.

## Enhancements

 * Improved broker connection error reporting with more useful information and
   hints on the cause of the problem.
 * Consumer: Propagate errors when subscribing to unavailable topics (#1540)
 * Producer: Add `batch.size` producer configuration property (#638)
 * Add `topic.metadata.propagation.max.ms` to allow newly manually created
   topics to be propagated throughout the cluster before reporting them
   as non-existent. This fixes race issues where CreateTopics() is
   quickly followed by produce().
 * Prefer least idle connection for periodic metadata refreshes, et.al.,
   to allow truly idle connections to time out and to avoid load-balancer-killed
   idle connection errors (#2845)
 * Added `rd_kafka_event_debug_contexts()` to get the debug contexts for
   a debug log line (by @wolfchimneyrock).
 * Added Test scenarios which define the cluster configuration.
 * Added MinGW-w64 builds (@ed-alertedh, #2553)
 * `./configure --enable-XYZ` now requires the XYZ check to pass,
   and `--disable-XYZ` disables the feature altogether (@benesch)
 * Added `rd_kafka_produceva()` which takes an array of produce arguments
   for situations where the existing `rd_kafka_producev()` va-arg approach
   can't be used.
 * Added `rd_kafka_message_broker_id()` to see the broker that a message
   was produced or fetched from, or an error was associated with.
 * Added RTT/delay simulation to mock brokers.


## Upgrade considerations

 * Subscribing to non-existent and unauthorized topics will now propagate
   errors `RD_KAFKA_RESP_ERR_UNKNOWN_TOPIC_OR_PART` and
   `RD_KAFKA_RESP_ERR_TOPIC_AUTHORIZATION_FAILED` to the application through
   the standard consumer error (the err field in the message object).
 * Consumer will no longer trigger auto creation of topics,
   `allow.auto.create.topics=true` may be used to re-enable the old deprecated
   functionality.
 * The default consumer pre-fetch queue threshold `queued.max.messages.kbytes`
   has been decreased from 1GB to 64MB to avoid excessive network usage for low
   and medium throughput consumer applications. High throughput consumer
   applications may need to manually set this property to a higher value.
 * The default consumer Fetch wait time has been increased from 100ms to 500ms
   to avoid excessive network usage for low throughput topics.
 * If OpenSSL is linked statically, or `ssl.ca.location=probe` is configured,
   librdkafka will probe known CA certificate paths and automatically use the
   first one found. This should alleviate the need to configure
   `ssl.ca.location` when the statically linked OpenSSL's OPENSSLDIR differs
   from the system's CA certificate path.
 * The heuristics for handling Apache Kafka < 0.10 brokers has been removed to
   improve connection error handling for modern Kafka versions.
   Users on Brokers 0.9.x or older should already be configuring
   `api.version.request=false` and `broker.version.fallback=...` so there
   should be no functional change.
 * The default producer batch accumulation time, `linger.ms`, has been changed
   from 0.5ms to 5ms to improve batch sizes and throughput while reducing
   the per-message protocol overhead.
   Applications that require lower produce latency than 5ms will need to
   manually set `linger.ms` to a lower value.
 * librdkafka's build tooling now requires Python 3.x (python3 interpreter).


## Fixes

### General fixes

 * The client could crash in rare circumstances on ApiVersion or
   SaslHandshake request timeouts (#2326)
 * `./configure --LDFLAGS='a=b, c=d'` with arguments containing = are now
   supported (by @sky92zwq).
 * `./configure` arguments now take precedence over cached `configure` variables
   from previous invocation.
 * Fix theoretical crash on coord request failure.
 * Unknown partition error could be triggered for existing partitions when
   additional partitions were added to a topic (@benesch, #2915)
 * Quickly refresh topic metadata for desired but non-existent partitions.
   This will speed up the initial discovery delay when new partitions are added
   to an existing topic (#2917).


### Consumer fixes

 * The roundrobin partition assignor could crash if subscriptions
   where asymmetrical (different sets from different members of the group).
   Thanks to @ankon and @wilmai for identifying the root cause (#2121).
 * The consumer assignors could ignore some topics if there were more subscribed
   topics than consumers in taking part in the assignment.
 * The consumer would connect to all partition leaders of a topic even
   for partitions that were not being consumed (#2826).
 * Initial consumer group joins should now be a couple of seconds quicker
   thanks expedited query intervals (@benesch).
 * Fix crash and/or inconsistent subscriptions when using multiple consumers
   (in the same process) with wildcard topics on Windows.
 * Don't propagate temporary offset lookup errors to application.
 * Immediately refresh topic metadata when partitions are reassigned to other
   brokers, avoiding a fetch stall of up to `topic.metadata.refresh.interval.ms`. (#2955)
 * Memory for batches containing control messages would not be freed when
   using the batch consume APIs (@pf-qiu, #2990).


### Producer fixes

 * Proper locking for transaction state in EndTxn handler.



# librdkafka v1.4.4

v1.4.4 is a maintenance release with the following fixes and enhancements:

 * Transactional producer could crash on request timeout due to dereferencing
   NULL pointer of non-existent response object.
 * Mark `rd_kafka_send_offsets_to_transaction()` CONCURRENT_TRANSACTION (et.al)
   errors as retriable.
 * Fix crash on transactional coordinator FindCoordinator request failure.
 * Minimize broker re-connect delay when broker's connection is needed to
   send requests.
 * Proper locking for transaction state in EndTxn handler.
 * `socket.timeout.ms` was ignored when `transactional.id` was set.
 * Added RTT/delay simulation to mock brokers.

*Note: there was no v1.4.3 librdkafka release*



# librdkafka v1.4.2

v1.4.2 is a maintenance release with the following fixes and enhancements:

 * Fix produce/consume hang after partition goes away and comes back,
   such as when a topic is deleted and re-created.
 * Consumer: Reset the stored offset when partitions are un-assign()ed (fixes #2782).
    This fixes the case where a manual offset-less commit() or the auto-committer
    would commit a stored offset from a previous assignment before
    a new message was consumed by the application.
 * Probe known CA cert paths and set default `ssl.ca.location` accordingly
   if OpenSSL is statically linked or `ssl.ca.location` is set to `probe`.
 * Per-partition OffsetCommit errors were unhandled (fixes #2791)
 * Seed the PRNG (random number generator) by default, allow application to
   override with `enable.random.seed=false` (#2795)
 * Fix stack overwrite (of 1 byte) when SaslHandshake MechCnt is zero
 * Align bundled c11 threads (tinycthreads) constants to glibc and musl (#2681)
 * Fix return value of rd_kafka_test_fatal_error() (by @ckb42)
 * Ensure CMake sets disabled defines to zero on Windows (@benesch)


*Note: there was no v1.4.1 librdkafka release*





# Older releases

See https://github.com/confluentinc/librdkafka/releases<|MERGE_RESOLUTION|>--- conflicted
+++ resolved
@@ -6,29 +6,17 @@
    check the [release notes](https://www.openssl.org/news/cl30.txt).
  * Integration tests can be started in KRaft mode and run against any
    GitHub Kafka branch other than the released versions.
-<<<<<<< HEAD
- * Fix for a loop of ListOffset requests, happening in a Fetch From Follower
-   scenario, if such request is made to the follower (#4616, @kphelps).
-=======
  * Fix pipeline inclusion of static binaries (#4666)
  * Fix to main loop timeout calculation leading to a tight loop for a
    max period of 1 ms (#4671).
  * Fixed a bug causing duplicate message consumption from a stale
    fetch start offset in some particular cases (#4636)
->>>>>>> 5b798cdc
+ * Fix for a loop of ListOffset requests, happening in a Fetch From Follower
+   scenario, if such request is made to the follower (#4616, @kphelps).
 
 
 ## Fixes
 
-<<<<<<< HEAD
-### Consumer fixes
-
-  * When an out of range on a follower caused an offset reset, the corresponding
-    ListOffsets request is made to the follower, causing a repeated
-    "Not leader for partition" error. Fixed by sending the request always
-    to the leader.
-    Happening since 1.5.0 (tested version) or previous ones (#4616).
-=======
 ### General fixes
 
  * In librdkafka release pipeline a static build containing libsasl2
@@ -50,7 +38,11 @@
    That could also happen if resuming a partition that wasn't paused.
    Fixed by ensuring that a resume operation is completely a no-op when
    the partition isn't paused (#4636).
->>>>>>> 5b798cdc
+  * When an out of range on a follower caused an offset reset, the corresponding
+    ListOffsets request is made to the follower, causing a repeated
+    "Not leader for partition" error. Fixed by sending the request always
+    to the leader.
+    Happening since 1.5.0 (tested version) or previous ones (#4616).
 
 
 
