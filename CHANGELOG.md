--- conflicted
+++ resolved
@@ -1,3 +1,24 @@
+# librdkafka v2.1.0
+
+librdkafka v2.1.0 is a feature release:
+
+* [KIP-320](https://cwiki.apache.org/confluence/display/KAFKA/KIP-320%3A+Allow+fetchers+to+detect+and+handle+log+truncation)
+  Allow fetchers to detect and handle log truncation (#4122).
+
+## Enhancements
+
+ * Added `rd_kafka_topic_partition_get_leader_epoch()` (and `set..()`).
+ * Added partition leader epoch APIs:
+   - `rd_kafka_topic_partition_get_leader_epoch()` (and `set..()`)
+   - `rd_kafka_message_leader_epoch()`
+   - `rd_kafka_*assign()` and `rd_kafka_seek_partitions()` now supports
+     partitions with a leader epoch set.
+   - `rd_kafka_offsets_for_times()` will return per-partition leader-epochs.
+   - `leader_epoch`, `stored_leader_epoch`, and `committed_leader_epoch`
+     added to per-partition statistics.
+
+
+
 # librdkafka v2.0.2
 
 librdkafka v2.0.2 is a bugfix release:
@@ -101,21 +122,8 @@
    dependencies for its bundled librdkafka builds, as everything but cyrus-sasl
    is now built-in. There are bundled builds with and without linking to
    cyrus-sasl for maximum compatibility.
-<<<<<<< HEAD
- * Added `rd_kafka_topic_partition_get_leader_epoch()` (and `set..()`).
- * Added partition leader epoch APIs:
-   - `rd_kafka_topic_partition_get_leader_epoch()` (and `set..()`)
-   - `rd_kafka_message_leader_epoch()`
-   - `rd_kafka_*assign()` and `rd_kafka_seek_partitions()` now supports
-     partitions with a leader epoch set.
-   - `rd_kafka_offsets_for_times()` will return per-partition leader-epochs.
-   - `leader_epoch`, `stored_leader_epoch`, and `committed_leader_epoch`
-     added to per-partition statistics.
-
-=======
  * Admin API DescribeGroups() now provides the group instance id
    for static members [KIP-345](https://cwiki.apache.org/confluence/display/KAFKA/KIP-345%3A+Introduce+static+membership+protocol+to+reduce+consumer+rebalances) (#3995).
->>>>>>> 292d2a66
 
 
 ## Fixes
